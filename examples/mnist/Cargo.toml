[package]
authors = ["nathanielsimard <nathaniel.simard.42@gmail.com>"]
edition.workspace = true
license.workspace = true
name = "mnist"
publish = false
version.workspace = true

[lints]
workspace = true

[features]
default = ["burn/tui"]
ndarray = ["burn/ndarray"]
ndarray-blas-accelerate = ["burn/ndarray", "burn/accelerate"]
ndarray-blas-netlib = ["burn/ndarray", "burn/blas-netlib"]
ndarray-blas-openblas = ["burn/ndarray", "burn/openblas"]
tch-cpu = ["burn/tch"]
tch-gpu = ["burn/tch"]
wgpu = ["burn/wgpu", "burn/fusion"]
metal = ["burn/metal", "burn/fusion"]
remote = ["burn/remote"]
wgpu-ndarray = ["burn/wgpu", "burn/ndarray", "burn-router"]

[dependencies]
<<<<<<< HEAD
burn = { path = "../../crates/burn", features = ["train", "collective"] }
burn-router = { path = "../../crates/burn-router", default-features = true, optional = true}
=======
# Disable autotune default for now (convolutions not optimized)
burn = { path = "../../crates/burn", features = [
    "train",
    "vision",
    "metrics",
    "std"
], default-features = false }
>>>>>>> c356d2d4

# Serialization
log = { workspace = true }
serde = { workspace = true, features = ["std", "derive"] }<|MERGE_RESOLUTION|>--- conflicted
+++ resolved
@@ -23,10 +23,6 @@
 wgpu-ndarray = ["burn/wgpu", "burn/ndarray", "burn-router"]
 
 [dependencies]
-<<<<<<< HEAD
-burn = { path = "../../crates/burn", features = ["train", "collective"] }
-burn-router = { path = "../../crates/burn-router", default-features = true, optional = true}
-=======
 # Disable autotune default for now (convolutions not optimized)
 burn = { path = "../../crates/burn", features = [
     "train",
@@ -34,7 +30,7 @@
     "metrics",
     "std"
 ], default-features = false }
->>>>>>> c356d2d4
+burn-router = { path = "../../crates/burn-router", default-features = true, optional = true}
 
 # Serialization
 log = { workspace = true }
