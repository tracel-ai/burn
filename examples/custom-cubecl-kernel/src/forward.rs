--- conflicted
+++ resolved
@@ -2,15 +2,9 @@
 
 use super::Backend;
 use burn::tensor::Shape;
-<<<<<<< HEAD
-use burn_jit::{
+use burn_cubecl::{
     element::BoolElement, kernel::into_contiguous, tensor::CubeTensor, CubeBackend, CubeRuntime,
     FloatElement, IntElement,
-=======
-use burn_cubecl::{
-    element::BoolElement, kernel::into_contiguous, tensor::JitTensor, FloatElement, IntElement,
-    JitBackend, JitRuntime,
->>>>>>> 3ed38cfc
 };
 use cubecl::{CubeCount, CubeDim};
 
