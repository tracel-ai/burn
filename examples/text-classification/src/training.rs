// This module trains a text classification model using the provided training and testing datasets,
// as well as the provided configuration. It first initializes a tokenizer and batchers for the datasets,
// then initializes the model and data loaders for the datasets. The function then initializes
// an optimizer and a learning rate scheduler, and uses them along with the model and datasets
// to build a learner, which is used to train the model. The trained model and the configuration are
// then saved to the specified directory.

use crate::{
    data::{BertCasedTokenizer, TextClassificationBatcher, TextClassificationDataset, Tokenizer},
    model::TextClassificationModelConfig,
};
#[cfg(feature = "ddp")]
use burn::collective::{AllReduceStrategy, CollectiveConfig};
#[cfg(not(feature = "ddp"))]
use burn::train::LearningStrategy;
use burn::{
    data::{dataloader::DataLoaderBuilder, dataset::transform::SamplerDataset},
    lr_scheduler::noam::NoamLrSchedulerConfig,
    nn::{attention::SeqLengthOption, transformer::TransformerEncoderConfig},
    optim::AdamConfig,
    prelude::*,
    record::{CompactRecorder, Recorder},
    tensor::backend::AutodiffBackend,
    train::{
        LearnerBuilder,
        metric::{
            AccuracyMetric, CudaMetric, IterationSpeedMetric, LearningRateMetric, LossMetric,
        },
    },
};
use std::sync::Arc;

// Define configuration struct for the experiment
#[derive(Config, Debug)]
pub struct ExperimentConfig {
    pub transformer: TransformerEncoderConfig,
    pub optimizer: AdamConfig,
<<<<<<< HEAD
    #[config(default = "SeqLengthOption::Fixed(128)")]
=======
    #[config(default = "SeqLengthOption::Fixed(256)")]
>>>>>>> 3fc82439
    pub seq_length: SeqLengthOption,
    #[config(default = 8)]
    pub batch_size: usize,
    #[config(default = 5)]
    pub num_epochs: usize,
}

// Define train function
pub fn train<B: AutodiffBackend, D: TextClassificationDataset + 'static>(
    devices: Vec<B::Device>, // Device on which to perform computation (e.g., CPU or CUDA device)
    dataset_train: D,        // Training dataset
    dataset_test: D,         // Testing dataset
    config: ExperimentConfig, // Experiment configuration
    artifact_dir: &str,      // Directory to save model and config files
) {
    // Initialize tokenizer
    let tokenizer = Arc::new(BertCasedTokenizer::default());

    // Initialize batcher
    let batcher = TextClassificationBatcher::new(tokenizer.clone(), config.seq_length);

    // Initialize model
    let model = TextClassificationModelConfig::new(
        config.transformer.clone(),
        D::num_classes(),
        tokenizer.vocab_size(),
        config.seq_length,
    )
    .init::<B>(&devices[0]);

    // Initialize data loaders for training and testing data
    let dataloader_train = DataLoaderBuilder::new(batcher.clone())
        .batch_size(config.batch_size)
        .num_workers(1)
        .build(SamplerDataset::new(dataset_train, 50_000));
    let dataloader_test = DataLoaderBuilder::new(batcher)
        .batch_size(config.batch_size)
        .num_workers(1)
        .build(SamplerDataset::new(dataset_test, 5_000));

    // Initialize optimizer
    let optim = config.optimizer.init();

    // Initialize learning rate scheduler
    let lr_scheduler = NoamLrSchedulerConfig::new(1e-2)
        .with_warmup_steps(1000)
        .with_model_size(config.transformer.d_model)
        .init()
        .unwrap();

    // Initialize learner
    #[cfg(not(feature = "ddp"))]
    let learner = LearnerBuilder::new(artifact_dir)
        .metric_train(CudaMetric::new())
        .metric_valid(CudaMetric::new())
        .metric_train(IterationSpeedMetric::new())
        .metric_train_numeric(LossMetric::new())
        .metric_valid_numeric(LossMetric::new())
        .metric_train_numeric(AccuracyMetric::new())
        .metric_valid_numeric(AccuracyMetric::new())
        .metric_train_numeric(LearningRateMetric::new())
        .with_file_checkpointer(CompactRecorder::new())
        .num_epochs(config.num_epochs)
        .summary()
        .build(
            model,
            optim,
            lr_scheduler,
            LearningStrategy::MultiDeviceNaive(devices),
        );

    #[cfg(feature = "ddp")]
    let collective_config =
        CollectiveConfig::default().with_local_all_reduce_strategy(AllReduceStrategy::Tree(2));
    #[cfg(feature = "ddp")]
    let learner = LearnerBuilder::new(artifact_dir)
        .metric_train(CudaMetric::new())
        .metric_valid(CudaMetric::new())
        .metric_train(IterationSpeedMetric::new())
        .metric_train_numeric(LossMetric::new())
        .metric_valid_numeric(LossMetric::new())
        .metric_train_numeric(AccuracyMetric::new())
        .metric_valid_numeric(AccuracyMetric::new())
        .metric_train_numeric(LearningRateMetric::new())
        .with_file_checkpointer(CompactRecorder::new())
        .learning_strategy(burn::train::ddp(devices, collective_config))
        .num_epochs(config.num_epochs)
        .summary()
        .build(model, optim, lr_scheduler);

    // Train the model
    let result = learner.fit(dataloader_train, dataloader_test);

    // Save the configuration and the trained model
    config.save(format!("{artifact_dir}/config.json")).unwrap();
    CompactRecorder::new()
        .record(
            result.model.into_record(),
            format!("{artifact_dir}/model").into(),
        )
        .unwrap();
}<|MERGE_RESOLUTION|>--- conflicted
+++ resolved
@@ -35,11 +35,7 @@
 pub struct ExperimentConfig {
     pub transformer: TransformerEncoderConfig,
     pub optimizer: AdamConfig,
-<<<<<<< HEAD
-    #[config(default = "SeqLengthOption::Fixed(128)")]
-=======
     #[config(default = "SeqLengthOption::Fixed(256)")]
->>>>>>> 3fc82439
     pub seq_length: SeqLengthOption,
     #[config(default = 8)]
     pub batch_size: usize,
