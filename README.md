<div align="center">
<img src="./assets/logo-burn-neutral.webp" width="350px"/>

[![Discord](https://img.shields.io/discord/1038839012602941528.svg?color=7289da&&logo=discord)](https://discord.gg/uPEBbYYDB6)
[![Current Crates.io Version](https://img.shields.io/crates/v/burn.svg)](https://crates.io/crates/burn)
[![Documentation](https://img.shields.io/badge/docs-latest-blue)](https://burn.dev/docs/burn)
[![Test Status](https://github.com/burn-rs/burn/actions/workflows/test.yml/badge.svg)](https://github.com/burn-rs/burn/actions/workflows/test.yml)
[![CodeCov](https://codecov.io/gh/burn-rs/burn/branch/main/graph/badge.svg)](https://codecov.io/gh/burn-rs/burn)
[![Rust Version](https://img.shields.io/badge/Rust-1.71.0+-blue)](https://releases.rs/docs/1.71.0)
![license](https://shields.io/badge/license-MIT%2FApache--2.0-blue)

---

**Burn is a new comprehensive dynamic Deep Learning Framework built using Rust <br /> with extreme flexibility, compute efficiency and portability as its primary goals.**

<br/>
</div>

<div align="left">

## Performance

<div align="left">
<img align="right" src="./assets/ember-blazingly-fast.png" height="96px"/>

Because we believe the goal of a deep learning framework is to convert computation into useful intelligence, we have made performance a core pillar of Burn.
We strive to achieve top efficiency by leveraging multiple optimization techniques described below.

**Click on each section for more details** 👇

</div>

<br />

<details>
<summary>
Automatic kernel fusion 💥
</summary>
<br />

Using Burn means having your models optimized on any backend.
When possible, we provide a way to automatically and dynamically create custom kernels that minimize data relocation between different memory spaces, extremely useful when moving memory is the bottleneck.

As an example, you could write your own GELU activation function with the high level tensor api (see Rust code snippet below).

```rust
fn gelu_custom<B: Backend, const D: usize>(x: Tensor<B, D>) -> Tensor<B, D> {
    let x = x.clone() * ((x / SQRT_2).erf() + 1);
    x / 2
}
```

<<<<<<< HEAD
Then, at runtime, a custom low-level kernel will be automatically created for your specific implementation and will rival a handcrafted GPU implementation. The kernel consists of about 60 lines of WGSL [WebGPU Shading Language]("https://www.w3.org/TR/WGSL/https://www.w3.org/TR/WGSL/"), an extremely verbose lower level shader language you probably don't want to program your deep learning models in!
=======
You probably don't want to code your deep learning model with a lower level shader language, since as shown below it is extremely verbose.
Note that the error function (erf) isn't part of the WGSL specifications ([WebGPU Shading Language](https://www.w3.org/TR/WGSL/https://www.w3.org/TR/WGSL/)), so we automatically extend the language with our own implementation.

```wgsl
@group(0)
@binding(0)
var<storage, read> input_0_global: array<f32>;

@group(0)
@binding(1)
var<storage, read_write> output_0_global: array<f32>;

@group(0)
@binding(2)
var<storage, read> scalars_f32: array<f32, 3>;

@group(0)
@binding(3)
var<storage, read> info: array<u32>;

const WORKGROUP_SIZE_X = 32u;
const WORKGROUP_SIZE_Y = 32u;
const WORKGROUP_SIZE_Z = 1u;

@compute
@workgroup_size(32, 32, 1)
fn main(
    @builtin(global_invocation_id) global_id: vec3<u32>,
    @builtin(num_workgroups) num_workgroups: vec3<u32>,
) {
    let id = global_id.y * (num_workgroups.x * WORKGROUP_SIZE_X) + global_id.x;
let rank: u32 = info[0];


var index_input_0: u32 = 0u;

for (var i: u32 = 1u; i <= rank; i++) {
    let position = 0u * (2u * rank);
    let position_out = 1u * (2u * rank);

    let stride = info[position + i];
    let stride_out = info[position_out + i];
    let shape = info[position + rank + i];

    index_input_0 += id / stride_out % shape * stride;
}

let input_0 = input_0_global[index_input_0];

let local_0 = input_0 / scalars_f32[0];
let local_1 = erf(local_0);
let local_2 = local_1 + scalars_f32[1];
let local_3 = input_0 * local_2;
let local_4 = local_3 / scalars_f32[2];
output_0_global[id] = local_4;

}

/// An approximation of the error function: https://en.wikipedia.org/wiki/Error_function#Numerical_approximations
///
/// > (maximum error: 1.5×10−7)
/// > All of these approximations are valid for x ≥ 0. To use these approximations for negative x, use the fact that erf x is an odd function, so erf x = −erf(−x).
fn erf_positive(x: f32) -> f32 {
    let p = 0.3275911;
    let a1 = 0.254829592;
    let a2 = -0.284496736;
    let a3 = 1.421413741;
    let a4 = -1.453152027;
    let a5 = 1.061405429;

    let t = 1.0 / (1.0 + p * abs(x));
    let tmp = ((((a5 * t + a4) * t) + a3) * t + a2) * t + a1;

    return 1.0 - (tmp * t * exp(-x * x));
}

fn erf(x: f32) -> f32 {
    if (x < 0.0) {
        return -1.0 * erf_positive(-1.0 * x);
    }

    return erf_positive(x);
}
```
>>>>>>> 0dde21cf

> As of now, our fusion strategy is only implemented for our own WGPU backend and supports only a subset of operations.
> We plan to add more operations very soon and extend this technique to other future in-house backends.

</details>

<details>
<summary>
Asynchronous execution ❤️‍🔥
</summary>
<br />

For [backends developed from scratch by the Burn team](#backends), an asynchronous execution style is used, which allows to perform various optimizations, such as the previously mentioned automatic kernel fusion.

Asynchronous execution also ensures that the normal execution of the framework does not block the model computations, which implies that the framework overhead won't impact the speed of execution significantly.
Conversely, the intense computations in the model do not interfere with the responsiveness of the framework.
For more information about our asynchronous backends, see [this blog post](https://burn.dev/blog/creating-high-performance-asynchronous-backends-with-burn-compute).

</details>

<details>
<summary>
Thread-safe building blocks 🦞
</summary>
<br />

Burn emphasizes thread safety by leveraging the [ownership system of Rust](https://doc.rust-lang.org/book/ch04-00-understanding-ownership.html).
With Burn, each module is the owner of its weights. It is therefore possible to send a module to another thread for computing the gradients, then send the gradients to the main thread that can aggregate them, and _voilà_, you get multi-device training.

This is a very different approach from what PyTorch does, where backpropagation actually mutates the _grad_ attribute of each tensor parameter.
This is not a thread-safe operation and therefore requires lower level synchronization primitives, see [distributed training](https://pytorch.org/docs/stable/distributed.html) for reference.
Note that this is still very fast, but not compatible across different backends and quite hard to implement.

</details>

<details>
<summary>
Intelligent memory management 🦀
</summary>
<br />

One of the main roles of a deep learning framework is to reduce the amount of memory necessary to run models.
The naive way of handling memory is that each tensor has its own memory space, which is allocated when the tensor is created then deallocated as the tensor gets out of scope.
However, allocating and deallocating data is very costly, so a memory pool is often required to achieve good throughput.
Burn offers an infrastructure that allows for easily creating and selecting memory management strategies for backends.
For more details on memory management in Burn, see [this blog post](https://burn.dev/blog/creating-high-performance-asynchronous-backends-with-burn-compute).

Another very important memory optimization of Burn is that we keep track of when a tensor can be mutated in-place just by using the ownership system well.
Even though it is a rather small memory optimization on its own, it adds up considerably when training or running inference with larger models and contributes to reduce the memory usage even more.
For more information, see [this blog post about tensor handling](https://burn.dev/blog/burn-rusty-approach-to-tensor-handling).

</details>

<details>
<summary>
Automatic kernel selection 🎯
</summary>
<br />

A good deep learning framework should ensure that models run smoothly on all hardware.
However, not all hardware share the same behavior in terms of execution speed.
For instance, a matrix multiplication kernel can be launched with many different parameters, which are highly sensitive to the size of the matrices and the hardware.
Using the wrong configuration could reduce the speed of execution by a large factor (10 times or even more in extreme cases), so choosing the right kernels becomes a priority.

With our home-made backends, we run benchmarks automatically and choose the best configuration for the current hardware and matrix sizes with a reasonable caching strategy.

This adds a small overhead by increasing the warmup execution time, but stabilizes quickly after a few forward and backward passes, saving lots of time in the long run.
Note that this feature isn't mandatory, and can be disabled when cold starts are a priority over optimized throughput.

</details>

<details>
<summary>
Hardware specific features 🔥
</summary>
<br />

It is no secret that deep learning is mosly relying on matrix multiplication as its core operation, since this is how fully-connected neural networks are modeled.

More and more, hardware manufacturers optimize their chips specifically for matrix mutiliplication workloads.
For instance, Nvidia has its _Tensor Cores_ and today most cellphones have AI specialized chips.
As of this moment, we support Tensor Cores with our LibTorch and Candle backends, but not other accelerators yet.
We hope [this issue](https://github.com/gpuweb/gpuweb/issues/4195) gets resolved at some point to bring support to our WGPU backend.

</details>

<details>
<summary>
Custom Backend Extension 🎒
</summary>
<br />

Burn aims to be the most flexible deep learning framework.
While it's crucial to maintain compatibility with a wide variety of backends, Burn also provides the ability to extend the functionalities of a backend implementation to suit your personal modeling requirements.

This versatility is advantageous in numerous ways, such as supporting custom operations like flash attention or manually writing your own kernel for a specific backend to enhance performance.
See [this section](https://burn.dev/book/advanced/backend-extension/index.html) in the Burn Book 🔥 for more details.

</details>

<br />

## Backends

<div align="left">
<img align="right" src="./assets/backend-chip.png" height="96px"/>
Burn strives to be as fast as possible on as many hardwares as possible, with robust implementations.
We believe this flexibility is crucial for modern needs where you may train your models in the cloud, then deploy on customer hardwares, which vary from user to user.
</div>

<br />

Compared to other frameworks, Burn has a very different approach to supporting many backends.
By design, most code is generic over the Backend trait, which allows us to build Burn with swappable backends.
This makes composing backend possible, augmenting them with additional functionalities such as autodifferentiation and automatic kernel fusion.

**We already have many backends implemented, all listed below 👇**

<details>
<summary>
WGPU: Cross-Platform GPU Backend 🌐
</summary>
<br />

**The go-to backend for running on any GPU.**

Based on the most popular and well-supported Rust graphics library, [WGPU](https://wgpu.rs), this backend automatically targets Vulkan, OpenGL, Metal, Direct X11/12, and WebGPU, by using the WebGPU shading language [WGSL](https://www.w3.org/TR/WGSL/https://www.w3.org/TR/WGSL/).
It can also be compiled to Web Assembly to run in the browser while leveraging the GPU, see [this demo](https://antimora.github.io/image-classification/).
For more information on the benefits of this backend, see [this blog](https://burn.dev/blog/cross-platform-gpu-backend).

The WGPU backend is our first "in-house backend", which means we have complete control over its implementation details.
It is fully optimized with the [performance characteristics mentioned earlier](#performance), as it serves as our research playgound for a variety of optimizations.

</details>

<details>
<summary>
Candle: Backend using the Candle bindings 🕯
</summary>
<br />

Based on [Candle by Hugging Face](https://github.com/huggingface/candle), a minimalist ML framework for Rust with a focus on performance and ease of use, this backend can run on CPU with support for Web Assembly or on Nvidia GPUs using CUDA.

> _Disclaimer:_ This backend is not fully completed yet, but can work in some contexts like inference.

</details>

<details>
<summary>
LibTorch: Backend using the LibTorch bindings 🎆
</summary>
<br />

PyTorch doesn't need an introduction in the realm of deep learning.
This backend leverages [PyTorch Rust bindings](https://github.com/LaurentMazare/tch-rs), enabling you to use LibTorch C++ kernels on CPU, CUDA and Metal.

</details>

<details>
<summary>
NdArray: Backend using the NdArray primitive as data structure 🦐
</summary>
<br />

This CPU backend is admittedly not our fastest backend, but offers extreme portability.

Its [no_std](https://docs.rust-embedded.org/book/intro/no-std.html) support allows you to run Burn even on embedded devices without an operating system.

</details>

<details>
<summary>
Autodiff: Backend decorator that brings backpropagation to any backend 🥵
</summary>
<br />

Contrary to the aforementioned backends, Autodiff is actually a backend _decorator_.
This means that it cannot exist by itself; it must encapsulate another backend.

The simple act of wrapping a base backend with Autodiff transparently equips it with autodifferentiation support, making it possible to call backward on your model.

```rust
use burn::backend::{Autodiff, Wgpu};
use burn::tensor::{Distribution, Tensor};

fn main() {
    type Backend = Autodiff<Wgpu>;

    let x: Tensor<Backend, 2> = Tensor::random([32, 32], Distribution::Default);
    let y: Tensor<Backend, 2> = Tensor::random([32, 32], Distribution::Default).require_grad();

    let tmp = x.clone() + y.clone();
    let tmp = tmp.matmul(x);
    let tmp = tmp.exp();

    let grads = tmp.backward();
    let y_grad = y.grad(&grads).unwrap();
    println!("{y_grad}");
}
```

Of note, it is impossible to make the mistake of calling backward on a model that runs on a backend that does not support autodiff (for inference), as this method is only offered by an Autodiff backend.

</details>

<details>
<summary>
Fusion: Backend decorator that brings kernel fusion to backends that support it 💥
</summary>
<br />

This backend decorator enhances a backend with kernel fusion, provided that the inner backend supports it.
Note that you can compose this backend with other backend decorators such as Autodiff.
For now, only the WGPU backend has support for fused kernels.

```rust
use burn::backend::{Autodiff, Fusion, Wgpu};
use burn::tensor::{Distribution, Tensor};

fn main() {
    type Backend = Autodiff<Fusion<Wgpu>>;

    let x: Tensor<Backend, 2> = Tensor::random([32, 32], Distribution::Default);
    let y: Tensor<Backend, 2> = Tensor::random([32, 32], Distribution::Default).require_grad();

    let tmp = x.clone() + y.clone();
    let tmp = tmp.matmul(x);
    let tmp = tmp.exp();

    let grads = tmp.backward();
    let y_grad = y.grad(&grads).unwrap();
    println!("{y_grad}");
}

```

Of note, we plan to implement automatic gradient checkpointing based on compute bound and memory bound operations, which will work gracefully with the fusion backend to make your code run even faster during training, see [this issue](https://github.com/burn-rs/burn/issues/936).

</details>

<br />

## Training & Inference

<div align="left">
<img align="right" src="./assets/ember-wall.png" height="96px"/>

The whole deep learning workflow is made easy with Burn, as you can monitor your training progress with an ergonomic dashboard, and run inference everywhere from embedded devices to large GPU clusters.

</div>

<div align="center">

<br />

<a href="https://www.youtube.com/watch?v=N9RM5CQbNQc" target="_blank">
    <img src="./assets/burn-train-tui.png" alt="Burn Train TUI" width="75%">
  </a>
</div>

<br />

**Click on the following sections to expand 👇**

<details>
<summary>
Training Dashboard 📈
</summary>
<br />

As you can see in the previous video (click on the picture!), a new terminal UI dashboard based on the [Ratatui](https://github.com/ratatui-org/ratatui) crate allows users to follow their training with ease without having to connect to any external application.

You can visualize your training and validation metrics updating in real-time and analyze the lifelong progression or recent history of any registered metrics using only the arrow keys.
Break from the training loop without crashing, allowing potential checkpoints to be fully written or important pieces of code to complete without interruption 🛡

</details>

<details>
<summary>
ONNX Support 🍬
</summary>
<br />

ONNX (Open Neural Network Exchange) is an open-standard format that exports both the architecture and the weights of a deep learning model.

Burn supports the importation of models that follow the ONNX standard so you can easily port a model you have written in another framework like TensorFlow or PyTorch to Burn to benefit from all the advantages our framework offers.

Our ONNX support is further described in [this section of the Burn Book 🔥](https://burn.dev/book/import/onnx-model.html).

> **Note**: This crate is in active development and currently supports a
> [limited set of ONNX operators](./burn-import/SUPPORTED-ONNX-OPS.md).

</details>

<details>
<summary>
Inference in the Browser 🌐
</summary>
<br />

Several of our backends can compile to Web Assembly: Candle and NdArray for CPU, and WGPU for GPU. This means that you can run inference directly within a browser.
We provide several examples of this:

- [MNIST](./examples/mnist-inference-web) where you can draw digits and a small convnet tries to find which one it is! 2️⃣ 7️⃣ 😰
- [Image Classification](./examples/image-classification-web) where you can upload images and classify them! 🌄

</details>

<br />

## Getting Started

<div align="left">
<img align="right" src="./assets/ember-walking.png" height="96px"/>

Just heard of Burn? You are at the right place! Just continue reading this section and we hope you can get on board really quickly.

</div>

<details>
<summary>
The Burn Book 🔥
</summary>
<br />

To begin working effectively with Burn, it is crucial to understand its key components and philosophy.
This is why we highly recommend new users to read the first sections of [The Burn Book 🔥](https://burn.dev/book/).
It provides detailed examples and explanations covering every facet of the framework, including building blocks like tensors, modules, and optimizers, all the way to advanced usage, like coding your own GPU kernels.

> The project is constantly evolving, and we try as much as possible to keep the book up to date with new additions.
> However, we might miss some details sometimes, so if you see something weird, let us know!
> We also gladly accept Pull Requests 😄

</details>

<details>
<summary>
Examples 🙏
</summary>
<br />

Let's start with a code snippet that shows how intuitive the framework is to use!
In the following, we declare a neural network module with some parameters along with its forward pass.

```rust
use burn::nn;
use burn::module::Module;
use burn::tensor::backend::Backend;

#[derive(Module, Debug)]
pub struct PositionWiseFeedForward<B: Backend> {
    linear_inner: nn::Linear<B>,
    linear_outer: nn::Linear<B>,
    dropout: nn::Dropout,
    gelu: nn::GELU,
}

impl<B: Backend> PositionWiseFeedForward<B> {
    pub fn forward<const D: usize>(&self, input: Tensor<B, D>) -> Tensor<B, D> {
        let x = self.linear_inner.forward(input);
        let x = self.gelu.forward(x);
        let x = self.dropout.forward(x);

        self.linear_outer.forward(x)
    }
}
```

We have a somewhat large amount of [examples](./examples) in the repository that shows how to use the framework in different scenarios.
For more practical insights, you can clone the repository and run any of them directly on your computer!

</details>

<details>
<summary>
Pre-trained Models 🤖
</summary>
<br />

We keep an updated and curated list of models and examples built with Burn, see the [burn-rs/models repository](https://github.com/burn-rs/models) for more details.

Don't see the model you want? Don't hesitate to open an issue, and we may prioritize it.
Built a model using Burn and want to share it?
You can also open a Pull Request and add your model under the community section!

</details>

<details>
<summary>
Why use Rust for Deep Learning? 🦀
</summary>
<br />

Deep Learning is a special form of software where you need very high level abstractions as well as extremely fast execution time.
Rust is the perfect candidate for that use case since it provides zero-cost abstractions to easily create neural network modules, and fine-grained control over memory to optimize every detail.

It's important that a framework be easy to use at a high level so that its users can concentrate on innovating in the AI field.
However, since running models relies so heavily on computations, performance can't be neglected.

To this day, the mainstream solution to this problem has been to offer APIs in Python, but rely on bindings to low-level languages such as C/C++.
This reduces portability, increases complexity and creates frictions between researchers and engineers.
We feel like Rust's approach to abstractions makes it versatile enough to tackle this two languages dichotomy.

Rust also comes with the Cargo package manager, which makes it incredibly easy to build, test, and deploy from any environment, which is usually a pain in Python.

Although Rust has the reputation of being a difficult language at first, we strongly believe it leads to more reliable, bug-free solutions built faster (after some practice 😅)!

</details>

<br />

## Community

<div align="left">
<img align="right" src="./assets/ember-community.png" height="96px"/>

If you are excited about the project, don't hesitate to join our [Discord](https://discord.gg/PbjzCPfs)!
We try to be as welcoming as possible to everybody from any background.
You can ask your questions and share what you built with the community!

</div>

<br/>

**Contributing**

Before contributing, please take a moment to review our
[code of conduct](https://github.com/burn-rs/burn/tree/main/CODE-OF-CONDUCT.md).
It's also highly recommended to read our
[architecture document](https://github.com/burn-rs/burn/tree/main/ARCHITECTURE.md), which explains some of our architectural decisions.
Refer to out [contributing guide](/CONTRIBUTING.md) for more details.

## Status

Burn is currently in active development, and there will be breaking changes.
While any resulting issues are likely to be easy to fix, there are no guarantees at this stage.

## License

Burn is distributed under the terms of both the MIT license and the Apache License (Version 2.0).
See [LICENSE-APACHE](./LICENSE-APACHE) and [LICENSE-MIT](./LICENSE-MIT) for details. Opening a pull
request is assumed to signal agreement with these licensing terms.

</div><|MERGE_RESOLUTION|>--- conflicted
+++ resolved
@@ -50,94 +50,7 @@
 }
 ```
 
-<<<<<<< HEAD
 Then, at runtime, a custom low-level kernel will be automatically created for your specific implementation and will rival a handcrafted GPU implementation. The kernel consists of about 60 lines of WGSL [WebGPU Shading Language]("https://www.w3.org/TR/WGSL/https://www.w3.org/TR/WGSL/"), an extremely verbose lower level shader language you probably don't want to program your deep learning models in!
-=======
-You probably don't want to code your deep learning model with a lower level shader language, since as shown below it is extremely verbose.
-Note that the error function (erf) isn't part of the WGSL specifications ([WebGPU Shading Language](https://www.w3.org/TR/WGSL/https://www.w3.org/TR/WGSL/)), so we automatically extend the language with our own implementation.
-
-```wgsl
-@group(0)
-@binding(0)
-var<storage, read> input_0_global: array<f32>;
-
-@group(0)
-@binding(1)
-var<storage, read_write> output_0_global: array<f32>;
-
-@group(0)
-@binding(2)
-var<storage, read> scalars_f32: array<f32, 3>;
-
-@group(0)
-@binding(3)
-var<storage, read> info: array<u32>;
-
-const WORKGROUP_SIZE_X = 32u;
-const WORKGROUP_SIZE_Y = 32u;
-const WORKGROUP_SIZE_Z = 1u;
-
-@compute
-@workgroup_size(32, 32, 1)
-fn main(
-    @builtin(global_invocation_id) global_id: vec3<u32>,
-    @builtin(num_workgroups) num_workgroups: vec3<u32>,
-) {
-    let id = global_id.y * (num_workgroups.x * WORKGROUP_SIZE_X) + global_id.x;
-let rank: u32 = info[0];
-
-
-var index_input_0: u32 = 0u;
-
-for (var i: u32 = 1u; i <= rank; i++) {
-    let position = 0u * (2u * rank);
-    let position_out = 1u * (2u * rank);
-
-    let stride = info[position + i];
-    let stride_out = info[position_out + i];
-    let shape = info[position + rank + i];
-
-    index_input_0 += id / stride_out % shape * stride;
-}
-
-let input_0 = input_0_global[index_input_0];
-
-let local_0 = input_0 / scalars_f32[0];
-let local_1 = erf(local_0);
-let local_2 = local_1 + scalars_f32[1];
-let local_3 = input_0 * local_2;
-let local_4 = local_3 / scalars_f32[2];
-output_0_global[id] = local_4;
-
-}
-
-/// An approximation of the error function: https://en.wikipedia.org/wiki/Error_function#Numerical_approximations
-///
-/// > (maximum error: 1.5×10−7)
-/// > All of these approximations are valid for x ≥ 0. To use these approximations for negative x, use the fact that erf x is an odd function, so erf x = −erf(−x).
-fn erf_positive(x: f32) -> f32 {
-    let p = 0.3275911;
-    let a1 = 0.254829592;
-    let a2 = -0.284496736;
-    let a3 = 1.421413741;
-    let a4 = -1.453152027;
-    let a5 = 1.061405429;
-
-    let t = 1.0 / (1.0 + p * abs(x));
-    let tmp = ((((a5 * t + a4) * t) + a3) * t + a2) * t + a1;
-
-    return 1.0 - (tmp * t * exp(-x * x));
-}
-
-fn erf(x: f32) -> f32 {
-    if (x < 0.0) {
-        return -1.0 * erf_positive(-1.0 * x);
-    }
-
-    return erf_positive(x);
-}
-```
->>>>>>> 0dde21cf
 
 > As of now, our fusion strategy is only implemented for our own WGPU backend and supports only a subset of operations.
 > We plan to add more operations very soon and extend this technique to other future in-house backends.
@@ -240,6 +153,88 @@
 
 <br />
 
+## Training & Inference
+
+<div align="left">
+<img align="right" src="./assets/ember-wall.png" height="96px"/>
+
+The whole deep learning workflow is made easy with Burn, as you can monitor your training progress with an ergonomic dashboard, and run inference everywhere from embedded devices to large GPU clusters.
+
+Burn was built from the ground up with training and inference in mind. It's also worth noting how Burn, in comparison to frameworks like PyTorch, simplifies the transition from training to deployment, eliminating the need for code changes.
+
+</div>
+
+<div align="center">
+
+<br />
+
+<a href="https://www.youtube.com/watch?v=N9RM5CQbNQc" target="_blank">
+    <img src="./assets/burn-train-tui.png" alt="Burn Train TUI" width="75%">
+  </a>
+</div>
+
+<br />
+
+**Click on the following sections to expand 👇**
+
+<details>
+<summary>
+Training Dashboard 📈
+</summary>
+<br />
+
+As you can see in the previous video (click on the picture!), a new terminal UI dashboard based on the [Ratatui](https://github.com/ratatui-org/ratatui) crate allows users to follow their training with ease without having to connect to any external application.
+
+You can visualize your training and validation metrics updating in real-time and analyze the lifelong progression or recent history of any registered metrics using only the arrow keys.
+Break from the training loop without crashing, allowing potential checkpoints to be fully written or important pieces of code to complete without interruption 🛡
+
+</details>
+
+<details>
+<summary>
+ONNX Support 🍬
+</summary>
+<br />
+
+ONNX (Open Neural Network Exchange) is an open-standard format that exports both the architecture and the weights of a deep learning model.
+
+Burn supports the importation of models that follow the ONNX standard so you can easily port a model you have written in another framework like TensorFlow or PyTorch to Burn to benefit from all the advantages our framework offers.
+
+Our ONNX support is further described in [this section of the Burn Book 🔥](https://burn.dev/book/import/onnx-model.html).
+
+> **Note**: This crate is in active development and currently supports a
+> [limited set of ONNX operators](./burn-import/SUPPORTED-ONNX-OPS.md).
+
+</details>
+
+<details>
+<summary>
+Inference in the Browser 🌐
+</summary>
+<br />
+
+Several of our backends can compile to Web Assembly: Candle and NdArray for CPU, and WGPU for GPU. This means that you can run inference directly within a browser.
+We provide several examples of this:
+
+- [MNIST](./examples/mnist-inference-web) where you can draw digits and a small convnet tries to find which one it is! 2️⃣ 7️⃣ 😰
+- [Image Classification](./examples/image-classification-web) where you can upload images and classify them! 🌄
+
+</details>
+
+<details>
+<summary>
+Embedded: <i>no_std</i> support ⚙️
+</summary>
+<br />
+
+Burn's core components support [no_std](https://docs.rust-embedded.org/book/intro/no-std.html). This means it can run in bare metal environment such as embedded devices without an operating system.
+
+> As of now, only the NdArray backend can be used in a _no_std_ environment.
+
+</details>
+
+<br />
+
 ## Backends
 
 <div align="left">
@@ -258,7 +253,7 @@
 
 <details>
 <summary>
-WGPU: Cross-Platform GPU Backend 🌐
+WGPU (WebGPU): Cross-Platform GPU Backend 🌐
 </summary>
 <br />
 
@@ -271,6 +266,8 @@
 The WGPU backend is our first "in-house backend", which means we have complete control over its implementation details.
 It is fully optimized with the [performance characteristics mentioned earlier](#performance), as it serves as our research playgound for a variety of optimizations.
 
+See the [WGPU Backend README](./burn-wgpu/README.md) for more details.
+
 </details>
 
 <details>
@@ -280,6 +277,8 @@
 <br />
 
 Based on [Candle by Hugging Face](https://github.com/huggingface/candle), a minimalist ML framework for Rust with a focus on performance and ease of use, this backend can run on CPU with support for Web Assembly or on Nvidia GPUs using CUDA.
+
+See the [Candle Backend README](./burn-candle/README.md) for more details.
 
 > _Disclaimer:_ This backend is not fully completed yet, but can work in some contexts like inference.
 
@@ -294,6 +293,8 @@
 PyTorch doesn't need an introduction in the realm of deep learning.
 This backend leverages [PyTorch Rust bindings](https://github.com/LaurentMazare/tch-rs), enabling you to use LibTorch C++ kernels on CPU, CUDA and Metal.
 
+See the [LibTorch Backend README](./burn-tch/README.md) for more details.
+
 </details>
 
 <details>
@@ -304,13 +305,15 @@
 
 This CPU backend is admittedly not our fastest backend, but offers extreme portability.
 
-Its [no_std](https://docs.rust-embedded.org/book/intro/no-std.html) support allows you to run Burn even on embedded devices without an operating system.
-
-</details>
-
-<details>
-<summary>
-Autodiff: Backend decorator that brings backpropagation to any backend 🥵
+It is our only backend supporting _no_std_.
+
+See the [NdArray Backend README](./burn-ndarray/README.md) for more details.
+
+</details>
+
+<details>
+<summary>
+Autodiff: Backend decorator that brings backpropagation to any backend 🔄
 </summary>
 <br />
 
@@ -341,6 +344,8 @@
 
 Of note, it is impossible to make the mistake of calling backward on a model that runs on a backend that does not support autodiff (for inference), as this method is only offered by an Autodiff backend.
 
+See the [Autodiff Backend README](./burn-autodiff/README.md) for more details.
+
 </details>
 
 <details>
@@ -376,73 +381,7 @@
 
 Of note, we plan to implement automatic gradient checkpointing based on compute bound and memory bound operations, which will work gracefully with the fusion backend to make your code run even faster during training, see [this issue](https://github.com/burn-rs/burn/issues/936).
 
-</details>
-
-<br />
-
-## Training & Inference
-
-<div align="left">
-<img align="right" src="./assets/ember-wall.png" height="96px"/>
-
-The whole deep learning workflow is made easy with Burn, as you can monitor your training progress with an ergonomic dashboard, and run inference everywhere from embedded devices to large GPU clusters.
-
-</div>
-
-<div align="center">
-
-<br />
-
-<a href="https://www.youtube.com/watch?v=N9RM5CQbNQc" target="_blank">
-    <img src="./assets/burn-train-tui.png" alt="Burn Train TUI" width="75%">
-  </a>
-</div>
-
-<br />
-
-**Click on the following sections to expand 👇**
-
-<details>
-<summary>
-Training Dashboard 📈
-</summary>
-<br />
-
-As you can see in the previous video (click on the picture!), a new terminal UI dashboard based on the [Ratatui](https://github.com/ratatui-org/ratatui) crate allows users to follow their training with ease without having to connect to any external application.
-
-You can visualize your training and validation metrics updating in real-time and analyze the lifelong progression or recent history of any registered metrics using only the arrow keys.
-Break from the training loop without crashing, allowing potential checkpoints to be fully written or important pieces of code to complete without interruption 🛡
-
-</details>
-
-<details>
-<summary>
-ONNX Support 🍬
-</summary>
-<br />
-
-ONNX (Open Neural Network Exchange) is an open-standard format that exports both the architecture and the weights of a deep learning model.
-
-Burn supports the importation of models that follow the ONNX standard so you can easily port a model you have written in another framework like TensorFlow or PyTorch to Burn to benefit from all the advantages our framework offers.
-
-Our ONNX support is further described in [this section of the Burn Book 🔥](https://burn.dev/book/import/onnx-model.html).
-
-> **Note**: This crate is in active development and currently supports a
-> [limited set of ONNX operators](./burn-import/SUPPORTED-ONNX-OPS.md).
-
-</details>
-
-<details>
-<summary>
-Inference in the Browser 🌐
-</summary>
-<br />
-
-Several of our backends can compile to Web Assembly: Candle and NdArray for CPU, and WGPU for GPU. This means that you can run inference directly within a browser.
-We provide several examples of this:
-
-- [MNIST](./examples/mnist-inference-web) where you can draw digits and a small convnet tries to find which one it is! 2️⃣ 7️⃣ 😰
-- [Image Classification](./examples/image-classification-web) where you can upload images and classify them! 🌄
+See the [Fusion Backend README](./burn-fusion/README.md) for more details.
 
 </details>
 
