use crate::storage::ComputeStorage;

/// The MemoryHandle trait is an abstract way to refer to some memory segment.
/// It should not contain actual references to data.
///
/// It is responsible for determining if the memory segment can be mutated,
/// for instance by keeping track of a reference count
pub trait MemoryHandle {
    /// Checks if the underlying memory can be safely mutated.
    fn can_mut(&self) -> bool;
<<<<<<< HEAD
    /// Tracks how many distinct tensors refer to this memory
    fn tensor_reference(&self) -> Self;
    /// Tracks how many computation kernels refer to this memory
=======
    /// Clone the current handle to be used by a tensor handle.
    ///
    /// This will mark the handle as read only.
    fn tensor_reference(&self) -> Self;
    /// Clone the current handle to be used by a compute pipeline.
    ///
    /// This will not impact if the handle can be used inplace.
>>>>>>> fe707f0c
    fn compute_reference(&self) -> Self;
}

/// The MemoryManagement trait encapsulates strategies for (de)allocating memory.
/// It is bound to the ComputeStorage trait, which does the actual (de)allocations.
///
/// The MemoryManagement can only reserve memory space or get the resource located at a space.
/// Modification of the resource data should be done directly on the resource.
pub trait MemoryManagement<Storage: ComputeStorage>: Send {
    /// The associated type Handle must implement MemoryHandle
    type Handle: MemoryHandle + Send;

    /// Returns the resource from the storage at the specified handle
    fn get(&mut self, handle: &Self::Handle) -> Storage::Resource;

    /// Finds a spot in memory for a resource of size `size`, and returns a handle to it
    fn reserve(&mut self, size: usize) -> Self::Handle;
}<|MERGE_RESOLUTION|>--- conflicted
+++ resolved
@@ -8,11 +8,6 @@
 pub trait MemoryHandle {
     /// Checks if the underlying memory can be safely mutated.
     fn can_mut(&self) -> bool;
-<<<<<<< HEAD
-    /// Tracks how many distinct tensors refer to this memory
-    fn tensor_reference(&self) -> Self;
-    /// Tracks how many computation kernels refer to this memory
-=======
     /// Clone the current handle to be used by a tensor handle.
     ///
     /// This will mark the handle as read only.
@@ -20,7 +15,6 @@
     /// Clone the current handle to be used by a compute pipeline.
     ///
     /// This will not impact if the handle can be used inplace.
->>>>>>> fe707f0c
     fn compute_reference(&self) -> Self;
 }
 
