use crate::{
    transform::{Mapper, MapperDataset},
    Dataset, HuggingfaceDatasetLoader, SqliteDataset,
};

use hound::WavReader;
use serde::{Deserialize, Serialize};
use strum::EnumCount;
use strum_macros::{Display, EnumCount, FromRepr};

type MappedDataset = MapperDataset<SqliteDataset<SpeechItemRaw>, ConvertSamples, SpeechItemRaw>;

/// Enum representing speech command classes in the Speech Commands dataset.
/// Class names are based on the Speech Commands dataset from Huggingface.
/// See: https://huggingface.co/datasets/speech_commands
<<<<<<< HEAD
#[allow(missing_docs)]
#[derive(Debug, Display, Clone, Copy, FromRepr, Serialize, Deserialize)]
=======
#[derive(Debug, Display, Clone, Copy, FromRepr, Serialize, Deserialize, EnumCount)]
>>>>>>> 73a88d82
pub enum SpeechCommandClass {
    // Target command words
    Yes = 0,
    No = 1,
    Up = 2,
    Down = 3,
    Left = 4,
    Right = 5,
    On = 6,
    Off = 7,
    Stop = 8,
    Go = 9,
    Zero = 10,
    One = 11,
    Two = 12,
    Three = 13,
    Four = 14,
    Five = 15,
    Six = 16,
    Seven = 17,
    Eight = 18,
    Nine = 19,

    // Non-target words that can be grouped into "Other"
    Bed = 20,
    Bird = 21,
    Cat = 22,
    Dog = 23,
    Happy = 24,
    House = 25,
    Marvin = 26,
    Sheila = 27,
    Tree = 28,
    Wow = 29,

    // Commands from v2 dataset, that can be grouped into "Other"
    Backward = 30,
    Forward = 31,
    Follow = 32,
    Learn = 33,
    Visual = 34,

    // Background noise
    Silence = 35,

    // Other miscellaneous words
    Other = 36,
}

/// Struct containing raw speech data returned from a database.
#[derive(Clone, Debug, Serialize, Deserialize)]
pub struct SpeechItemRaw {
    /// Audio file bytes.
    pub audio_bytes: Vec<u8>,

    /// Label index.
    pub label: usize,

    /// Indicates if the label is unknown.
    pub is_unknown: bool,
}

/// Speech item with audio samples and label.
///
/// The audio samples are floats in the range [-1.0, 1.0].
/// The sample rate is in Hz.
/// The label is the class index (see [SpeechCommandClass]).
/// To convert to usize simply use `as usize`. To convert label to string use `.to_string()`.
///
/// The original label is also stored in the `label_original` field for debugging and remapping if needed.
#[derive(Clone, Debug, Serialize, Deserialize)]
pub struct SpeechItem {
    /// Audio samples in the range [-1.0, 1.0].
    pub audio_samples: Vec<f32>,

    /// The sample rate of the audio.
    pub sample_rate: usize,

    /// The label of the audio.
    pub label: SpeechCommandClass,
}

/// Speech Commands dataset from Huggingface v0.02.
/// See [Speech Commands dataset](https://huggingface.co/datasets/speech_commands).
///
/// The data is downloaded from Huggingface and stored in a SQLite database (3.0 GB).
/// The dataset contains 99,720 audio samples of 2,607 people saying 35 different words.
///
/// NOTE: The most samples are under 1 second long but there are some with pure background noise that
/// need splitting into shorter segmants.
///
/// The labels are 20 target words, silence and other words.
///
/// The dataset is split into 3 parts:
/// - train: 84,848 audio files
/// - test: 4,890 audio files
/// - validation: 9,982 audio files
pub struct SpeechCommandsDataset {
    dataset: MappedDataset,
}

impl SpeechCommandsDataset {
    /// Create a new dataset with the given split.
    pub fn new(split: &str) -> Self {
        let dataset: SqliteDataset<SpeechItemRaw> =
            HuggingfaceDatasetLoader::new("speech_commands")
                .with_subset("v0.02")
                .dataset(split)
                .unwrap();
        let dataset = MapperDataset::new(dataset, ConvertSamples);
        Self { dataset }
    }

    /// Create a new dataset with the train split.
    pub fn train() -> Self {
        Self::new("train")
    }

    /// Create a new dataset with the test split.
    pub fn test() -> Self {
        Self::new("test")
    }

    /// Create a new dataset with the validation split.
    pub fn validation() -> Self {
        Self::new("validation")
    }

    /// Returns the number of classes in the dataset
    pub fn num_classes() -> usize {
        SpeechCommandClass::COUNT
    }
}

impl Dataset<SpeechItem> for SpeechCommandsDataset {
    fn get(&self, index: usize) -> Option<SpeechItem> {
        self.dataset.get(index)
    }

    fn len(&self) -> usize {
        self.dataset.len()
    }
}

/// Mapper converting audio bytes into audio samples and the label to enum class.
struct ConvertSamples;

impl ConvertSamples {
    /// Convert label to enum class.
    fn to_speechcommandclass(label: usize) -> SpeechCommandClass {
        SpeechCommandClass::from_repr(label).unwrap()
    }

    /// Convert audio bytes into samples of floats [-1.0, 1.0].
    fn to_audiosamples(bytes: &Vec<u8>) -> (Vec<f32>, usize) {
        let reader = WavReader::new(bytes.as_slice()).unwrap();
        let spec = reader.spec();

        // Maximum value of the audio samples (using bit shift to raise 2 to the power of bits per sample).
        let max_value = (1 << (spec.bits_per_sample - 1)) as f32;

        // The sample rate of the audio.
        let sample_rate = spec.sample_rate as usize;

        // Convert the audio samples to floats [-1.0, 1.0].
        let audio_samples: Vec<f32> = reader
            .into_samples::<i32>()
            .filter_map(Result::ok)
            .map(|sample| sample as f32 / max_value)
            .collect();

        (audio_samples, sample_rate)
    }
}

impl Mapper<SpeechItemRaw, SpeechItem> for ConvertSamples {
    /// Convert audio bytes into samples of floats [-1.0, 1.0]
    /// and the label to enum class with the target word, other and silence classes.
    fn map(&self, item: &SpeechItemRaw) -> SpeechItem {
        let (audio_samples, sample_rate) = Self::to_audiosamples(&item.audio_bytes);

        // Convert the label to enum class, with the target words, other and silence classes.
        let label = Self::to_speechcommandclass(item.label);

        SpeechItem {
            audio_samples,
            sample_rate,
            label,
        }
    }
}<|MERGE_RESOLUTION|>--- conflicted
+++ resolved
@@ -13,12 +13,7 @@
 /// Enum representing speech command classes in the Speech Commands dataset.
 /// Class names are based on the Speech Commands dataset from Huggingface.
 /// See: https://huggingface.co/datasets/speech_commands
-<<<<<<< HEAD
-#[allow(missing_docs)]
-#[derive(Debug, Display, Clone, Copy, FromRepr, Serialize, Deserialize)]
-=======
 #[derive(Debug, Display, Clone, Copy, FromRepr, Serialize, Deserialize, EnumCount)]
->>>>>>> 73a88d82
 pub enum SpeechCommandClass {
     // Target command words
     Yes = 0,
