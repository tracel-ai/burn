[workspace]
# Try
# require version 2 to avoid "feature" additiveness for dev-dependencies
# https://doc.rust-lang.org/cargo/reference/resolver.html#feature-resolver-version-2
resolver = "2"

members = [
    "crates/*",
    "crates/burn-import/pytorch-tests",
    "crates/burn-import/onnx-tests",
    "crates/burn-import/safetensors-tests",
    "examples/*",
    "xtask",
]

exclude = [
    "examples/notebook",
    "examples/raspberry-pi-pico", # will cause xtask issues otherwise
]

[workspace.package]
edition = "2024"
license = "MIT OR Apache-2.0"
readme = "README.md"
version = "0.18.0"

[workspace.lints.clippy]

[workspace.dependencies]
atomic_float = "1"
bytemuck = "1.23.1"
candle-core = { version = "0.8.4" }
clap = { version = "4.5.41", features = ["derive"] }
colored = "3.0.0"
console_error_panic_hook = "0.1.7"
csv = "1.3.1"
dashmap = "6.1.0"
data-encoding = { version = "2.9.0", default-features = false, features = [
    "alloc",
] }
dirs = "6.0.0"
fake = "4.3.0"
flate2 = "1.1.2"
float-cmp = "0.10.0"
gix-tempfile = { version = "17.1.0", features = ["signals"] }
globwalk = "0.9.1"
hashbrown = "0.15.4"
hound = "3.5.1"
image = "0.25.6"
indicatif = "0.17.11"
js-sys = "0.3.72"
libm = "0.2.14"
log = { default-features = false, version = "0.4.27" }
md5 = "0.7.0"
paste = "1"
percent-encoding = "2.3.1"
polars = { version = "0.46.0", features = ["lazy"] }
pretty_assertions = "1.4.1"
proc-macro2 = "1.0.94"
protobuf = "3.7.2"
protobuf-codegen = "3.7.1"
quote = "1.0.39"
r2d2 = "0.8.10"
r2d2_sqlite = "0.27.0"
rayon = "1.10.0"
regex = "1.11.1"
reqwest = { version = "0.12.20", default-features = false, features = [
    "rustls-tls",
] }
rmp-serde = "1.3.0"
rstest = "0.25.0"
rusqlite = "0.34.0"
rust-format = "0.3.4"
sanitize-filename = "0.6.0"
serde_bytes = { version = "0.11.17", default-features = false, features = [
    "alloc",
] } # alloc for no_std
serde_rusqlite = "0.38.0"
serial_test = "3.2.0"
spin = { version = "0.10.0", features = [
    "mutex",
    "spin_mutex",
    "portable-atomic",
] }
strum = { version = "0.27.1", features = ["derive"] }
syn = { version = "2.0.104", features = ["full", "extra-traits"] }
tempfile = "3.20.0"
thiserror = "2.0.11"
tokio = { version = "1.46.1", features = ["rt", "macros"] }
tracing-appender = "0.2.3"
tracing-core = "0.1.34"
tracing-subscriber = "0.3.19"
zip = "3.0.0"

# Async handling
async-channel = "2.5"
futures-lite = { version = "2.5.0", default-features = false }

# Terminal UI
ratatui = "0.29.0"

# WGPU stuff
text_placeholder = "0.5.1"
wgpu = "25.0.0"

# Benchmarks and Burnbench
arboard = "3.5.0"
chrono = "0.4.39"
os_info = "3.10.0"
wsl = "0.1.0"

bincode = { version = "2.0.1", features = [
    "alloc",
    "serde",
], default-features = false }

#
# The following packages disable the "std" feature for no_std compatibility
#
cfg-if = "1.0.1"
derive-new = { version = "0.7.0", default-features = false }

blas-src = { version = "0.11.1", default-features = false }
bon = "3.6.4"
half = { version = "2.6.0", features = [
    "alloc",
    "num-traits",
    "serde",
], default-features = false }
macerator = { version = "0.2.6" }
matrixmultiply = { version = "0.3.9", default-features = false }
ndarray = { version = "0.16.1", default-features = false }
num-traits = { version = "0.2.19", default-features = false, features = [
    "libm",
] } # libm is for no_std
openblas-src = "0.10.12"
rand = { version = "0.9.1", default-features = false, features = [
    "std_rng",
] } # std_rng is for no_std
rand_distr = { version = "0.5.0", default-features = false }
serde = { version = "1.0.218", default-features = false, features = [
    "derive",
    "alloc",
] } # alloc is for no_std, derive is needed
serde_json = { version = "1.0.140", default-features = false }
uuid = { version = "1.16.0", default-features = false }

libc = "0.2.174"
nvml-wrapper = "0.10.0"
sysinfo = "0.33.1"
systemstat = "0.2.3"
tch = "0.19.0"
torch-sys = "0.19.0"    # matches what tch is using, required for lib detection

ahash = { version = "0.8.11", default-features = false }
portable-atomic = { version = "1.11.1" }
portable-atomic-util = { version = "0.2.4", features = ["alloc"] }

### For the main burn branch. ###
<<<<<<< HEAD
cubecl = { git = "https://github.com/tracel-ai/cubecl", default-features = false, rev = "992d8d56616498a0197b4f818f90908d2debab46" }
cubecl-common = { git = "https://github.com/tracel-ai/cubecl", default-features = false, rev = "992d8d56616498a0197b4f818f90908d2debab46" }
=======
cubecl = { git = "https://github.com/tracel-ai/cubecl", default-features = false, rev = "aa63a198bc6c5e87853ec99ba2236c63df9ab3eb" }
cubecl-common = { git = "https://github.com/tracel-ai/cubecl", default-features = false, rev = "aa63a198bc6c5e87853ec99ba2236c63df9ab3eb" }
>>>>>>> e2b8dc5a
### For local development. ###
# cubecl = { path = "../cubecl/crates/cubecl", default-features = false }
# cubecl-common = { path = "../cubecl/crates/cubecl-common", default-features = false }
### For the release. ###
# cubecl = { version = "0.5.0", default-features = false }
# cubecl-common = { version = "0.5.0", default-features = false }

### For xtask crate ###
tracel-xtask = { version = "2.1.6" }

[profile.dev]
debug = 0 # Speed up compilation time and not necessary.


[patch.crates-io]
tracel-xtask = { git = "https://github.com/tracel-ai/xtask", rev = "889f7beb49814978ad133f1d045c0f713962141a"}<|MERGE_RESOLUTION|>--- conflicted
+++ resolved
@@ -157,13 +157,8 @@
 portable-atomic-util = { version = "0.2.4", features = ["alloc"] }
 
 ### For the main burn branch. ###
-<<<<<<< HEAD
 cubecl = { git = "https://github.com/tracel-ai/cubecl", default-features = false, rev = "992d8d56616498a0197b4f818f90908d2debab46" }
 cubecl-common = { git = "https://github.com/tracel-ai/cubecl", default-features = false, rev = "992d8d56616498a0197b4f818f90908d2debab46" }
-=======
-cubecl = { git = "https://github.com/tracel-ai/cubecl", default-features = false, rev = "aa63a198bc6c5e87853ec99ba2236c63df9ab3eb" }
-cubecl-common = { git = "https://github.com/tracel-ai/cubecl", default-features = false, rev = "aa63a198bc6c5e87853ec99ba2236c63df9ab3eb" }
->>>>>>> e2b8dc5a
 ### For local development. ###
 # cubecl = { path = "../cubecl/crates/cubecl", default-features = false }
 # cubecl-common = { path = "../cubecl/crates/cubecl-common", default-features = false }
