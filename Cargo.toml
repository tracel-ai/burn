--- conflicted
+++ resolved
@@ -155,18 +155,13 @@
 portable-atomic-util = { version = "0.2.4", features = ["alloc"] }
 
 ### For the main burn branch. ###
-<<<<<<< HEAD
-cubecl = { git = "https://github.com/tracel-ai/cubecl", default-features = false, rev = "62437daf5086be453bdbbe0b432836f1a96e9675" }
-cubecl-common = { git = "https://github.com/tracel-ai/cubecl", default-features = false, rev = "62437daf5086be453bdbbe0b432836f1a96e9675" }
-=======
-cubecl = { git = "https://github.com/tracel-ai/cubecl", default-features = false, rev = "24e13e934378b79cba883b030a37e26d783b214b" }
-cubecl-common = { git = "https://github.com/tracel-ai/cubecl", default-features = false, rev = "24e13e934378b79cba883b030a37e26d783b214b" }
-cubecl-quant = { git = "https://github.com/tracel-ai/cubecl", default-features = false, rev = "24e13e934378b79cba883b030a37e26d783b214b" }
->>>>>>> 82a2e162
+# cubecl = { git = "https://github.com/tracel-ai/cubecl", default-features = false, rev = "24e13e934378b79cba883b030a37e26d783b214b" }
+# cubecl-common = { git = "https://github.com/tracel-ai/cubecl", default-features = false, rev = "24e13e934378b79cba883b030a37e26d783b214b" }
+# cubecl-quant = { git = "https://github.com/tracel-ai/cubecl", default-features = false, rev = "24e13e934378b79cba883b030a37e26d783b214b" }
 ### For local development. ###
-# cubecl = { path = "../cubecl/crates/cubecl", default-features = false }
-# cubecl-common = { path = "../cubecl/crates/cubecl-common", default-features = false }
-# cubecl-quant = { path = "../cubecl/crates/cubecl-quant", default-features = false }
+cubecl = { path = "../cubecl/crates/cubecl", default-features = false }
+cubecl-common = { path = "../cubecl/crates/cubecl-common", default-features = false }
+cubecl-quant = { path = "../cubecl/crates/cubecl-quant", default-features = false }
 ### For the release. ###
 # cubecl = { version = "0.6.0", default-features = false }
 # cubecl-common = { version = "0.6.0", default-features = false }
