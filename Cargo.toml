--- conflicted
+++ resolved
@@ -153,16 +153,11 @@
 portable-atomic-util = { version = "0.2.4", features = ["alloc"] }
 
 ### For the main burn branch. ###
-<<<<<<< HEAD
-# cubecl = { git = "https://github.com/tracel-ai/cubecl", default-features = false, rev = "e0734dadca994b02b7dce3b77a575edb1fb2232e" }
-# cubecl-common = { git = "https://github.com/tracel-ai/cubecl", default-features = false, rev = "e0734dadca994b02b7dce3b77a575edb1fb2232e" }
-=======
-cubecl = { git = "https://github.com/tracel-ai/cubecl", default-features = false, rev = "a172f6760052bef392e6f0e44e912460960f2c1b" }
-cubecl-common = { git = "https://github.com/tracel-ai/cubecl", default-features = false, rev = "a172f6760052bef392e6f0e44e912460960f2c1b" }
->>>>>>> 9f003203
+cubecl = { git = "https://github.com/tracel-ai/cubecl", default-features = false, rev = "ff94be8c9a79d1ac2e44829c2b4ec5a7e91b82e2" }
+cubecl-common = { git = "https://github.com/tracel-ai/cubecl", default-features = false, rev = "ff94be8c9a79d1ac2e44829c2b4ec5a7e91b82e2" }
 ### For local development. ###
-cubecl = { path = "../cubecl/crates/cubecl", default-features = false }
-cubecl-common = { path = "../cubecl/crates/cubecl-common", default-features = false }
+# cubecl = { path = "../cubecl/crates/cubecl", default-features = false }
+# cubecl-common = { path = "../cubecl/crates/cubecl-common", default-features = false }
 ### For the release. ###
 # cubecl = { version = "0.4.0", default-features = false }
 # cubecl-common = { version = "0.4.0", default-features = false }
