[workspace]
# Try
# require version 2 to avoid "feature" additiveness for dev-dependencies
# https://doc.rust-lang.org/cargo/reference/resolver.html#feature-resolver-version-2
resolver = "2"

members = [
    "crates/*",
    "crates/burn-import/pytorch-tests",
    "crates/burn-import/onnx-tests",
    "crates/burn-import/safetensors-tests",
    "crates/burn-collective/multinode-tests",
    "examples/*",
    "xtask",
]

exclude = [
    "examples/notebook",
    "examples/raspberry-pi-pico",        # will cause xtask issues otherwise
    "crates/burn-import/model-checks/*", # exclude model checking crates from workspace
]

[workspace.package]
edition = "2024"
license = "MIT OR Apache-2.0"
readme = "README.md"
version = "0.20.0"

[workspace.lints.clippy]

[workspace.lints.rustdoc]
broken_intra_doc_links = "deny"
invalid_html_tags = "deny"

[workspace.dependencies]
atomic_float = "1"
axum = "0.8.5"
bytemuck = "1.24.0"
bytes = "1"
candle-core = { version = "0.9.1" }
ciborium = { version = "0.2", default-features = false }
clap = { version = "4.5.48", features = ["derive"] }
colored = "3.0.0"
console_error_panic_hook = "0.1.7"
const-random = "0.1"
csv = "1.3.1"
dashmap = "6.1.0"
data-encoding = { version = "2.9.0", default-features = false, features = [
    "alloc",
] }
dirs = "6.0.0"
encoding_rs = "0.8.33"
fake = "4.4.0"
flate2 = "1.1.4"
float-cmp = "0.10.0"
futures = "0.3"
futures-util = "0.3"
gix-tempfile = { version = "19.0.1", features = ["signals"] }
globwalk = "0.9.1"
hashbrown = "0.15.5"
hound = "3.5.1"
image = "0.25.8"
indicatif = "0.18.0"
js-sys = "0.3.77"
libm = "0.2.15"
log = { default-features = false, version = "0.4.28" }
paste = "1"
planus = { version = "=1.1" }
polars = { version = "0.51.0", features = ["lazy"] }
pretty_assertions = "1.4.1"
proc-macro2 = "1.0.101"
protobuf = "3.7.2"
protobuf-codegen = "3.7.2"
quote = "1.0.41"
r2d2 = "0.8.10"
r2d2_sqlite = "0.31.0"
rayon = "1.10.0"
regex = { version = "1.12.1", default-features = false, features = [
    "perf",
    "unicode",
] }
reqwest = { version = "0.12.23", default-features = false, features = [
    "rustls-tls",
] }
rmp-serde = { version = "1.3.0", default-features = false }
rstest = "0.26.1"
rusqlite = "0.37.0"
rust-format = "0.3.4"
sanitize-filename = "0.6.0"
serde_bytes = { version = "0.11.18", default-features = false, features = [
    "alloc",
] } # alloc for no_std
serde_rusqlite = "0.40.0"
serial_test = "3.2.0"
spin = { version = "0.10.0", features = [
    "mutex",
    "spin_mutex",
    "portable-atomic",
] }
strum = { version = "0.27.2", features = ["derive"] }
syn = { version = "2.0.106", features = ["full", "extra-traits"] }
tar = "0.4.44"
tempfile = "3.20.0"
thiserror = "2.0.17"
tokio = { version = "1.47.1", features = ["rt", "macros"] }
tokio-tungstenite = "0.28"
tokio-util = "0.7"
tracing-appender = "0.2.3"
tracing-core = "0.1.34"
tracing-subscriber = "0.3.20"
zip = "6.0.0"

# Persist related
memmap2 = { version = "0.9" }
safetensors = { version = "0.6.2", default-features = false }

# Async handling
async-channel = "2.5"
futures-lite = { version = "2.6.1", default-features = false }

# Terminal UI
ratatui = "0.29.0"

# WGPU stuff
text_placeholder = "0.5.1"

bincode = { version = "2.0.1", features = [
    "alloc",
    "serde",
], default-features = false }

#
# The following packages disable the "std" feature for no_std compatibility
#
cfg-if = "1.0.1"
derive-new = { version = "0.7.0", default-features = false }

blas-src = { version = "0.14.0", default-features = false }
bon = "3.8.1"
half = { version = "2.7.1", features = [
    "alloc",
    "num-traits",
    "serde",
], default-features = false }
macerator = { version = "0.2.9" }
matrixmultiply = { version = "0.3.10", default-features = false }
ndarray = { version = "0.17.1", default-features = false }
num-traits = { version = "0.2.19", default-features = false, features = [
    "libm",
] } # libm is for no_std
openblas-src = "0.10.12"
rand = { version = "0.9.2", default-features = false }
rand_distr = { version = "0.5.1", default-features = false }
serde = { version = "1.0.228", default-features = false, features = [
    "derive",
    "alloc",
] } # alloc is for no_std, derive is needed
serde_json = { version = "1.0.145", default-features = false }
uuid = { version = "1.18.0", default-features = false }

byteorder = { version = "1.5.0", default-features = false }
libc = "0.2.177"
nvml-wrapper = "0.11.0"
sysinfo = "0.37.2"
systemstat = "0.2.5"
tch = "0.22.0"
torch-sys = "0.22.0"                                        # matches what tch is using, required for lib detection

ahash = { version = "0.8.12", default-features = false }
portable-atomic = { version = "1.11.1" }
portable-atomic-util = { version = "0.2.4", features = ["alloc"] }

### For the main burn branch. ###
<<<<<<< HEAD
# cubecl = { git = "https://github.com/tracel-ai/cubecl", default-features = false, rev = "726ffef6be03e81080a4783523f54be9d330792c" }
# cubecl-common = { git = "https://github.com/tracel-ai/cubecl", default-features = false, rev = "726ffef6be03e81080a4783523f54be9d330792c" }
# cubecl-quant = { git = "https://github.com/tracel-ai/cubecl", default-features = false, rev = "726ffef6be03e81080a4783523f54be9d330792c" }
=======
cubecl = { git = "https://github.com/tracel-ai/cubecl", default-features = false, rev = "960bd33e245a93bbfa9a6fa47171dd1d969f0e81" }
cubecl-common = { git = "https://github.com/tracel-ai/cubecl", default-features = false, rev = "960bd33e245a93bbfa9a6fa47171dd1d969f0e81" }
cubecl-quant = { git = "https://github.com/tracel-ai/cubecl", default-features = false, rev = "960bd33e245a93bbfa9a6fa47171dd1d969f0e81" }
>>>>>>> 1e1dfe07
### For local development. ###
cubecl = { path = "../cubecl/crates/cubecl", default-features = false }
cubecl-common = { path = "../cubecl/crates/cubecl-common", default-features = false }
cubecl-quant = { path = "../cubecl/crates/cubecl-quant", default-features = false }
### For the release. ###
# cubecl = { version = "0.8.0", default-features = false }
# cubecl-common = { version = "0.8.0", default-features = false }
# cubecl-quant = { version = "0.8.0", default-features = false }

### For xtask crate ###
tracel-xtask = { version = "=2.1.11" }

[profile.dev]
debug = 1 # Speed up compilation time and not necessary.<|MERGE_RESOLUTION|>--- conflicted
+++ resolved
@@ -171,15 +171,9 @@
 portable-atomic-util = { version = "0.2.4", features = ["alloc"] }
 
 ### For the main burn branch. ###
-<<<<<<< HEAD
-# cubecl = { git = "https://github.com/tracel-ai/cubecl", default-features = false, rev = "726ffef6be03e81080a4783523f54be9d330792c" }
-# cubecl-common = { git = "https://github.com/tracel-ai/cubecl", default-features = false, rev = "726ffef6be03e81080a4783523f54be9d330792c" }
-# cubecl-quant = { git = "https://github.com/tracel-ai/cubecl", default-features = false, rev = "726ffef6be03e81080a4783523f54be9d330792c" }
-=======
-cubecl = { git = "https://github.com/tracel-ai/cubecl", default-features = false, rev = "960bd33e245a93bbfa9a6fa47171dd1d969f0e81" }
-cubecl-common = { git = "https://github.com/tracel-ai/cubecl", default-features = false, rev = "960bd33e245a93bbfa9a6fa47171dd1d969f0e81" }
-cubecl-quant = { git = "https://github.com/tracel-ai/cubecl", default-features = false, rev = "960bd33e245a93bbfa9a6fa47171dd1d969f0e81" }
->>>>>>> 1e1dfe07
+# cubecl = { git = "https://github.com/tracel-ai/cubecl", default-features = false, rev = "960bd33e245a93bbfa9a6fa47171dd1d969f0e81" }
+# cubecl-common = { git = "https://github.com/tracel-ai/cubecl", default-features = false, rev = "960bd33e245a93bbfa9a6fa47171dd1d969f0e81" }
+# cubecl-quant = { git = "https://github.com/tracel-ai/cubecl", default-features = false, rev = "960bd33e245a93bbfa9a6fa47171dd1d969f0e81" }
 ### For local development. ###
 cubecl = { path = "../cubecl/crates/cubecl", default-features = false }
 cubecl-common = { path = "../cubecl/crates/cubecl-common", default-features = false }
