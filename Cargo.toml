[workspace]
# Try
# require version 2 to avoid "feature" additiveness for dev-dependencies
# https://doc.rust-lang.org/cargo/reference/resolver.html#feature-resolver-version-2
resolver = "2"

members = [
    "backend-comparison",
    "crates/*",
    "crates/burn-import/pytorch-tests",
    "crates/burn-import/onnx-tests",
    "examples/*",
    "examples/pytorch-import/model",
    "xtask",
]

exclude = [
    "examples/notebook",
    "examples/raspberry-pi-pico", # will cause dependency building issues otherwise
]

[workspace.package]
edition = "2024"
license = "MIT OR Apache-2.0"
readme = "README.md"
version = "0.17.0"

[workspace.dependencies]
atomic_float = "1"
bytemuck = "1.21.0"
candle-core = { version = "0.8.4" }
clap = { version = "4.5.34", features = ["derive"] }
colored = "3.0.0"
console_error_panic_hook = "0.1.7"
csv = "1.3.1"
dashmap = "6.1.0"
data-encoding = { version = "2.8.0", default-features = false, features = [
    "alloc",
] }
dirs = "6.0.0"
fake = "4.2.0"
flate2 = "1.1.0"
float-cmp = "0.10.0"
gix-tempfile = { version = "17.0.0", features = ["signals"] }
globwalk = "0.9.1"
hashbrown = "0.15.2"
hound = "3.5.1"
image = "0.25.6"
indicatif = "0.17.11"
js-sys = "0.3.72"
libm = "0.2.11"
log = { default-features = false, version = "0.4.27" }
md5 = "0.7.0"
paste = "1"
percent-encoding = "2.3.1"
polars = { version = "0.46.0", features = ["lazy"] }
pretty_assertions = "1.4.1"
proc-macro2 = "1.0.94"
protobuf = "3.7.2"
protobuf-codegen = "3.7.1"
quote = "1.0.39"
r2d2 = "0.8.10"
r2d2_sqlite = "0.27.0"
rayon = "1.10.0"
regex = "1.11.1"
reqwest = { version = "0.12.12", default-features = false, features = [
    "rustls-tls",
] }
rmp-serde = "1.3.0"
rstest = "0.25.0"
rusqlite = "0.34.0"
rust-format = "0.3.4"
sanitize-filename = "0.6.0"
serde_bytes = { version = "0.11.17", default-features = false, features = [
    "alloc",
] } # alloc for no_std
serde_rusqlite = "0.38.0"
serial_test = "3.2.0"
spin = { version = "0.10.0", features = [
    "mutex",
    "spin_mutex",
    "portable-atomic",
] }
strum = { version = "0.27.1", features = ["derive"] }
syn = { version = "2.0.100", features = ["full", "extra-traits"] }
tempfile = "3.17.1"
thiserror = "2.0.11"
tokio = { version = "1.42.0", features = ["rt", "macros"] }
tracing-appender = "0.2.3"
tracing-core = "0.1.33"
tracing-subscriber = "0.3.19"
zip = "2.5.0"

# Async handling
async-channel = "2.3"
futures-lite = { version = "2.5.0", default-features = false }

# Terminal UI
ratatui = "0.29.0"

# WGPU stuff
text_placeholder = "0.5.1"
wgpu = "24.0.1"

# Benchmarks and Burnbench
arboard = "3.4.1"
chrono = "0.4.39"
os_info = "3.10.0"
wsl = "0.1.0"

# TODO: update to official 2.0 release once MSRV is bumped to 1.85
bincode = { version = "2.0.1", features = [
    "alloc",
    "serde",
], default-features = false }

#
# The following packages disable the "std" feature for no_std compatibility
#
cfg-if = "1.0.0"
derive-new = { version = "0.7.0", default-features = false }

blas-src = { version = "0.11.1", default-features = false }
bon = "3.5.1"
half = { version = "2.5.0", features = [
    "alloc",
    "num-traits",
    "serde",
], default-features = false }
macerator = { version = "0.2.6" }
matrixmultiply = { version = "0.3.9", default-features = false }
ndarray = { version = "0.16.1", default-features = false }
num-traits = { version = "0.2.19", default-features = false, features = [
    "libm",
] } # libm is for no_std
openblas-src = "0.10.11"
rand = { version = "0.9.0", default-features = false, features = [
    "std_rng",
] } # std_rng is for no_std
rand_distr = { version = "0.5.0", default-features = false }
serde = { version = "1.0.218", default-features = false, features = [
    "derive",
    "alloc",
] } # alloc is for no_std, derive is needed
serde_json = { version = "1.0.140", default-features = false }
uuid = { version = "1.16.0", default-features = false }

libc = "0.2.170"
nvml-wrapper = "0.10.0"
sysinfo = "0.33.1"
systemstat = "0.2.3"
tch = "0.19.0"
torch-sys = "0.19.0"    # matches what tch is using, required for lib detection

ahash = { version = "0.8.11", default-features = false }
portable-atomic = { version = "1.11.0" }
portable-atomic-util = { version = "0.2.4", features = ["alloc"] }

### For the main burn branch. ###
<<<<<<< HEAD
cubecl = { git = "https://github.com/tracel-ai/cubecl", default-features = false, rev = "3892e8c72362253d5ffbf3cf29a84366f00787cb" }
cubecl-common = { git = "https://github.com/tracel-ai/cubecl", default-features = false, rev = "3892e8c72362253d5ffbf3cf29a84366f00787cb" }
cubecl-std = { git = "https://github.com/tracel-ai/cubecl", default-features = false, rev = "3892e8c72362253d5ffbf3cf29a84366f00787cb" }
=======
cubecl = { git = "https://github.com/tracel-ai/cubecl", default-features = false, rev = "970059ae8880bf611e6734ce473ab27339f25039" }
cubecl-common = { git = "https://github.com/tracel-ai/cubecl", default-features = false, rev = "970059ae8880bf611e6734ce473ab27339f25039" }
cubecl-std = { git = "https://github.com/tracel-ai/cubecl", default-features = false, rev = "970059ae8880bf611e6734ce473ab27339f25039" }
>>>>>>> aaf31793
### For local development. ###
# cubecl = { path = "../cubecl/crates/cubecl", default-features = false }
# cubecl-common = { path = "../cubecl/crates/cubecl-common", default-features = false }
# cubecl-std = { path = "../cubecl/crates/cubecl-std", default-features = false }
### For the release. ###
# cubecl = { version = "0.4.0", default-features = false }
# cubecl-common = { version = "0.4.0", default-features = false }
# cubecl-std = { version = "0.4.0", default-features = false }

### For xtask crate ###
tracel-xtask = { version = "=1.1.9" }

[profile.dev]
debug = 0 # Speed up compilation time and not necessary.<|MERGE_RESOLUTION|>--- conflicted
+++ resolved
@@ -157,15 +157,9 @@
 portable-atomic-util = { version = "0.2.4", features = ["alloc"] }
 
 ### For the main burn branch. ###
-<<<<<<< HEAD
 cubecl = { git = "https://github.com/tracel-ai/cubecl", default-features = false, rev = "3892e8c72362253d5ffbf3cf29a84366f00787cb" }
 cubecl-common = { git = "https://github.com/tracel-ai/cubecl", default-features = false, rev = "3892e8c72362253d5ffbf3cf29a84366f00787cb" }
 cubecl-std = { git = "https://github.com/tracel-ai/cubecl", default-features = false, rev = "3892e8c72362253d5ffbf3cf29a84366f00787cb" }
-=======
-cubecl = { git = "https://github.com/tracel-ai/cubecl", default-features = false, rev = "970059ae8880bf611e6734ce473ab27339f25039" }
-cubecl-common = { git = "https://github.com/tracel-ai/cubecl", default-features = false, rev = "970059ae8880bf611e6734ce473ab27339f25039" }
-cubecl-std = { git = "https://github.com/tracel-ai/cubecl", default-features = false, rev = "970059ae8880bf611e6734ce473ab27339f25039" }
->>>>>>> aaf31793
 ### For local development. ###
 # cubecl = { path = "../cubecl/crates/cubecl", default-features = false }
 # cubecl-common = { path = "../cubecl/crates/cubecl-common", default-features = false }
