--- conflicted
+++ resolved
@@ -171,19 +171,13 @@
 portable-atomic-util = { version = "0.2.4", features = ["alloc"] }
 
 ### For the main burn branch. ###
-<<<<<<< HEAD
-# cubecl = { git = "https://github.com/tracel-ai/cubecl", default-features = false, rev = "c5898db0389984cf62e967b419cac62039310cba" }
-# cubecl-common = { git = "https://github.com/tracel-ai/cubecl", default-features = false, rev = "c5898db0389984cf62e967b419cac62039310cba" }
-# cubecl-quant = { git = "https://github.com/tracel-ai/cubecl", default-features = false, rev = "c5898db0389984cf62e967b419cac62039310cba" }
-=======
-cubecl = { git = "https://github.com/tracel-ai/cubecl", default-features = false, rev = "8aac5a9774e4a609078fa28c0cedb079e6fb7d6a" }
-cubecl-common = { git = "https://github.com/tracel-ai/cubecl", default-features = false, rev = "8aac5a9774e4a609078fa28c0cedb079e6fb7d6a" }
-cubecl-quant = { git = "https://github.com/tracel-ai/cubecl", default-features = false, rev = "8aac5a9774e4a609078fa28c0cedb079e6fb7d6a" }
->>>>>>> 5da68bf9
+cubecl = { git = "https://github.com/tracel-ai/cubecl", default-features = false, rev = "726ffef6be03e81080a4783523f54be9d330792c" }
+cubecl-common = { git = "https://github.com/tracel-ai/cubecl", default-features = false, rev = "726ffef6be03e81080a4783523f54be9d330792c" }
+cubecl-quant = { git = "https://github.com/tracel-ai/cubecl", default-features = false, rev = "726ffef6be03e81080a4783523f54be9d330792c" }
 ### For local development. ###
-cubecl = { path = "../cubecl/crates/cubecl", default-features = false }
-cubecl-common = { path = "../cubecl/crates/cubecl-common", default-features = false }
-cubecl-quant = { path = "../cubecl/crates/cubecl-quant", default-features = false }
+# cubecl = { path = "../cubecl/crates/cubecl", default-features = false }
+# cubecl-common = { path = "../cubecl/crates/cubecl-common", default-features = false }
+# cubecl-quant = { path = "../cubecl/crates/cubecl-quant", default-features = false }
 ### For the release. ###
 # cubecl = { version = "0.8.0", default-features = false }
 # cubecl-common = { version = "0.8.0", default-features = false }
