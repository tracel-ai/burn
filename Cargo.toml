--- conflicted
+++ resolved
@@ -156,15 +156,9 @@
 portable-atomic-util = { version = "0.2.4", features = ["alloc"] }
 
 ### For the main burn branch. ###
-<<<<<<< HEAD
-# cubecl = { git = "https://github.com/tracel-ai/cubecl", default-features = false, rev = "3dd8adfa1bc9c7052e4a64ff67d0c23a0fc75ff4" }
-# cubecl-common = { git = "https://github.com/tracel-ai/cubecl", default-features = false, rev = "3dd8adfa1bc9c7052e4a64ff67d0c23a0fc75ff4" }
-# cubecl-std = { git = "https://github.com/tracel-ai/cubecl", default-features = false, rev = "3dd8adfa1bc9c7052e4a64ff67d0c23a0fc75ff4" }
-=======
-cubecl = { git = "https://github.com/tracel-ai/cubecl", default-features = false, rev = "2b3987bbec7716fb223031fc0a9b57ff7140d24e" }
-cubecl-common = { git = "https://github.com/tracel-ai/cubecl", default-features = false, rev = "2b3987bbec7716fb223031fc0a9b57ff7140d24e" }
-cubecl-std = { git = "https://github.com/tracel-ai/cubecl", default-features = false, rev = "2b3987bbec7716fb223031fc0a9b57ff7140d24e" }
->>>>>>> c8cc28e9
+# cubecl = { git = "https://github.com/tracel-ai/cubecl", default-features = false, rev = "2b3987bbec7716fb223031fc0a9b57ff7140d24e" }
+# cubecl-common = { git = "https://github.com/tracel-ai/cubecl", default-features = false, rev = "2b3987bbec7716fb223031fc0a9b57ff7140d24e" }
+# cubecl-std = { git = "https://github.com/tracel-ai/cubecl", default-features = false, rev = "2b3987bbec7716fb223031fc0a9b57ff7140d24e" }
 ### For local development. ###
 cubecl = { path = "../cubecl/crates/cubecl", default-features = false }
 cubecl-common = { path = "../cubecl/crates/cubecl-common", default-features = false }
