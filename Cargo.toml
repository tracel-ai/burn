--- conflicted
+++ resolved
@@ -111,10 +111,7 @@
 os_info = "3.10.0"
 wsl = "0.1.0"
 
-<<<<<<< HEAD
-=======
 # TODO: update to official 2.0 release once MSRV is bumped to 1.85
->>>>>>> a1ca4346
 bincode = { version = "=2.0.0-rc.3", features = [
     "alloc",
     "serde",
