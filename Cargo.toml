--- conflicted
+++ resolved
@@ -170,15 +170,9 @@
 portable-atomic-util = { version = "0.2.4", features = ["alloc"] }
 
 ### For the main burn branch. ###
-<<<<<<< HEAD
-cubecl = { git = "https://github.com/tracel-ai/cubecl", default-features = false, rev = "refs/pull/956/head" }
-cubecl-common = { git = "https://github.com/tracel-ai/cubecl", default-features = false, rev = "refs/pull/956/head" }
-cubecl-quant = { git = "https://github.com/tracel-ai/cubecl", default-features = false, rev = "refs/pull/956/head" }
-=======
-cubecl = { git = "https://github.com/tracel-ai/cubecl", default-features = false, rev = "aaa77bac32e69419bbfb69c20126af47300eb632" }
-cubecl-common = { git = "https://github.com/tracel-ai/cubecl", default-features = false, rev = "aaa77bac32e69419bbfb69c20126af47300eb632" }
-cubecl-quant = { git = "https://github.com/tracel-ai/cubecl", default-features = false, rev = "aaa77bac32e69419bbfb69c20126af47300eb632" }
->>>>>>> 8d95bff3
+cubecl = { git = "https://github.com/tracel-ai/cubecl", default-features = false, rev = "11e86eaf45f34447777ca2d1b3280d9e3d723d3c" }
+cubecl-common = { git = "https://github.com/tracel-ai/cubecl", default-features = false, rev = "11e86eaf45f34447777ca2d1b3280d9e3d723d3c" }
+cubecl-quant = { git = "https://github.com/tracel-ai/cubecl", default-features = false, rev = "11e86eaf45f34447777ca2d1b3280d9e3d723d3c" }
 ### For local development. ###
 # cubecl = { path = "../cubecl/crates/cubecl", default-features = false }
 # cubecl-common = { path = "../cubecl/crates/cubecl-common", default-features = false }
