--- conflicted
+++ resolved
@@ -182,11 +182,7 @@
 ### For the main burn branch. ###
 cubecl = { git = "https://github.com/tracel-ai/cubecl", default-features = false, rev = "1432b5b8660b8ad35bc80e7f8a9a7a6ac796e640" }
 cubecl-common = { git = "https://github.com/tracel-ai/cubecl", default-features = false, rev = "1432b5b8660b8ad35bc80e7f8a9a7a6ac796e640" }
-<<<<<<< HEAD
-cubek = { git = "https://github.com/tracel-ai/cubek", default-features = false, rev = "53a152d74e1b263f2088a1a89e36c96e6f76d8bd" }
-=======
 cubek = { git = "https://github.com/tracel-ai/cubek", default-features = false, rev = "4d7f1b903c5098d22c15b0ac3b321a4fb09c91d1" }
->>>>>>> aa66672b
 ### For local development. ###
 # cubecl = { path = "../cubecl/crates/cubecl", default-features = false }
 # cubecl-common = { path = "../cubecl/crates/cubecl-common", default-features = false }
