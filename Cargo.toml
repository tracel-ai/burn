[workspace]
# Try
# require version 2 to avoid "feature" additiveness for dev-dependencies
# https://doc.rust-lang.org/cargo/reference/resolver.html#feature-resolver-version-2
resolver = "2"

members = [
    "backend-comparison",
    "crates/*",
    "crates/burn-import/pytorch-tests",
    "crates/burn-import/onnx-tests",
    "examples/*",
    "examples/pytorch-import/model",
    "xtask",
]

exclude = [
    "examples/notebook",
    "examples/raspberry-pi-pico", # will cause dependency building issues otherwise
    # "crates/burn-cuda",     # comment this line to work on burn-cuda
]

[workspace.package]
edition = "2021"
license = "MIT OR Apache-2.0"
readme = "README.md"
version = "0.15.0"

[workspace.dependencies]
<<<<<<< HEAD
atomic_float = "1"
bytemuck = "1.17.1"
=======
bytemuck = "1.18.0"
>>>>>>> 7ac5deeb
candle-core = { version = "0.6.0" }
clap = { version = "4.5.17", features = ["derive"] }
colored = "2.1.0"
console_error_panic_hook = "0.1.7"
csv = "1.3.0"
dashmap = "6.1.0"
data-encoding = { version = "2.6.0", default-features = false, features = [
    "alloc",
] }
dirs = "5.0.1"
fake = "2.9.2"
flate2 = "1.0.33"
float-cmp = "0.9.0"
getrandom = { version = "0.2.15", default-features = false }
gix-tempfile = { version = "14.0.2", features = ["signals"] }
globwalk = "0.9.1"
hashbrown = "0.14.5"
hound = "3.5.1"
image = "0.25.2"
indicatif = "0.17.8"
js-sys = "0.3.69"
libm = "0.2.8"
log = { default-features = false, version = "0.4.22" }
md5 = "0.7.0"
percent-encoding = "2.3.1"
polars = { version = "0.41.3", features = ["lazy"] }
pretty_assertions = "1.4.1"
proc-macro2 = "1.0.86"
protobuf = "3.4.0"
protobuf-codegen = "3.4.0"
quote = "1.0.37"
r2d2 = "0.8.10"
r2d2_sqlite = { version = "0.24.0" }
rayon = "1.10.0"
regex = "1.10.6"
reqwest = "0.12.5"
rmp-serde = "1.3.0"
rstest = "0.19.0"
rusqlite = { version = "0.31.0" }
rust-format = { version = "0.3.4" }
sanitize-filename = "0.5.0"
serde_bytes = { version = "0.11.15", default-features = false, features = [
    "alloc",
] } # alloc for no_std
serde_rusqlite = "0.35.0"
serial_test = "3.1.1"
spin = { version = "0.9.8", features = [
    "mutex",
    "spin_mutex",
    "portable-atomic",
] }
strum = "0.26.3"
strum_macros = "0.26.4"
syn = { version = "2.0.77", features = ["full", "extra-traits"] }
tempfile = "3.12.0"
thiserror = "1.0.61"
tokio = { version = "1.40.0", features = ["rt", "macros"] }
tracing-appender = "0.2.3"
tracing-core = "0.1.32"
tracing-subscriber = "0.3.18"
web-time = "1.1.0"
zip = "2.2.0"

# Async handling
async-channel = "2.3"
pollster = "0.3"

# Terminal UI
crossterm = "0.27.0"
ratatui = "0.26.3"

# WGPU stuff
text_placeholder = "0.5.1"
wgpu = "22.1.0"

# Benchmarks and Burnbench
arboard = "3.4.1"
github-device-flow = "0.2.0"
os_info = "3.8.2"
wsl = "0.1.0"

bincode = { version = "2.0.0-rc.3", features = [
    "alloc",
    "serde",
], default-features = false }

#
# The following packages disable the "std" feature for no_std compatibility
#
derive-new = { version = "0.6.0", default-features = false }

blas-src = { version = "0.10.0", default-features = false }
half = { version = "2.4.1", features = [
    "alloc",
    "num-traits",
    "serde",
], default-features = false }
matrixmultiply = { version = "0.3.9", default-features = false }
ndarray = { version = "0.16.0", default-features = false }
num-traits = { version = "0.2.19", default-features = false, features = [
    "libm",
] } # libm is for no_std
openblas-src = "0.10.9"
rand = { version = "0.8.5", default-features = false, features = [
    "std_rng",
] } # std_rng is for no_std
rand_distr = { version = "0.4.3", default-features = false }
serde = { version = "1.0.210", default-features = false, features = [
    "derive",
    "alloc",
] } # alloc is for no_std, derive is needed
serde_json = { version = "1.0.128", default-features = false }
uuid = { version = "1.9.1", default-features = false }

libc = "0.2.157"
nvml-wrapper = "0.10.0"
sysinfo = "0.30.13"
systemstat = "0.2.3"
tch = "0.15.0"

portable-atomic-util = { version = "0.2.2", features = ["alloc"] }

### For the main burn branch. ###
cubecl = { git = "https://github.com/tracel-ai/cubecl", default-features = false, rev = "0c494b6d6ec3cc28635e0c6d7a4935008c3c8b8b" }
cubecl-common = { git = "https://github.com/tracel-ai/cubecl", default-features = false, rev = "0c494b6d6ec3cc28635e0c6d7a4935008c3c8b8b" }
### For local development. ###
# cubecl = { path = "../cubecl/crates/cubecl" }
# cubecl-common = { path = "../cubecl/crates/cubecl-common" }
### For the release. ###
# cubecl = { version="0.2.0", default-features = false }
# cubecl-common = { version="0.2.0", default-features = false }

### For xtask crate ###
tracel-xtask = { version = "~1.0" }

[profile.dev]
debug = 0     # Speed up compilation time and not necessary.
opt-level = 2<|MERGE_RESOLUTION|>--- conflicted
+++ resolved
@@ -27,12 +27,8 @@
 version = "0.15.0"
 
 [workspace.dependencies]
-<<<<<<< HEAD
 atomic_float = "1"
-bytemuck = "1.17.1"
-=======
 bytemuck = "1.18.0"
->>>>>>> 7ac5deeb
 candle-core = { version = "0.6.0" }
 clap = { version = "4.5.17", features = ["derive"] }
 colored = "2.1.0"
