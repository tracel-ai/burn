[workspace]
# Try
# require version 2 to avoid "feature" additiveness for dev-dependencies
# https://doc.rust-lang.org/cargo/reference/resolver.html#feature-resolver-version-2
resolver = "2"

members = [
    "crates/*",
    "crates/burn-import/pytorch-tests",
    "crates/burn-import/onnx-tests",
    "crates/burn-import/safetensors-tests",
    "crates/burn-collective/multinode-tests",
    "examples/*",
    "xtask",
]

exclude = [
    "examples/notebook",
    "examples/raspberry-pi-pico",
    "crates/burn-import/model-checks/*", # exclude model checking crates from workspace
]

[workspace.package]
edition = "2024"
license = "MIT OR Apache-2.0"
readme = "README.md"
version = "0.20.0-pre.5"

[workspace.lints.clippy]

[workspace.lints.rustdoc]
broken_intra_doc_links = "deny"
invalid_html_tags = "deny"

[workspace.dependencies]
atomic_float = "1"
axum = "0.8.5"
bytemuck = "1.24.0"
bytes = { version = "1.10", default-features = false }
candle-core = { version = "0.9.1" }
ciborium = { version = "0.2", default-features = false }
clap = { version = "4.5.48", features = ["derive"] }
colored = "3.0.0"
console_error_panic_hook = "0.1.7"
const-random = "0.1"
csv = "1.3.1"
dashmap = "6.1.0"
data-encoding = { version = "2.9.0", default-features = false, features = [
    "alloc",
] }
dirs = "6.0.0"
encoding_rs = "0.8.33"
fake = "4.4.0"
flate2 = "1.1.4"
float-cmp = "0.10.0"
futures = "0.3"
futures-util = "0.3"
gix-tempfile = { version = "19.0.1", features = ["signals"] }
globwalk = "0.9.1"
hashbrown = "0.16"
hound = "3.5.1"
image = "0.25.9"
indicatif = "0.18.0"
insta = "1.43.2"
js-sys = "0.3.77"
libm = "0.2.15"
log = { default-features = false, version = "0.4.29" }
parking_lot = { version = "0.12.5", default-features = false }
paste = "1"
planus = { version = "=1.1" }
polars = { version = "0.51.0", features = ["lazy"] }
pretty_assertions = "1.4.1"
proc-macro2 = "1.0.101"
protobuf = "3.7.2"
protobuf-codegen = "3.7.2"
quote = "1.0.42"
r2d2 = "0.8.10"
r2d2_sqlite = "0.31.0"
rayon = "1.10.0"
regex = { version = "1.12.1", default-features = false, features = [
    "perf",
    "unicode",
] }
reqwest = { version = "0.12.23", default-features = false, features = [
    "rustls-tls",
] }
rmp-serde = { version = "1.3.0", default-features = false }
rstest = "0.26.1"
rusqlite = "0.37.0"
rust-format = "0.3.4"
sanitize-filename = "0.6.0"
serde_bytes = { version = "0.11.18", default-features = false, features = [
    "alloc",
] } # alloc for no_std
serde_rusqlite = "0.40.0"
serial_test = "3.2.0"
spin = { version = "0.10.0", features = [
    "mutex",
    "spin_mutex",
    "portable-atomic",
] }
strum = { version = "0.27.2", features = ["derive"] }
syn = { version = "2.0.111", features = ["full", "extra-traits"] }
tar = "0.4.44"
tempfile = "3.20.0"
textdistance = { version = "1.1.1", default-features = false }
thiserror = { version = "2", default-features = false }
tokio = { version = "1.47.1", features = ["rt", "macros"] }
tokio-tungstenite = "0.28"
tokio-util = "0.7"
tracing-appender = "0.2.3"
tracing-core = "0.1.34"
tracing-subscriber = "0.3.20"
zip = "6.0.0"

# Persist related
memmap2 = { version = "0.9" }
safetensors = { version = "0.7.0", default-features = false }

# Async handling
async-channel = "2.5"
futures-lite = { version = "2.6.1", default-features = false }

# Terminal UI
ratatui = "0.29.0"

# WGPU stuff
text_placeholder = "0.5.1"

bincode = { version = "2.0.1", features = [
    "alloc",
    "serde",
], default-features = false }

#
# The following packages disable the "std" feature for no_std compatibility
#
cfg-if = "1.0.1"
derive-new = { version = "0.7.0", default-features = false }

blas-src = { version = "0.14.0", default-features = false }
bon = "3.8.1"
half = { version = "2.7.1", features = [
    "alloc",
    "num-traits",
    "serde",
], default-features = false }
macerator = { version = "0.2.9" }
matrixmultiply = { version = "0.3.10", default-features = false }
ndarray = { version = "0.17.1", default-features = false }
num-traits = { version = "0.2.19", default-features = false, features = [
    "libm",
] } # libm is for no_std
openblas-src = "0.10.12"
rand = { version = "0.9.2", default-features = false }
rand_distr = { version = "0.5.1", default-features = false }
serde = { version = "1.0.228", default-features = false, features = [
    "derive",
    "alloc",
] } # alloc is for no_std, derive is needed
serde_json = { version = "1.0.145", default-features = false }
uuid = { version = "1.19.0", default-features = false }

byteorder = { version = "1.5.0", default-features = false }
libc = "0.2.178"
nvml-wrapper = "0.11.0"
sysinfo = "0.37.2"
systemstat = "0.2.5"
tch = "0.22.0"
torch-sys = "0.22.0"                                        # matches what tch is using, required for lib detection

ahash = { version = "0.8.12", default-features = false }
portable-atomic = { version = "1.11.1" }
portable-atomic-util = { version = "0.2.4", features = ["alloc"] }

### For the main burn branch. ###
cubecl = { git = "https://github.com/tracel-ai/cubecl", default-features = false, rev = "afa4a91a876e18c54153a8094fca469d7ba0817a" }
cubecl-common = { git = "https://github.com/tracel-ai/cubecl", default-features = false, rev = "afa4a91a876e18c54153a8094fca469d7ba0817a" }
<<<<<<< HEAD
cubek = { git = "https://github.com/tracel-ai/cubek", default-features = false, rev = "0c28d8421109b1221976a1366b5089a9bbeb6e39" }
=======
cubek = { git = "https://github.com/tracel-ai/cubek", default-features = false, rev = "4442ccf777030c3ae0dcb3ebadcc85066d96703f" }
>>>>>>> fef06c92
### For local development. ###
# cubecl = { path = "../cubecl/crates/cubecl", default-features = false }
# cubecl-common = { path = "../cubecl/crates/cubecl-common", default-features = false }
# cubek = { path = "../cubek/crates/cubek", default-features = false }
### For the release. ###
# cubecl = { version = "=0.9.0-pre.5", default-features = false }
# cubecl-common = { version = "=0.9.0-pre.5", default-features = false }
# cubek = { version = "=0.9.0-pre.5", default-features = false }

### For xtask crate ###
tracel-xtask = { version = "=2.2.1" }

[profile.dev]
debug = 1 # Speed up compilation time and not necessary.<|MERGE_RESOLUTION|>--- conflicted
+++ resolved
@@ -176,11 +176,7 @@
 ### For the main burn branch. ###
 cubecl = { git = "https://github.com/tracel-ai/cubecl", default-features = false, rev = "afa4a91a876e18c54153a8094fca469d7ba0817a" }
 cubecl-common = { git = "https://github.com/tracel-ai/cubecl", default-features = false, rev = "afa4a91a876e18c54153a8094fca469d7ba0817a" }
-<<<<<<< HEAD
-cubek = { git = "https://github.com/tracel-ai/cubek", default-features = false, rev = "0c28d8421109b1221976a1366b5089a9bbeb6e39" }
-=======
 cubek = { git = "https://github.com/tracel-ai/cubek", default-features = false, rev = "4442ccf777030c3ae0dcb3ebadcc85066d96703f" }
->>>>>>> fef06c92
 ### For local development. ###
 # cubecl = { path = "../cubecl/crates/cubecl", default-features = false }
 # cubecl-common = { path = "../cubecl/crates/cubecl-common", default-features = false }
