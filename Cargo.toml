[workspace]
# Try
# require version 2 to avoid "feature" additiveness for dev-dependencies
# https://doc.rust-lang.org/cargo/reference/resolver.html#feature-resolver-version-2
resolver = "2"

members = [
    "crates/*",
    "crates/burn-import/pytorch-tests",
    "crates/burn-import/onnx-tests",
    "examples/*",
    "examples/pytorch-import/model",
    "xtask",
]

exclude = [
    "examples/notebook",
    "examples/raspberry-pi-pico", # will cause xtask issues otherwise
]

[workspace.package]
edition = "2024"
license = "MIT OR Apache-2.0"
readme = "README.md"
version = "0.17.0"

[workspace.dependencies]
atomic_float = "1"
bytemuck = "1.21.0"
candle-core = { version = "0.8.4" }
clap = { version = "4.5.36", features = ["derive"] }
colored = "3.0.0"
console_error_panic_hook = "0.1.7"
csv = "1.3.1"
dashmap = "6.1.0"
data-encoding = { version = "2.9.0", default-features = false, features = [
    "alloc",
] }
dirs = "6.0.0"
fake = "4.3.0"
flate2 = "1.1.0"
float-cmp = "0.10.0"
gix-tempfile = { version = "17.0.0", features = ["signals"] }
globwalk = "0.9.1"
hashbrown = "0.15.2"
hound = "3.5.1"
image = "0.25.6"
indicatif = "0.17.11"
js-sys = "0.3.72"
libm = "0.2.11"
log = { default-features = false, version = "0.4.27" }
md5 = "0.7.0"
paste = "1"
percent-encoding = "2.3.1"
polars = { version = "0.46.0", features = ["lazy"] }
pretty_assertions = "1.4.1"
proc-macro2 = "1.0.94"
protobuf = "3.7.2"
protobuf-codegen = "3.7.1"
quote = "1.0.39"
r2d2 = "0.8.10"
r2d2_sqlite = "0.27.0"
rayon = "1.10.0"
regex = "1.11.1"
reqwest = { version = "0.12.12", default-features = false, features = [
    "rustls-tls",
] }
rmp-serde = "1.3.0"
rstest = "0.25.0"
rusqlite = "0.34.0"
rust-format = "0.3.4"
sanitize-filename = "0.6.0"
serde_bytes = { version = "0.11.17", default-features = false, features = [
    "alloc",
] } # alloc for no_std
serde_rusqlite = "0.38.0"
serial_test = "3.2.0"
spin = { version = "0.10.0", features = [
    "mutex",
    "spin_mutex",
    "portable-atomic",
] }
strum = { version = "0.27.1", features = ["derive"] }
syn = { version = "2.0.100", features = ["full", "extra-traits"] }
tempfile = "3.17.1"
thiserror = "2.0.11"
tokio = { version = "1.44.2", features = ["rt", "macros"] }
tracing-appender = "0.2.3"
tracing-core = "0.1.33"
tracing-subscriber = "0.3.19"
zip = "2.6.1"

# Async handling
async-channel = "2.3"
futures-lite = { version = "2.5.0", default-features = false }

# Terminal UI
ratatui = "0.29.0"

# WGPU stuff
text_placeholder = "0.5.1"
wgpu = "25.0.0"

# Benchmarks and Burnbench
arboard = "3.5.0"
chrono = "0.4.39"
os_info = "3.10.0"
wsl = "0.1.0"

# TODO: update to official 2.0 release once MSRV is bumped to 1.85
bincode = { version = "2.0.1", features = [
    "alloc",
    "serde",
], default-features = false }

#
# The following packages disable the "std" feature for no_std compatibility
#
cfg-if = "1.0.0"
derive-new = { version = "0.7.0", default-features = false }

blas-src = { version = "0.11.1", default-features = false }
bon = "3.6.0"
half = { version = "2.6.0", features = [
    "alloc",
    "num-traits",
    "serde",
], default-features = false }
macerator = { version = "0.2.6" }
matrixmultiply = { version = "0.3.9", default-features = false }
ndarray = { version = "0.16.1", default-features = false }
num-traits = { version = "0.2.19", default-features = false, features = [
    "libm",
] } # libm is for no_std
openblas-src = "0.10.11"
rand = { version = "0.9.0", default-features = false, features = [
    "std_rng",
] } # std_rng is for no_std
rand_distr = { version = "0.5.0", default-features = false }
serde = { version = "1.0.218", default-features = false, features = [
    "derive",
    "alloc",
] } # alloc is for no_std, derive is needed
serde_json = { version = "1.0.140", default-features = false }
uuid = { version = "1.16.0", default-features = false }

libc = "0.2.170"
nvml-wrapper = "0.10.0"
sysinfo = "0.33.1"
systemstat = "0.2.3"
tch = "0.19.0"
torch-sys = "0.19.0"    # matches what tch is using, required for lib detection

ahash = { version = "0.8.11", default-features = false }
portable-atomic = { version = "1.11.0" }
portable-atomic-util = { version = "0.2.4", features = ["alloc"] }

### For the main burn branch. ###
<<<<<<< HEAD
# cubecl = { git = "https://github.com/tracel-ai/cubecl", default-features = false, rev = "5f6ba962bb5520152ce1cd8e4ee0b74dc88d771b" }
# cubecl-common = { git = "https://github.com/tracel-ai/cubecl", default-features = false, rev = "5f6ba962bb5520152ce1cd8e4ee0b74dc88d771b" }
# cubecl-std = { git = "https://github.com/tracel-ai/cubecl", default-features = false, rev = "5f6ba962bb5520152ce1cd8e4ee0b74dc88d771b" }
=======
cubecl = { git = "https://github.com/tracel-ai/cubecl", default-features = false, rev = "13f9db8993d54d7d328fa51d25475f1d22875054" }
cubecl-common = { git = "https://github.com/tracel-ai/cubecl", default-features = false, rev = "13f9db8993d54d7d328fa51d25475f1d22875054" }
cubecl-std = { git = "https://github.com/tracel-ai/cubecl", default-features = false, rev = "13f9db8993d54d7d328fa51d25475f1d22875054" }
>>>>>>> 7bf92fd1
### For local development. ###
cubecl = { path = "../cubecl/crates/cubecl", default-features = false }
cubecl-common = { path = "../cubecl/crates/cubecl-common", default-features = false }
cubecl-std = { path = "../cubecl/crates/cubecl-std", default-features = false }
### For the release. ###
# cubecl = { version = "0.4.0", default-features = false }
# cubecl-common = { version = "0.4.0", default-features = false }
# cubecl-std = { version = "0.4.0", default-features = false }

### For xtask crate ###
tracel-xtask = { version = "=1.1.9" }

[profile.dev]
debug = 0 # Speed up compilation time and not necessary.<|MERGE_RESOLUTION|>--- conflicted
+++ resolved
@@ -156,15 +156,9 @@
 portable-atomic-util = { version = "0.2.4", features = ["alloc"] }
 
 ### For the main burn branch. ###
-<<<<<<< HEAD
-# cubecl = { git = "https://github.com/tracel-ai/cubecl", default-features = false, rev = "5f6ba962bb5520152ce1cd8e4ee0b74dc88d771b" }
-# cubecl-common = { git = "https://github.com/tracel-ai/cubecl", default-features = false, rev = "5f6ba962bb5520152ce1cd8e4ee0b74dc88d771b" }
-# cubecl-std = { git = "https://github.com/tracel-ai/cubecl", default-features = false, rev = "5f6ba962bb5520152ce1cd8e4ee0b74dc88d771b" }
-=======
-cubecl = { git = "https://github.com/tracel-ai/cubecl", default-features = false, rev = "13f9db8993d54d7d328fa51d25475f1d22875054" }
-cubecl-common = { git = "https://github.com/tracel-ai/cubecl", default-features = false, rev = "13f9db8993d54d7d328fa51d25475f1d22875054" }
-cubecl-std = { git = "https://github.com/tracel-ai/cubecl", default-features = false, rev = "13f9db8993d54d7d328fa51d25475f1d22875054" }
->>>>>>> 7bf92fd1
+# cubecl = { git = "https://github.com/tracel-ai/cubecl", default-features = false, rev = "13f9db8993d54d7d328fa51d25475f1d22875054" }
+# cubecl-common = { git = "https://github.com/tracel-ai/cubecl", default-features = false, rev = "13f9db8993d54d7d328fa51d25475f1d22875054" }
+# cubecl-std = { git = "https://github.com/tracel-ai/cubecl", default-features = false, rev = "13f9db8993d54d7d328fa51d25475f1d22875054" }
 ### For local development. ###
 cubecl = { path = "../cubecl/crates/cubecl", default-features = false }
 cubecl-common = { path = "../cubecl/crates/cubecl-common", default-features = false }
