--- conflicted
+++ resolved
@@ -171,15 +171,9 @@
 portable-atomic-util = { version = "0.2.4", features = ["alloc"] }
 
 ### For the main burn branch. ###
-<<<<<<< HEAD
 cubecl = { git = "https://github.com/tracel-ai/cubecl", default-features = false, rev = "8aac5a9774e4a609078fa28c0cedb079e6fb7d6a" }
 cubecl-common = { git = "https://github.com/tracel-ai/cubecl", default-features = false, rev = "8aac5a9774e4a609078fa28c0cedb079e6fb7d6a" }
 cubecl-quant = { git = "https://github.com/tracel-ai/cubecl", default-features = false, rev = "8aac5a9774e4a609078fa28c0cedb079e6fb7d6a" }
-=======
-cubecl = { git = "https://github.com/tracel-ai/cubecl", default-features = false, rev = "c5898db0389984cf62e967b419cac62039310cba" }
-cubecl-common = { git = "https://github.com/tracel-ai/cubecl", default-features = false, rev = "c5898db0389984cf62e967b419cac62039310cba" }
-cubecl-quant = { git = "https://github.com/tracel-ai/cubecl", default-features = false, rev = "c5898db0389984cf62e967b419cac62039310cba" }
->>>>>>> 3af2817d
 ### For local development. ###
 # cubecl = { path = "../cubecl/crates/cubecl", default-features = false }
 # cubecl-common = { path = "../cubecl/crates/cubecl-common", default-features = false }
