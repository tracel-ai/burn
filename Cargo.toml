--- conflicted
+++ resolved
@@ -170,15 +170,9 @@
 portable-atomic-util = { version = "0.2.4", features = ["alloc"] }
 
 ### For the main burn branch. ###
-<<<<<<< HEAD
-# cubecl = { git = "https://github.com/tracel-ai/cubecl", default-features = false, rev = "bb716c92d014d8718f2d09af7ba52c6e566f2342" }
-# cubecl-common = { git = "https://github.com/tracel-ai/cubecl", default-features = false, rev = "bb716c92d014d8718f2d09af7ba52c6e566f2342" }
-# cubecl-quant = { git = "https://github.com/tracel-ai/cubecl", default-features = false, rev = "bb716c92d014d8718f2d09af7ba52c6e566f2342" }
-=======
-cubecl = { git = "https://github.com/tracel-ai/cubecl", default-features = false, rev = "da0e292c92a09fbca15ed3f83f629c745853309b" }
-cubecl-common = { git = "https://github.com/tracel-ai/cubecl", default-features = false, rev = "da0e292c92a09fbca15ed3f83f629c745853309b" }
-cubecl-quant = { git = "https://github.com/tracel-ai/cubecl", default-features = false, rev = "da0e292c92a09fbca15ed3f83f629c745853309b" }
->>>>>>> b6cee5b1
+# cubecl = { git = "https://github.com/tracel-ai/cubecl", default-features = false, rev = "da0e292c92a09fbca15ed3f83f629c745853309b" }
+# cubecl-common = { git = "https://github.com/tracel-ai/cubecl", default-features = false, rev = "da0e292c92a09fbca15ed3f83f629c745853309b" }
+# cubecl-quant = { git = "https://github.com/tracel-ai/cubecl", default-features = false, rev = "da0e292c92a09fbca15ed3f83f629c745853309b" }
 ### For local development. ###
 cubecl = { path = "../cubecl/crates/cubecl", default-features = false }
 cubecl-common = { path = "../cubecl/crates/cubecl-common", default-features = false }
