--- conflicted
+++ resolved
@@ -157,15 +157,9 @@
 portable-atomic-util = { version = "0.2.4", features = ["alloc"] }
 
 ### For the main burn branch. ###
-<<<<<<< HEAD
 # cubecl = { git = "https://github.com/tracel-ai/cubecl", default-features = false, rev = "eaf4b4b4814c6f5f8ea6d07184e3b4d4dba3b3ae" }
 # cubecl-common = { git = "https://github.com/tracel-ai/cubecl", default-features = false, rev = "eaf4b4b4814c6f5f8ea6d07184e3b4d4dba3b3ae" }
 # cubecl-std = { git = "https://github.com/tracel-ai/cubecl", default-features = false, rev = "eaf4b4b4814c6f5f8ea6d07184e3b4d4dba3b3ae" }
-=======
-cubecl = { git = "https://github.com/tracel-ai/cubecl", default-features = false, rev = "8a2815fd1ab72b2f9fd550a812164c346cc48ba4" }
-cubecl-common = { git = "https://github.com/tracel-ai/cubecl", default-features = false, rev = "8a2815fd1ab72b2f9fd550a812164c346cc48ba4" }
-cubecl-std = { git = "https://github.com/tracel-ai/cubecl", default-features = false, rev = "8a2815fd1ab72b2f9fd550a812164c346cc48ba4" }
->>>>>>> 4a7150cf
 ### For local development. ###
 cubecl = { path = "../cubecl/crates/cubecl", default-features = false }
 cubecl-common = { path = "../cubecl/crates/cubecl-common", default-features = false }
