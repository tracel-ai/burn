[workspace]
# Try
# require version 2 to avoid "feature" additiveness for dev-dependencies
# https://doc.rust-lang.org/cargo/reference/resolver.html#feature-resolver-version-2
resolver = "2"

members = [
    "crates/*",
    "crates/burn-import/pytorch-tests",
    "crates/burn-import/onnx-tests",
    "crates/burn-import/safetensors-tests",
    "crates/burn-collective/multinode-tests",
    "examples/*",
    "xtask",
]

exclude = [
    "examples/notebook",
    "examples/raspberry-pi-pico",        # will cause xtask issues otherwise
    "crates/burn-import/model-checks/*", # exclude model checking crates from workspace
]

[workspace.package]
edition = "2024"
license = "MIT OR Apache-2.0"
readme = "README.md"
version = "0.19.0"

[workspace.lints.clippy]

[workspace.lints.rustdoc]
broken_intra_doc_links = "deny"
invalid_html_tags = "deny"

[workspace.dependencies]
atomic_float = "1"
axum = "0.8.5"
bytemuck = "1.24.0"
bytes = "1"
candle-core = { version = "0.9.1" }
clap = { version = "4.5.48", features = ["derive"] }
colored = "3.0.0"
console_error_panic_hook = "0.1.7"
const-random = "0.1"
csv = "1.3.1"
dashmap = "6.1.0"
data-encoding = { version = "2.9.0", default-features = false, features = [
    "alloc",
] }
dirs = "6.0.0"
encoding_rs = "0.8.33"
fake = "4.4.0"
flate2 = "1.1.4"
float-cmp = "0.10.0"
futures = "0.3"
futures-util = "0.3"
gix-tempfile = { version = "18.0.0", features = ["signals"] }
globwalk = "0.9.1"
hashbrown = "0.15.5"
hound = "3.5.1"
image = "0.25.8"
indicatif = "0.18.0"
js-sys = "0.3.77"
libm = "0.2.15"
log = { default-features = false, version = "0.4.28" }
paste = "1"
planus = { version = "=1.1" }
polars = { version = "0.49.1", features = ["lazy"] }
pretty_assertions = "1.4.1"
proc-macro2 = "1.0.101"
protobuf = "3.7.2"
protobuf-codegen = "3.7.2"
quote = "1.0.41"
r2d2 = "0.8.10"
r2d2_sqlite = "0.31.0"
rayon = "1.10.0"
regex = { version = "1.12.1", default-features = false, features = [
    "perf",
    "unicode",
] }
reqwest = { version = "0.12.23", default-features = false, features = [
    "rustls-tls",
] }
rmp-serde = "1.3.0"
rstest = "0.25.0"
rusqlite = "0.37.0"
rust-format = "0.3.4"
sanitize-filename = "0.6.0"
serde_bytes = { version = "0.11.18", default-features = false, features = [
    "alloc",
] } # alloc for no_std
serde_rusqlite = "0.40.0"
serial_test = "3.2.0"
spin = { version = "0.10.0", features = [
    "mutex",
    "spin_mutex",
    "portable-atomic",
] }
strum = { version = "0.27.2", features = ["derive"] }
syn = { version = "2.0.106", features = ["full", "extra-traits"] }
tar = "0.4.44"
tempfile = "3.20.0"
thiserror = "2.0.17"
tokio = { version = "1.47.1", features = ["rt", "macros"] }
tokio-tungstenite = "0.28"
tokio-util = "0.7"
tracing-appender = "0.2.3"
tracing-core = "0.1.34"
tracing-subscriber = "0.3.20"
zip = "4.6.0"

# Persist related
memmap2 = { version = "0.9" }
safetensors = { version = "0.6.2", default-features = false }

# Async handling
async-channel = "2.5"
futures-lite = { version = "2.6.1", default-features = false }

# Terminal UI
ratatui = "0.29.0"

# WGPU stuff
text_placeholder = "0.5.1"

bincode = { version = "2.0.1", features = [
    "alloc",
    "serde",
], default-features = false }

#
# The following packages disable the "std" feature for no_std compatibility
#
cfg-if = "1.0.1"
derive-new = { version = "0.7.0", default-features = false }

blas-src = { version = "0.11.1", default-features = false }
bon = "3.8.1"
half = { version = "2.7.1", features = [
    "alloc",
    "num-traits",
    "serde",
], default-features = false }
macerator = { version = "0.2.9" }
matrixmultiply = { version = "0.3.10", default-features = false }
ndarray = { version = "0.16.1", default-features = false }
num-traits = { version = "0.2.19", default-features = false, features = [
    "libm",
] } # libm is for no_std
openblas-src = "0.10.12"
rand = { version = "0.9.2", default-features = false }
rand_distr = { version = "0.5.1", default-features = false }
serde = { version = "1.0.228", default-features = false, features = [
    "derive",
    "alloc",
] } # alloc is for no_std, derive is needed
serde_json = { version = "1.0.145", default-features = false }
uuid = { version = "1.18.0", default-features = false }

byteorder = { version = "1.5.0", default-features = false }
libc = "0.2.177"
nvml-wrapper = "0.11.0"
sysinfo = "0.36.1"
systemstat = "0.2.5"
tch = "0.19.0"
torch-sys = "0.19.0"                                        # matches what tch is using, required for lib detection

ahash = { version = "0.8.12", default-features = false }
portable-atomic = { version = "1.11.1" }
portable-atomic-util = { version = "0.2.4", features = ["alloc"] }

### For the main burn branch. ###
<<<<<<< HEAD
cubecl = { git = "https://github.com/tracel-ai/cubecl", default-features = false, rev = "175fb72be0298c5ccce6aa246e2b43405b23c0d1" }
cubecl-common = { git = "https://github.com/tracel-ai/cubecl", default-features = false, rev = "175fb72be0298c5ccce6aa246e2b43405b23c0d1" }
cubecl-quant = { git = "https://github.com/tracel-ai/cubecl", default-features = false, rev = "175fb72be0298c5ccce6aa246e2b43405b23c0d1" }
=======
cubecl = { git = "https://github.com/tracel-ai/cubecl", default-features = false, rev = "a2ba01a0a1c1c95efbde42f1cd4f5ab1831a7708" }
cubecl-common = { git = "https://github.com/tracel-ai/cubecl", default-features = false, rev = "a2ba01a0a1c1c95efbde42f1cd4f5ab1831a7708" }
cubecl-quant = { git = "https://github.com/tracel-ai/cubecl", default-features = false, rev = "a2ba01a0a1c1c95efbde42f1cd4f5ab1831a7708" }
>>>>>>> 171a11a4
### For local development. ###
# cubecl = { path = "../cubecl/crates/cubecl", default-features = false }
# cubecl-common = { path = "../cubecl/crates/cubecl-common", default-features = false }
# cubecl-quant = { path = "../cubecl/crates/cubecl-quant", default-features = false }
### For the release. ###
# cubecl = { version = "0.6.0", default-features = false }
# cubecl-common = { version = "0.6.0", default-features = false }
# cubecl-quant = { version = "0.6.0", default-features = false }

### For xtask crate ###
tracel-xtask = { version = "=2.1.10" }

[profile.dev]
debug = 0 # Speed up compilation time and not necessary.<|MERGE_RESOLUTION|>--- conflicted
+++ resolved
@@ -170,15 +170,9 @@
 portable-atomic-util = { version = "0.2.4", features = ["alloc"] }
 
 ### For the main burn branch. ###
-<<<<<<< HEAD
-cubecl = { git = "https://github.com/tracel-ai/cubecl", default-features = false, rev = "175fb72be0298c5ccce6aa246e2b43405b23c0d1" }
-cubecl-common = { git = "https://github.com/tracel-ai/cubecl", default-features = false, rev = "175fb72be0298c5ccce6aa246e2b43405b23c0d1" }
-cubecl-quant = { git = "https://github.com/tracel-ai/cubecl", default-features = false, rev = "175fb72be0298c5ccce6aa246e2b43405b23c0d1" }
-=======
-cubecl = { git = "https://github.com/tracel-ai/cubecl", default-features = false, rev = "a2ba01a0a1c1c95efbde42f1cd4f5ab1831a7708" }
-cubecl-common = { git = "https://github.com/tracel-ai/cubecl", default-features = false, rev = "a2ba01a0a1c1c95efbde42f1cd4f5ab1831a7708" }
-cubecl-quant = { git = "https://github.com/tracel-ai/cubecl", default-features = false, rev = "a2ba01a0a1c1c95efbde42f1cd4f5ab1831a7708" }
->>>>>>> 171a11a4
+cubecl = { git = "https://github.com/tracel-ai/cubecl", default-features = false, rev = "5acec1cade39e7147edd566a065aea5b52157a74" }
+cubecl-common = { git = "https://github.com/tracel-ai/cubecl", default-features = false, rev = "5acec1cade39e7147edd566a065aea5b52157a74" }
+cubecl-quant = { git = "https://github.com/tracel-ai/cubecl", default-features = false, rev = "5acec1cade39e7147edd566a065aea5b52157a74" }
 ### For local development. ###
 # cubecl = { path = "../cubecl/crates/cubecl", default-features = false }
 # cubecl-common = { path = "../cubecl/crates/cubecl-common", default-features = false }
