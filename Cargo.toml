--- conflicted
+++ resolved
@@ -180,15 +180,9 @@
 portable-atomic-util = { version = "0.2.4", features = ["alloc"] }
 
 ### For the main burn branch. ###
-<<<<<<< HEAD
 cubecl = { git = "https://github.com/tracel-ai/cubecl", default-features = false, rev = "48ff83f19952d053b80ab5762baf387f451e5c63" }
 cubecl-common = { git = "https://github.com/tracel-ai/cubecl", default-features = false, rev = "48ff83f19952d053b80ab5762baf387f451e5c63" }
 cubek = { git = "https://github.com/tracel-ai/cubek", default-features = false, rev = "0d9a635229d3cabfa8297ddc967ff4e783be348c" }
-=======
-# cubecl = { git = "https://github.com/tracel-ai/cubecl", default-features = false, rev = "b14b1a30ea45bd7357c55be1811f9e435224cb71" }
-# cubecl-common = { git = "https://github.com/tracel-ai/cubecl", default-features = false, rev = "b14b1a30ea45bd7357c55be1811f9e435224cb71" }
-# cubek = { git = "https://github.com/tracel-ai/cubek", default-features = false, rev = "a08eb35be38bb56f174408371d200ede3137847a" }
->>>>>>> 439a26c0
 ### For local development. ###
 # cubecl = { path = "../../cubecl/crates/cubecl", default-features = false }
 # cubecl-common = { path = "../../cubecl/crates/cubecl-common", default-features = false }
