--- conflicted
+++ resolved
@@ -124,13 +124,8 @@
 derive-new = { version = "0.7.0", default-features = false }
 
 blas-src = { version = "0.10.0", default-features = false }
-<<<<<<< HEAD
-bon = "3.3.0"
+bon = "3.5.0"
 half = { version = "2.5.0", features = [
-=======
-bon = "3.5.0"
-half = { version = "2.4.1", features = [
->>>>>>> af653d9f
     "alloc",
     "num-traits",
     "serde",
@@ -165,9 +160,9 @@
 portable-atomic-util = { version = "0.2.4", features = ["alloc"] }
 
 ### For the main burn branch. ###
-cubecl = { git = "https://github.com/tracel-ai/cubecl", default-features = false, rev = "1a59333d8a9ccb64dd8c5149e2c9756bb2a0b76a" }
-cubecl-common = { git = "https://github.com/tracel-ai/cubecl", default-features = false, rev = "1a59333d8a9ccb64dd8c5149e2c9756bb2a0b76a" }
-cubecl-std = { git = "https://github.com/tracel-ai/cubecl", default-features = false, rev = "1a59333d8a9ccb64dd8c5149e2c9756bb2a0b76a" }
+cubecl = { git = "https://github.com/tracel-ai/cubecl", default-features = false, rev = "7b87694d9fef34509e7399d045da7a35c2850d3d" }
+cubecl-common = { git = "https://github.com/tracel-ai/cubecl", default-features = false, rev = "7b87694d9fef34509e7399d045da7a35c2850d3d" }
+cubecl-std = { git = "https://github.com/tracel-ai/cubecl", default-features = false, rev = "7b87694d9fef34509e7399d045da7a35c2850d3d" }
 ### For local development. ###
 # cubecl = { path = "../cubecl/crates/cubecl", default-features = false }
 # cubecl-common = { path = "../cubecl/crates/cubecl-common", default-features = false }
