[workspace]
# Try
# require version 2 to avoid "feature" additiveness for dev-dependencies
# https://doc.rust-lang.org/cargo/reference/resolver.html#feature-resolver-version-2
resolver = "2"

members = [
    "backend-comparison",
    "crates/*",
    "crates/burn-import/pytorch-tests",
    "crates/burn-import/onnx-tests",
    "examples/*",
    "examples/pytorch-import/model",
    "xtask",
]

exclude = [
    "examples/notebook",
]

[workspace.package]
edition = "2021"
version = "0.14.0"
readme = "README.md"
license = "MIT OR Apache-2.0"

[workspace.dependencies]
bytemuck = "1.16.1"
candle-core = { version = "0.6.0" }
clap = { version = "4.5.15", features = ["derive"] }
colored = "2.1.0"
console_error_panic_hook = "0.1.7"
csv = "1.3.0"
dashmap = "5.5.3"
data-encoding = { version = "2.6.0", default-features = false, features = [
    "alloc",
] }
dirs = "5.0.1"
fake = "2.9.2"
flate2 = "1.0.31"
float-cmp = "0.9.0"
getrandom = { version = "0.2.15", default-features = false }
gix-tempfile = { version = "14.0.1", features = ["signals"] }
globwalk = "0.9.1"
hashbrown = "0.14.5"
hound = "3.5.1"
image = "0.25.2"
indicatif = "0.17.8"
js-sys = "0.3.69"
libm = "0.2.8"
log = { default-features = false, version = "0.4.22" }
md5 = "0.7.0"
percent-encoding = "2.3.1"
pretty_assertions = "1.4.0"
proc-macro2 = "1.0.86"
polars = { version = "0.41.3", features = ["lazy"] }
protobuf = "3.4.0"
protobuf-codegen = "3.4.0"
quote = "1.0.36"
r2d2 = "0.8.10"
r2d2_sqlite = { version = "0.24.0" }
rayon = "1.10.0"
regex = "1.10.6"
reqwest = "0.12.5"
rmp-serde = "1.3.0"
rstest = "0.19.0"
rusqlite = { version = "0.31.0" }
rust-format = { version = "0.3.4" }
sanitize-filename = "0.5.0"
serde_bytes = { version = "0.11.15", default-features = false, features = [
    "alloc",
] } # alloc for no_std
serde_rusqlite = "0.35.0"
serial_test = "3.1.1"
spin = { version = "0.9.8", features = ["mutex", "spin_mutex"] }
strum = "0.26.3"
strum_macros = "0.26.4"
syn = { version = "2.0.74", features = ["full", "extra-traits"] }
tempfile = "3.11.0"
thiserror = "1.0.61"
tokio = { version = "1.39.2", features = ["rt", "macros"] }
tracing-appender = "0.2.3"
tracing-core = "0.1.32"
tracing-subscriber = "0.3.18"
web-time = "1.1.0"
zip = "2.1.5"

# Async handling
pollster = "0.3"
async-channel = "2.3"

# Terminal UI
ratatui = "0.26.3"
crossterm = "0.27.0"

# WGPU stuff
text_placeholder = "0.5.1"
wgpu = "22.1.0"

# Benchmarks and Burnbench
arboard = "3.4.0"
github-device-flow = "0.2.0"
os_info = "3.8.2"
wsl = "0.1.0"

bincode = { version = "2.0.0-rc.3", features = [
    "alloc",
    "serde",
], default-features = false }

#
# The following packages disable the "std" feature for no_std compatibility
#
derive-new = { version = "0.6.0", default-features = false }

half = { version = "2.4.1", features = [
    "alloc",
    "num-traits",
    "serde",
], default-features = false }
ndarray = { version = "0.15.6", default-features = false }
matrixmultiply = { version = "0.3.9", default-features = false }
openblas-src = "0.10.9"
blas-src = { version = "0.10.0", default-features = false }
num-traits = { version = "0.2.19", default-features = false, features = [
    "libm",
] } # libm is for no_std
rand = { version = "0.8.5", default-features = false, features = [
    "std_rng",
] } # std_rng is for no_std
rand_distr = { version = "0.4.3", default-features = false }
serde = { version = "1.0.206", default-features = false, features = [
    "derive",
    "alloc",
] } # alloc is for no_std, derive is needed
serde_json = { version = "1.0.124", default-features = false }
uuid = { version = "1.9.1", default-features = false }

libc = "0.2.155"
tch = "0.15.0"
nvml-wrapper = "0.10.0"
sysinfo = "0.30.13"
systemstat = "0.2.3"

### For the main burn branch. ###
<<<<<<< HEAD
cubecl = { git = "https://github.com/tracel-ai/cubecl", default-features = false, rev = "30d090c8b725e83a829a6459d9c09578d9a4ba68" }
cubecl-common = { git = "https://github.com/tracel-ai/cubecl", default-features = false, rev = "30d090c8b725e83a829a6459d9c09578d9a4ba68" }
=======
cubecl = { git = "https://github.com/tracel-ai/cubecl", default-features = false, rev = "bee7886b5c3016c425d244136f77442655097f3e" }
cubecl-common = { git = "https://github.com/tracel-ai/cubecl", default-features = false, rev = "bee7886b5c3016c425d244136f77442655097f3e" }
>>>>>>> 04357211
### For local development. ###
# cubecl = { path = "../cubecl/crates/cubecl" }
# cubecl-common = { path = "../cubecl/crates/cubecl-common" }

[profile.dev]
debug = 0     # Speed up compilation time and not necessary.
opt-level = 2<|MERGE_RESOLUTION|>--- conflicted
+++ resolved
@@ -143,13 +143,8 @@
 systemstat = "0.2.3"
 
 ### For the main burn branch. ###
-<<<<<<< HEAD
-cubecl = { git = "https://github.com/tracel-ai/cubecl", default-features = false, rev = "30d090c8b725e83a829a6459d9c09578d9a4ba68" }
-cubecl-common = { git = "https://github.com/tracel-ai/cubecl", default-features = false, rev = "30d090c8b725e83a829a6459d9c09578d9a4ba68" }
-=======
 cubecl = { git = "https://github.com/tracel-ai/cubecl", default-features = false, rev = "bee7886b5c3016c425d244136f77442655097f3e" }
 cubecl-common = { git = "https://github.com/tracel-ai/cubecl", default-features = false, rev = "bee7886b5c3016c425d244136f77442655097f3e" }
->>>>>>> 04357211
 ### For local development. ###
 # cubecl = { path = "../cubecl/crates/cubecl" }
 # cubecl-common = { path = "../cubecl/crates/cubecl-common" }
