--- conflicted
+++ resolved
@@ -155,13 +155,8 @@
 portable-atomic-util = { version = "0.2.4", features = ["alloc"] }
 
 ### For the main burn branch. ###
-<<<<<<< HEAD
-# cubecl = { git = "https://github.com/tracel-ai/cubecl", default-features = false, rev = "ae1f867c18ff204391ccd52513e4037d5f5becf4" }
-# cubecl-common = { git = "https://github.com/tracel-ai/cubecl", default-features = false, rev = "ae1f867c18ff204391ccd52513e4037d5f5becf4" }
-=======
-cubecl = { git = "https://github.com/tracel-ai/cubecl", default-features = false, rev = "763109fcc38bb5710c34a74b48b7e063e2750330" }
-cubecl-common = { git = "https://github.com/tracel-ai/cubecl", default-features = false, rev = "763109fcc38bb5710c34a74b48b7e063e2750330" }
->>>>>>> 0d61932e
+# cubecl = { git = "https://github.com/tracel-ai/cubecl", default-features = false, rev = "763109fcc38bb5710c34a74b48b7e063e2750330" }
+# cubecl-common = { git = "https://github.com/tracel-ai/cubecl", default-features = false, rev = "763109fcc38bb5710c34a74b48b7e063e2750330" }
 ### For local development. ###
 cubecl = { path = "../cubecl/crates/cubecl", default-features = false }
 cubecl-common = { path = "../cubecl/crates/cubecl-common", default-features = false }
