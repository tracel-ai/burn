use core::marker::PhantomData;

use burn_tensor::{activation, backend::Backend, Bool, Int, Tensor};

/// Calculate the cross entropy loss from the input logits and the targets.
#[derive(Clone, Debug, Default)]
pub struct CrossEntropyLoss<B: Backend> {
    pad_index: Option<usize>,
    weights: Option<Tensor<B, 1>>,
    backend: PhantomData<B>,
}

impl<B: Backend> CrossEntropyLoss<B> {
    /// Create the criterion.
    pub fn new(pad_index: Option<usize>) -> Self {
        Self {
            pad_index,
            backend: PhantomData,
            weights: None,
        }
    }

    /// Compute the criterion on the input tensor.
    ///
    /// # Shapes
    ///
    /// - logits: `[batch_size, num_targets]`
    /// - targets: `[batch_size]`
    pub fn forward(&self, logits: Tensor<B, 2>, targets: Tensor<B, 1, Int>) -> Tensor<B, 1> {
        let [batch_size] = targets.dims();

        let mask = self.padding_mask(&targets);
        let tensor = activation::log_softmax(logits, 1);
<<<<<<< HEAD
        let tensor = tensor.gather(1, targets.clone().reshape([batch_size, 1]));

        if let Some(weights) = self.weights.clone() {
            let weights = weights.gather(0, targets);
            let tensor = tensor.reshape([batch_size]) * weights.clone();
            let tensor = self.apply_mask(tensor, mask);
            tensor.sum().neg() / weights.sum()
        } else {
            let tensor = self.apply_mask(tensor.reshape([batch_size]), mask);
            tensor.mean().neg()
        }
    }
=======

        let targets = targets.reshape([batch_size, 1]);
        let mut tensor = tensor.gather(1, targets);

        if let Some(weights) = self.weights {
            assert!(targets.max() >= self.weights.dims(), 
                format!("Target assigned int {} will out-index weight vector of length {}. Please give weight vector of length corresponding to number of targets.", targets.max(), self.weights.dims())
            );
            assert!(targets.min() < 0, "One of your targets ({}) has been assigned a negative Int, which isn't supported by the currented implementation of weighted cross-entropy. Please confine your targets assignment to the postivie integers.", targets.min());
            
            let weights = self.weights.unsqueeze().swap_dims(1, 0);
            tensor = tensor * self.weights.gather(1, targets);
        }

        let tensor = self.apply_mask(tensor.reshape([batch_size]), mask);
>>>>>>> 9cd6fc89

    /// Create weighted cross-entropy.
    ///
    /// The loss of a specific sample will simply be given by: weight[y] * p(x) * 1,
    ///
    /// # Pre-conditions
    ///   - The order of the weight vector should correspond to the label integer assignment.
    ///   - Targets assigned negative Int's will not be allowed.
    pub fn with_weights(self, weights: Vec<f32>) -> Self {
        Self {
            weights: Some(Tensor::<B, 1>::from_floats(weights.as_slice())),
            ..self
        }
    }

    /// Create weighted cross-entropy. 
    ///
    /// The loss of a specific sample will simply be given by: weight[y] * p(x) * 1, 
    ///
    /// # Pre-conditions
    ///   - The order of the weight vector should correspond to the label integer assignment. 
    ///   - Targets assigned negative Int's will not be allowed.
    pub fn with_weights(self, weights: Vec<f32>) -> Self {
        Self {
            weights: Some(Tensor::<B, 1, Int>::from_floats(weights.as_slice)),
            self..
        }
    }

    fn padding_mask(&self, targets: &Tensor<B, 1, Int>) -> Option<Tensor<B, 1, Bool>> {
        let mut mask = None;
        if let Some(pad_index) = self.pad_index {
            mask = Some(targets.clone().equal_elem(pad_index as i64));
        }

        mask
    }

    fn apply_mask(
        &self,
        mut tensor: Tensor<B, 1>,
        mask: Option<Tensor<B, 1, Bool>>,
    ) -> Tensor<B, 1> {
        if let Some(mask) = mask {
            tensor = tensor.mask_fill(mask, 0);
        }

        tensor
    }
}

#[cfg(test)]
mod tests {
    use super::*;
    use crate::TestBackend;
    use burn_tensor::{loss::cross_entropy_with_logits, Data, Distribution};

    #[test]
    fn test_cross_entropy_loss_with_weights() {
        let [batch_size, num_targets] = [4, 5];
        let logits = Tensor::<TestBackend, 2>::random(
            [batch_size, num_targets],
            Distribution::Normal(0., 1.0),
        );
<<<<<<< HEAD
        let weights = vec![1.0, 2., 3., 4., 5.];
        let targets = Tensor::<TestBackend, 1, Int>::from_data(Data::from([2, 0, 4, 1]));
=======
        let targets = vec![
            Tensor::<B, 1, Int>::one_hot(2, 5),
            Tensor::<B, 1, Int>::one_hot(0, 5),
            Tensor::<B, 1, Int>::one_hot(4, 5),
            Tensor::<B, 1, Int>::one_hot(1, 5),
        ];
        let targets = Tensor::cat(targets, 1);
        let weights = vec![1, 2, 3, 4];
>>>>>>> 9cd6fc89
        let targets_logits = Tensor::<TestBackend, 2>::from_data(Data::from([
            [0.0, 0.0, 1.0, 0.0, 0.0],
            [1.0, 0.0, 0.0, 0.0, 0.0],
            [0.0, 0.0, 0.0, 0.0, 1.0],
            [0.0, 1.0, 0.0, 0.0, 0.0],
        ]));

<<<<<<< HEAD
        let loss_1 = CrossEntropyLoss::new(None)
            .with_weights(weights.clone())
            .forward(logits.clone(), targets);
        let tensor = activation::log_softmax(logits, 1);
        let loss_2 = tensor
            * targets_logits
            * Tensor::<TestBackend, 1>::from_floats(weights.as_slice())
                .unsqueeze()
                .repeat(0, 4);
        let loss_2 = loss_2.sum().neg() / (1. + 2. + 3. + 5.);
=======
        let loss_1 = CrossEntropyLoss::new(None).with_weights(weights).forward(logits.clone(), targets);
        let loss_2 = targets.transpose() * Tensor::<B, 1>::from_floats(weight.as_slice()).unsqueeze().repeat(4) * target_logits;
        let loss_2 = loss_2.sum_dim(0).mean().neg();

>>>>>>> 9cd6fc89
        loss_1.into_data().assert_approx_eq(&loss_2.into_data(), 3);
    }

    #[test]
    fn test_cross_entropy_loss() {
        let [batch_size, num_targets] = [4, 5];
        let logits = Tensor::<TestBackend, 2>::random(
            [batch_size, num_targets],
            Distribution::Normal(0., 1.0),
        );
        let targets = Tensor::<TestBackend, 1, Int>::from_data(Data::from([2, 0, 4, 1]));
        let targets_logits = Tensor::<TestBackend, 2>::from_data(Data::from([
            [0.0, 0.0, 1.0, 0.0, 0.0],
            [1.0, 0.0, 0.0, 0.0, 0.0],
            [0.0, 0.0, 0.0, 0.0, 1.0],
            [0.0, 1.0, 0.0, 0.0, 0.0],
        ]));

        let loss_1 = CrossEntropyLoss::new(None).forward(logits.clone(), targets);
        let loss_2 = cross_entropy_with_logits(logits, targets_logits);

        loss_1.into_data().assert_approx_eq(&loss_2.into_data(), 3);
    }

    #[test]
    fn test_cross_entropy_loss_with_pad_token() {
        let [batch_size, num_targets, pad_index] = [4, 5, 1];
        let logits = Tensor::<TestBackend, 2>::random(
            [batch_size, num_targets],
            Distribution::Normal(0., 1.0),
        );
        let targets = Tensor::<TestBackend, 1, Int>::from_data(
            Data::<i64, 1>::from([2, 0, 4, pad_index as i64]).convert(),
        );
        let targets_logits = Tensor::<TestBackend, 2>::from_data(Data::from([
            [0.0, 0.0, 1.0, 0.0, 0.0],
            [1.0, 0.0, 0.0, 0.0, 0.0],
            [0.0, 0.0, 0.0, 0.0, 1.0],
            [0.0, 0.0, 0.0, 0.0, 0.0],
        ]));

        let loss_1 = CrossEntropyLoss::new(Some(pad_index)).forward(logits.clone(), targets);
        let loss_2 = cross_entropy_with_logits(logits, targets_logits);

        loss_1.into_data().assert_approx_eq(&loss_2.into_data(), 3);
    }
}<|MERGE_RESOLUTION|>--- conflicted
+++ resolved
@@ -31,7 +31,6 @@
 
         let mask = self.padding_mask(&targets);
         let tensor = activation::log_softmax(logits, 1);
-<<<<<<< HEAD
         let tensor = tensor.gather(1, targets.clone().reshape([batch_size, 1]));
 
         if let Some(weights) = self.weights.clone() {
@@ -44,23 +43,6 @@
             tensor.mean().neg()
         }
     }
-=======
-
-        let targets = targets.reshape([batch_size, 1]);
-        let mut tensor = tensor.gather(1, targets);
-
-        if let Some(weights) = self.weights {
-            assert!(targets.max() >= self.weights.dims(), 
-                format!("Target assigned int {} will out-index weight vector of length {}. Please give weight vector of length corresponding to number of targets.", targets.max(), self.weights.dims())
-            );
-            assert!(targets.min() < 0, "One of your targets ({}) has been assigned a negative Int, which isn't supported by the currented implementation of weighted cross-entropy. Please confine your targets assignment to the postivie integers.", targets.min());
-            
-            let weights = self.weights.unsqueeze().swap_dims(1, 0);
-            tensor = tensor * self.weights.gather(1, targets);
-        }
-
-        let tensor = self.apply_mask(tensor.reshape([batch_size]), mask);
->>>>>>> 9cd6fc89
 
     /// Create weighted cross-entropy.
     ///
@@ -125,19 +107,8 @@
             [batch_size, num_targets],
             Distribution::Normal(0., 1.0),
         );
-<<<<<<< HEAD
         let weights = vec![1.0, 2., 3., 4., 5.];
         let targets = Tensor::<TestBackend, 1, Int>::from_data(Data::from([2, 0, 4, 1]));
-=======
-        let targets = vec![
-            Tensor::<B, 1, Int>::one_hot(2, 5),
-            Tensor::<B, 1, Int>::one_hot(0, 5),
-            Tensor::<B, 1, Int>::one_hot(4, 5),
-            Tensor::<B, 1, Int>::one_hot(1, 5),
-        ];
-        let targets = Tensor::cat(targets, 1);
-        let weights = vec![1, 2, 3, 4];
->>>>>>> 9cd6fc89
         let targets_logits = Tensor::<TestBackend, 2>::from_data(Data::from([
             [0.0, 0.0, 1.0, 0.0, 0.0],
             [1.0, 0.0, 0.0, 0.0, 0.0],
@@ -145,7 +116,6 @@
             [0.0, 1.0, 0.0, 0.0, 0.0],
         ]));
 
-<<<<<<< HEAD
         let loss_1 = CrossEntropyLoss::new(None)
             .with_weights(weights.clone())
             .forward(logits.clone(), targets);
@@ -156,12 +126,6 @@
                 .unsqueeze()
                 .repeat(0, 4);
         let loss_2 = loss_2.sum().neg() / (1. + 2. + 3. + 5.);
-=======
-        let loss_1 = CrossEntropyLoss::new(None).with_weights(weights).forward(logits.clone(), targets);
-        let loss_2 = targets.transpose() * Tensor::<B, 1>::from_floats(weight.as_slice()).unsqueeze().repeat(4) * target_logits;
-        let loss_2 = loss_2.sum_dim(0).mean().neg();
-
->>>>>>> 9cd6fc89
         loss_1.into_data().assert_approx_eq(&loss_2.into_data(), 3);
     }
 
