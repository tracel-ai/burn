[package]
authors = ["nathanielsimard <nathaniel.simard.42@gmail.com>"]
categories = ["science"]
description = "Generic backend that can be compiled just-in-time to any shader language target"
documentation = "https://docs.rs/burn-cubecl"
edition.workspace = true
keywords = ["deep-learning", "machine-learning", "gpu"]
license.workspace = true
name = "burn-cubecl"
readme.workspace = true
repository = "https://github.com/tracel-ai/burn/tree/main/crates/burn-cubecl"
version.workspace = true

[lints]
workspace = true

[features]
autotune = ["burn-cubecl-fusion?/autotune"]
autotune-checks = [
    "autotune",
    "cubecl/autotune-checks",
    "burn-cubecl-fusion?/autotune-checks",
]
memory-checks = ["burn-fusion?/memory-checks"]
default = [
    "autotune",
    "std",
    "fusion",
    "cubecl/default",
    "burn-fusion?/default",
    "burn-cubecl-fusion?/default",
]
doc = ["default"]
export_tests = [
    # Too expensive and flaky for the CI.
    # "memory-checks", 
    # "autotune-checks",
    "burn-tensor-testgen",
    "serial_test",
    "burn-autodiff/export_tests",
    "burn-tensor/export_tests",
    "burn-ndarray",
    "fusion",
    "paste",
]
fusion = ["burn-fusion", "burn-cubecl-fusion"]
fusion-experimental = ["fusion"]
std = [
    "cubecl/std",
    "burn-tensor/std",
    "burn-fusion?/std",
    "burn-cubecl-fusion?/std",
]

template = []

[dependencies]
<<<<<<< HEAD
burn-fusion = { path = "../burn-fusion", version = "=0.20.0-pre.2", default-features = false, optional = true }
burn-cubecl-fusion = { path = "../burn-cubecl-fusion", version = "=0.20.0-pre.2", default-features = false, optional = true }
burn-ir = { path = "../burn-ir", version = "=0.20.0-pre.2", default-features = false }
burn-tensor = { path = "../burn-tensor", version = "=0.20.0-pre.2", default-features = false, features = [
=======
burn-common = { path = "../burn-common", version = "=0.20.0-pre.3" }
burn-fusion = { path = "../burn-fusion", version = "=0.20.0-pre.3", default-features = false, optional = true }
burn-cubecl-fusion = { path = "../burn-cubecl-fusion", version = "=0.20.0-pre.3", default-features = false, optional = true }
burn-ir = { path = "../burn-ir", version = "=0.20.0-pre.3", default-features = false }
burn-tensor = { path = "../burn-tensor", version = "=0.20.0-pre.3", default-features = false, features = [
>>>>>>> 3eab87fe
    "cubecl",
] }
burn-std = { path = "../burn-std", version = "=0.20.0-pre.2", default-features = false, features = [
    "cubecl",
] }
burn-backend = { path = "../burn-backend", version = "=0.20.0-pre.2", default-features = false, features = [
    "cubecl",
] }
cubecl = { workspace = true, features = [
    "matmul",
    "convolution",
    "reduce",
    "random",
    "stdlib",
] }
cubecl-quant = { workspace = true, features = ["kernels"] }

bytemuck = { workspace = true }
derive-new = { workspace = true }
half = { workspace = true, features = ["bytemuck"] }
log = { workspace = true }
num-traits = { workspace = true }
rand = { workspace = true }
spin = { workspace = true }

# Async
futures-lite = { workspace = true, features = ["std"] }

# Template
serde = { workspace = true }
text_placeholder = { workspace = true, features = ["struct_context"] }

burn-tensor-testgen = { path = "../burn-tensor-testgen", version = "=0.20.0-pre.3", optional = true }
hashbrown = { workspace = true }

# When exporting tests
burn-autodiff = { path = "../burn-autodiff", version = "=0.20.0-pre.3", default-features = false, optional = true }
burn-ndarray = { path = "../burn-ndarray", version = "=0.20.0-pre.3", features = [
    "export_tests", # for "native" sub-byte quantization tests reference
], optional = true }
paste = { workspace = true, optional = true }
serial_test = { workspace = true, optional = true }

[package.metadata.docs.rs]
features = ["doc"]
rustdoc-args = ["--cfg", "docsrs"]<|MERGE_RESOLUTION|>--- conflicted
+++ resolved
@@ -55,24 +55,16 @@
 template = []
 
 [dependencies]
-<<<<<<< HEAD
-burn-fusion = { path = "../burn-fusion", version = "=0.20.0-pre.2", default-features = false, optional = true }
-burn-cubecl-fusion = { path = "../burn-cubecl-fusion", version = "=0.20.0-pre.2", default-features = false, optional = true }
-burn-ir = { path = "../burn-ir", version = "=0.20.0-pre.2", default-features = false }
-burn-tensor = { path = "../burn-tensor", version = "=0.20.0-pre.2", default-features = false, features = [
-=======
-burn-common = { path = "../burn-common", version = "=0.20.0-pre.3" }
 burn-fusion = { path = "../burn-fusion", version = "=0.20.0-pre.3", default-features = false, optional = true }
 burn-cubecl-fusion = { path = "../burn-cubecl-fusion", version = "=0.20.0-pre.3", default-features = false, optional = true }
 burn-ir = { path = "../burn-ir", version = "=0.20.0-pre.3", default-features = false }
 burn-tensor = { path = "../burn-tensor", version = "=0.20.0-pre.3", default-features = false, features = [
->>>>>>> 3eab87fe
     "cubecl",
 ] }
-burn-std = { path = "../burn-std", version = "=0.20.0-pre.2", default-features = false, features = [
+burn-std = { path = "../burn-std", version = "=0.20.0-pre.3", default-features = false, features = [
     "cubecl",
 ] }
-burn-backend = { path = "../burn-backend", version = "=0.20.0-pre.2", default-features = false, features = [
+burn-backend = { path = "../burn-backend", version = "=0.20.0-pre.3", default-features = false, features = [
     "cubecl",
 ] }
 cubecl = { workspace = true, features = [
