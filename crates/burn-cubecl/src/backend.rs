--- conflicted
+++ resolved
@@ -1,14 +1,7 @@
 use crate::{CubeRuntime, FloatElement, IntElement, element::BoolElement, tensor::CubeTensor};
-<<<<<<< HEAD
-use burn_tensor::{
-    TensorData,
-    backend::{Backend, DeviceOps, ExecutionError},
-};
+use burn_backend::{Backend, DeviceOps, ExecutionError, TensorData};
+use burn_std::DType;
 use cubecl::{ir::StorageType, server::ComputeServer};
-=======
-use burn_backend::{Backend, DeviceOps, ExecutionError, TensorData};
-use cubecl::server::ComputeServer;
->>>>>>> 5b0e465a
 use std::marker::PhantomData;
 
 #[cfg(not(feature = "fusion"))]
@@ -87,7 +80,7 @@
         client.staging(data.map(|td| &mut td.bytes), false);
     }
 
-    fn supports_dtype(device: &Self::Device, dtype: burn_std::DType) -> bool {
+    fn supports_dtype(device: &Self::Device, dtype: DType) -> bool {
         let client = R::client(device);
 
         let ty: StorageType = dtype.into();
