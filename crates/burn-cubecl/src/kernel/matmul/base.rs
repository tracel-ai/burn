use super::init_matmul_output;
use crate::{CubeRuntime, FloatElement, tensor::CubeTensor};
<<<<<<< HEAD
use burn_tensor::{DType, quantization::QuantAcc};
use cubecl::matmul::components::{MatmulSetupError, Quantized};
=======
use burn_tensor::{
    DType,
    quantization::{QTensorPrimitive, QuantFloatPrecision},
};
use cubecl::matmul::{MatmulInputHandleRef, components::MatmulSetupError};
>>>>>>> 0d61932e

#[cfg(feature = "autotune")]
use super::matmul_autotune;

/// The strategy to be used when launching a matmul kernel.
pub enum MatmulStrategy {
    #[cfg(feature = "autotune")]
    /// Using autotune to choose the best kernel based on runtime information.
    Autotune,
    /// Cube implementation of matmul.
    Cube,
}

impl Default for MatmulStrategy {
    fn default() -> Self {
        // if autotune is enabled, default to autotune
        #[cfg(feature = "autotune")]
        return MatmulStrategy::Autotune;

        #[cfg(not(feature = "autotune"))]
        MatmulStrategy::Cube
    }
}

/// Launch a matmul kernel using the given strategy.
pub fn matmul<R: CubeRuntime, E: FloatElement>(
    lhs: CubeTensor<R>,
    rhs: CubeTensor<R>,
    out: Option<CubeTensor<R>>,
    strategy: MatmulStrategy,
) -> Result<CubeTensor<R>, MatmulSetupError> {
    match strategy {
        MatmulStrategy::Cube => {
            let out = out.unwrap_or_else(|| init_matmul_output::<R, E>(&lhs, &rhs));

            let client = &lhs.client;

            cubecl::matmul::launch_ref::<R, E>(
                &Default::default(),
                client,
                &MatmulInputHandleRef::Normal(lhs.as_handle_ref()),
                &MatmulInputHandleRef::Normal(rhs.as_handle_ref()),
                &out.as_handle_ref(),
            )?;

            Ok(out)
        }
        #[cfg(feature = "autotune")]
        MatmulStrategy::Autotune => Ok(matmul_autotune::<R, E>(lhs, rhs, out)),
    }
}

/// Launch a quantized matmul kernel using the given strategy.
pub fn q_matmul<R: CubeRuntime>(
    mut lhs: CubeTensor<R>,
    mut rhs: CubeTensor<R>,
    out: Option<CubeTensor<R>>,
    _strategy: MatmulStrategy,
) -> Result<CubeTensor<R>, MatmulSetupError> {
    let out = out.unwrap_or_else(|| init_matmul_output::<R, half::f16>(&lhs, &rhs));

    let client = &lhs.client;

    lhs.dtype = DType::I8;
    rhs.dtype = DType::I8;

    let lhs_scales = lhs.scales().unwrap();
    let rhs_scales = rhs.scales().unwrap();

<<<<<<< HEAD
    match QuantAcc::default() {
        QuantAcc::F32 => {
            cubecl::matmul::launch_ref::<R, (i8, half::f16, f32, half::f16, Quantized)>(
=======
    match scheme.acc_precision {
        QuantFloatPrecision::F32 => {
            cubecl::matmul::launch_ref::<R, (i8, i8, half::f16, half::f16, f32, half::f16)>(
>>>>>>> 0d61932e
                &Default::default(),
                client,
                &MatmulInputHandleRef::Quantized {
                    data: lhs.as_handle_ref(),
                    scale: lhs_scales.as_handle_ref(),
                },
                &MatmulInputHandleRef::Quantized {
                    data: rhs.as_handle_ref(),
                    scale: rhs_scales.as_handle_ref(),
                },
                &out.as_handle_ref(),
            )?;
        }
<<<<<<< HEAD
        QuantAcc::F16 => {
            cubecl::matmul::launch_ref::<R, (i8, half::f16, half::f16, half::f16, Quantized)>(
=======
        QuantFloatPrecision::F16 => {
            cubecl::matmul::launch_ref::<R, (i8, i8, half::f16, half::f16, half::f16, half::f16)>(
>>>>>>> 0d61932e
                &Default::default(),
                client,
                &MatmulInputHandleRef::Quantized {
                    data: lhs.as_handle_ref(),
                    scale: lhs_scales.as_handle_ref(),
                },
                &MatmulInputHandleRef::Quantized {
                    data: rhs.as_handle_ref(),
                    scale: rhs_scales.as_handle_ref(),
                },
                &out.as_handle_ref(),
            )?;
        }
        QuantAcc::BF16 => unimplemented!(),
    }

    Ok(out)
}<|MERGE_RESOLUTION|>--- conflicted
+++ resolved
@@ -1,15 +1,7 @@
 use super::init_matmul_output;
 use crate::{CubeRuntime, FloatElement, tensor::CubeTensor};
-<<<<<<< HEAD
 use burn_tensor::{DType, quantization::QuantAcc};
-use cubecl::matmul::components::{MatmulSetupError, Quantized};
-=======
-use burn_tensor::{
-    DType,
-    quantization::{QTensorPrimitive, QuantFloatPrecision},
-};
 use cubecl::matmul::{MatmulInputHandleRef, components::MatmulSetupError};
->>>>>>> 0d61932e
 
 #[cfg(feature = "autotune")]
 use super::matmul_autotune;
@@ -79,15 +71,9 @@
     let lhs_scales = lhs.scales().unwrap();
     let rhs_scales = rhs.scales().unwrap();
 
-<<<<<<< HEAD
     match QuantAcc::default() {
         QuantAcc::F32 => {
-            cubecl::matmul::launch_ref::<R, (i8, half::f16, f32, half::f16, Quantized)>(
-=======
-    match scheme.acc_precision {
-        QuantFloatPrecision::F32 => {
             cubecl::matmul::launch_ref::<R, (i8, i8, half::f16, half::f16, f32, half::f16)>(
->>>>>>> 0d61932e
                 &Default::default(),
                 client,
                 &MatmulInputHandleRef::Quantized {
@@ -101,13 +87,8 @@
                 &out.as_handle_ref(),
             )?;
         }
-<<<<<<< HEAD
         QuantAcc::F16 => {
-            cubecl::matmul::launch_ref::<R, (i8, half::f16, half::f16, half::f16, Quantized)>(
-=======
-        QuantFloatPrecision::F16 => {
             cubecl::matmul::launch_ref::<R, (i8, i8, half::f16, half::f16, half::f16, half::f16)>(
->>>>>>> 0d61932e
                 &Default::default(),
                 client,
                 &MatmulInputHandleRef::Quantized {
