--- conflicted
+++ resolved
@@ -1,18 +1,13 @@
 use super::init_matmul_output;
 use crate::{CubeRuntime, FloatElement, tensor::CubeTensor};
-<<<<<<< HEAD
-use burn_tensor::{DType, quantization::QTensorPrimitive};
+use burn_tensor::{
+    DType,
+    quantization::{QTensorPrimitive, QuantAccPrecision},
+};
 use cubecl::{
     linalg::matmul::{components::Quantized, kernels::MatmulLaunchError},
     prelude::TensorHandleRef,
 };
-=======
-use burn_tensor::{
-    DType,
-    quantization::{QTensorPrimitive, QuantAccPrecision},
-};
-use cubecl::linalg::matmul::{components::Quantized, kernels::MatmulLaunchError};
->>>>>>> 987bcc9c
 
 #[cfg(feature = "autotune")]
 use super::matmul_autotune;
@@ -83,7 +78,6 @@
     lhs.dtype = DType::I8;
     rhs.dtype = DType::I8;
 
-<<<<<<< HEAD
     let mut lhs_scales = lhs.handle.clone().offset_start(lhs.handle.size());
     lhs_scales.offset_end = None;
     let mut rhs_scales = rhs.handle.clone().offset_start(rhs.handle.size());
@@ -94,23 +88,15 @@
     let rhs_scales =
         unsafe { TensorHandleRef::from_raw_parts(&rhs_scales, &[1], &[1], size_of::<f32>()) };
 
-    cubecl::linalg::matmul::launch_ref::<R, (i8, half::f16, half::f16, half::f16, Quantized)>(
-        &Default::default(),
-        client,
-        &lhs.as_handle_ref(),
-        &Some(lhs_scales),
-        &rhs.as_handle_ref(),
-        &Some(rhs_scales),
-        &out.as_handle_ref(),
-    )?;
-=======
     match scheme.acc_precision {
         QuantAccPrecision::Full => {
             cubecl::linalg::matmul::launch_ref::<R, (i8, half::f16, f32, half::f16, Quantized)>(
                 &Default::default(),
                 client,
                 &lhs.as_handle_ref(),
+                &Some(lhs_scales),
                 &rhs.as_handle_ref(),
+                &Some(rhs_scales),
                 &out.as_handle_ref(),
             )?;
         }
@@ -122,12 +108,13 @@
                 &Default::default(),
                 client,
                 &lhs.as_handle_ref(),
+                &Some(lhs_scales),
                 &rhs.as_handle_ref(),
+                &Some(rhs_scales),
                 &out.as_handle_ref(),
             )?;
         }
     }
->>>>>>> 987bcc9c
 
     Ok(out)
 }