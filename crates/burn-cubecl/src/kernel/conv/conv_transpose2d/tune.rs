--- conflicted
+++ resolved
@@ -19,7 +19,6 @@
     static TUNER: LocalTuner<CubeAutotuneKey, CubeTuneId> = local_tuner!();
 
     let tune_set = TUNER.init(|| {
-<<<<<<< HEAD
         TunableSet::new(create_key::<R>, create_transpose2d_input::<R>)
             .with(Tunable::new(
                 "conv_transpose2d_direct",
@@ -29,11 +28,6 @@
                 "conv_transpose2d_col2im",
                 conv_transpose2d_col2im::<R>,
             ))
-=======
-        TunableSet::new(create_key, create_transpose2d_input)
-            .with(Tunable::new(conv_transpose2d_direct))
-            .with(Tunable::new(conv_transpose2d_col2im))
->>>>>>> 080ade2b
     });
 
     TUNER.execute(
