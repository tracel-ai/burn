use burn_tensor::{
    Shape,
    ops::{ConvOptions, conv::calculate_conv_output_size},
};
use cubecl::linalg::{
    convolution::{
        ConvLaunchError, ConvolutionArgs,
        algorithm::{Algorithm, simple::SimpleConvAlgorithm, simple_tma::SimpleTmaConvAlgorithm},
        args::ConvInputsLaunch,
        launch_conv2d_nhwc,
    },
    matmul::components::{
        MatmulPrecision,
        global::args::{ConcreteOutputFactory, MatmulArgs},
        tile::accelerated::Accelerated,
    },
};

use crate::{
    CubeElement, CubeRuntime, FloatElement,
<<<<<<< HEAD
    ops::{numeric::empty_device_strided, permute, permute_nchw_to_nhwc, permute_nhwc_to_nchw},
=======
    ops::{numeric::empty_device_strided, permute_nchw_to_nhwc, permute_nhwc_to_nchw},
>>>>>>> d6533da8
    tensor::CubeTensor,
};

/// Perform a 2D convolution using the implicit GEMM (im2col) algorithm, using cubecl tiling matmul
/// components. Uses [`CmmaLargeMAlgorithm`] for the stage size
///
/// * `input` - The input feature map
/// * `weight` - The weights (filter) applied to each kernel
/// * `bias` - The bias added to each channel
/// * `options` - The options to use for the convolution
pub fn conv2d_gemm_cyclic<R: CubeRuntime, F: FloatElement>(
    input: CubeTensor<R>,
    weight: CubeTensor<R>,
    bias: Option<CubeTensor<R>>,
    options: ConvOptions<2>,
) -> Result<CubeTensor<R>, ConvLaunchError> {
    conv2d_gemm_with_algo::<R, F, SimpleConvAlgorithm<Accelerated>>(input, weight, bias, options)
}

/// Perform a 2D convolution using the implicit GEMM (im2col) algorithm, using cubecl tiling matmul
/// components. Uses [`CmmaLargeMAlgorithm`] for the stage size
///
/// * `input` - The input feature map
/// * `weight` - The weights (filter) applied to each kernel
/// * `bias` - The bias added to each channel
/// * `options` - The options to use for the convolution
pub fn conv2d_gemm_tma<R: CubeRuntime, F: FloatElement>(
    input: CubeTensor<R>,
    weight: CubeTensor<R>,
    bias: Option<CubeTensor<R>>,
    options: ConvOptions<2>,
) -> Result<CubeTensor<R>, ConvLaunchError> {
    conv2d_gemm_with_algo::<R, F, SimpleTmaConvAlgorithm<Accelerated>>(input, weight, bias, options)
}

/// Perform a 2D convolution using the implicit GEMM (im2col) algorithm, using cubecl tiling matmul
/// components, using the specified algorithm.
///
/// * `input` - The input feature map
/// * `weight` - The weights (filter) applied to each kernel
/// * `bias` - The bias added to each channel
/// * `options` - The options to use for the convolution
pub fn conv2d_gemm_with_algo<R: CubeRuntime, SP: MatmulPrecision, Alg: Algorithm>(
    input: CubeTensor<R>,
    weight: CubeTensor<R>,
    bias: Option<CubeTensor<R>>,
    options: ConvOptions<2>,
) -> Result<CubeTensor<R>, ConvLaunchError>
where
    SP::EI: CubeElement,
    SP::EO: CubeElement,
    <Alg::Args as MatmulArgs>::Input<SP::EI>: ConvInputsLaunch,
    <Alg::Args as MatmulArgs>::Output<SP::EO>: ConcreteOutputFactory,
{
    if options.groups != 1 {
        return Err(ConvLaunchError::Groups(options.groups));
    }

    let [batch_size, _, height, width] = input.shape.dims();
    let [out_channels, _, kernel_h, kernel_w] = weight.shape.dims();

    let out_h = calculate_conv_output_size(
        kernel_h,
        options.stride[0],
        options.padding[0],
        options.dilation[0],
        height,
    );
    let out_w = calculate_conv_output_size(
        kernel_w,
        options.stride[1],
        options.padding[1],
        options.dilation[1],
        width,
    );

    let input = permute_nchw_to_nhwc(input);
<<<<<<< HEAD
    let weight = permute(weight, &[0, 2, 3, 1]);
=======
    let weight = permute_nchw_to_nhwc(weight);
>>>>>>> d6533da8

    let out_shape = Shape::new([batch_size, out_h, out_w, out_channels]);
    let out =
        empty_device_strided::<R, SP::EO>(input.client.clone(), input.device.clone(), out_shape);

    let bias = bias.as_ref().map(|bias| bias.as_handle_ref());

    launch_conv2d_nhwc::<R, SP, Alg>(
        &input.client,
        &input.as_handle_ref(),
        &weight.as_handle_ref(),
        &bias,
        &out.as_handle_ref(),
        ConvolutionArgs {
            stride: (options.stride[0], options.stride[1]),
            padding: (options.padding[0], options.padding[1]),
            dilation: (options.dilation[0], options.dilation[1]),
        },
    )?;

    Ok(permute_nhwc_to_nchw(out))
}<|MERGE_RESOLUTION|>--- conflicted
+++ resolved
@@ -18,11 +18,7 @@
 
 use crate::{
     CubeElement, CubeRuntime, FloatElement,
-<<<<<<< HEAD
-    ops::{numeric::empty_device_strided, permute, permute_nchw_to_nhwc, permute_nhwc_to_nchw},
-=======
     ops::{numeric::empty_device_strided, permute_nchw_to_nhwc, permute_nhwc_to_nchw},
->>>>>>> d6533da8
     tensor::CubeTensor,
 };
 
@@ -100,11 +96,7 @@
     );
 
     let input = permute_nchw_to_nhwc(input);
-<<<<<<< HEAD
-    let weight = permute(weight, &[0, 2, 3, 1]);
-=======
     let weight = permute_nchw_to_nhwc(weight);
->>>>>>> d6533da8
 
     let out_shape = Shape::new([batch_size, out_h, out_w, out_channels]);
     let out =
