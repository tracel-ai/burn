#[burn_tensor_testgen::testgen(quantization)]
mod tests {
    use super::*;
    use burn_tensor::{
<<<<<<< HEAD
        Int, Tensor, TensorData,
        quantization::{QuantLevel, QuantScheme, QuantStoreType},
=======
        Tensor,
        quantization::{QuantFloatPrecision, QuantLevel, QuantScheme, QuantStoreType},
>>>>>>> 9125b55c
    };
    use burn_tensor::{Tolerance, ops::FloatElem};
    type FT = FloatElem<TestBackend>;

    #[test]
    fn should_quantize_dequantize_symmetric_single() {
        let scheme = QuantScheme::default();
        let input = Tensor::<TestBackend, 1>::from_floats([-1.8], &Default::default());
        let input_ref =
            Tensor::<ReferenceBackend, 1>::from_data(input.to_data(), &Default::default());

        let output = input.quantize_dynamic(&scheme);
        let output_ref = input_ref.quantize_dynamic(&scheme);

        output.to_data().assert_eq(&output_ref.to_data(), false);

        let output = output.dequantize();
        let output_ref = output_ref.dequantize();

        output
            .to_data()
            .assert_approx_eq::<FT>(&output_ref.to_data(), Tolerance::default());
    }

    #[test]
    fn should_quantize_dequantize_symmetric_multiple() {
        let scheme = QuantScheme::default();
        let input =
            Tensor::<TestBackend, 1>::from_floats([-1.8, -1.0, 0.0, 0.5, 0.0], &Default::default());
        let input_ref =
            Tensor::<ReferenceBackend, 1>::from_data(input.to_data(), &Default::default());

        let output = input.quantize_dynamic(&scheme);
        let output_ref = input_ref.quantize_dynamic(&scheme);

        output.to_data().assert_eq(&output_ref.to_data(), false);

        let output = output.dequantize();
        let output_ref = output_ref.dequantize();

        output
            .to_data()
            .assert_approx_eq::<FT>(&output_ref.to_data(), Tolerance::default());
    }

    #[test]
    fn should_quantize_dequantize_symmetric_per_block() {
        let mut scheme = QuantScheme::default().set_level(QuantLevel::Block(8));

        // TODO: check that the dtype is supported instead
        if <TestBackend as burn_tensor::backend::Backend>::name(&Default::default())
            .contains("cuda")
        {
            scheme = scheme
                .set_q_store_type(QuantStoreType::Native)
                // Should probably set input dtype as f16 too
                .set_q_params_precision(QuantFloatPrecision::F16)
        }

        let input = Tensor::<TestBackend, 2>::from_floats(
            [
                [
                    -1.8, -1.0, 0.0, 0.5, -1.8, -1.0, 0.0, 0.5, 0.01, 0.025, 0.03, 0.04, 0.01,
                    0.025, 0.03, 0.04,
                ],
                [
                    1.8, 1.0, 0.0, -0.5, 1.8, 1.0, 0.0, -0.5, -0.01, -0.025, -0.03, -0.04, -0.01,
                    -0.025, -0.03, -0.04,
                ],
            ],
            &Default::default(),
        );
        let input_ref =
            Tensor::<ReferenceBackend, 2>::from_data(input.to_data(), &Default::default());

        let output = input.quantize_dynamic(&scheme);
        let output_ref = input_ref.quantize_dynamic(&scheme);

        output.to_data().assert_eq(&output_ref.to_data(), false);

        let output = output.dequantize();
        let output_ref = output_ref.dequantize();

        output
            .to_data()
            .assert_approx_eq::<FT>(&output_ref.to_data(), Tolerance::default());
    }
}<|MERGE_RESOLUTION|>--- conflicted
+++ resolved
@@ -2,13 +2,8 @@
 mod tests {
     use super::*;
     use burn_tensor::{
-<<<<<<< HEAD
         Int, Tensor, TensorData,
-        quantization::{QuantLevel, QuantScheme, QuantStoreType},
-=======
-        Tensor,
         quantization::{QuantFloatPrecision, QuantLevel, QuantScheme, QuantStoreType},
->>>>>>> 9125b55c
     };
     use burn_tensor::{Tolerance, ops::FloatElem};
     type FT = FloatElem<TestBackend>;
