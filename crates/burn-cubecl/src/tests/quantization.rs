#[burn_tensor_testgen::testgen(quantization)]
mod tests {
    use super::*;
    use burn_tensor::{
<<<<<<< HEAD
        Int, Tensor, TensorData,
        quantization::{QuantFloatPrecision, QuantLevel, QuantScheme, QuantStoreType},
=======
        Int, Tensor,
        backend::Backend,
        quantization::{QuantLevel, QuantParam, QuantScheme, QuantStore, QuantValue},
>>>>>>> 82a2e162
    };
    use burn_tensor::{Tolerance, ops::FloatElem};
    type FT = FloatElem<TestBackend>;

    fn should_quantize_dequantize_symmetric_arange(store: QuantStore) {
        let scheme = QuantScheme::default().with_store(store);
        let input = Tensor::<TestBackend, 1, Int>::arange(0..128, &Default::default()).float();
        let input_ref =
            Tensor::<ReferenceBackend, 1>::from_data(input.to_data(), &Default::default());

        let output = input.quantize_dynamic(&scheme);
        let output_ref = input_ref.quantize_dynamic(&scheme);

        output.to_data().assert_eq(&output_ref.to_data(), false);

        let output = output.dequantize();
        let output_ref = output_ref.dequantize();

        output
            .into_data()
            .assert_approx_eq::<FT>(&output_ref.to_data(), Tolerance::default());
    }

    fn should_quantize_dequantize_symmetric_per_block(store: QuantStore) {
        let scheme = QuantScheme::default()
            .with_level(QuantLevel::Block(8))
            .with_store(store);

        let input = Tensor::<TestBackend, 2>::from_floats(
            [
                [
                    -1.8, -1.0, 0.0, 0.5, -1.8, -1.0, 0.0, 0.5, 0.01, 0.025, 0.03, 0.04, 0.01,
                    0.025, 0.03, 0.04,
                ],
                [
                    1.8, 1.0, 0.0, -0.5, 1.8, 1.0, 0.0, -0.5, -0.01, -0.025, -0.03, -0.04, -0.01,
                    -0.025, -0.03, -0.04,
                ],
            ],
            &Default::default(),
        );
        let input_ref =
            Tensor::<ReferenceBackend, 2>::from_data(input.to_data(), &Default::default());

        let output = input.quantize_dynamic(&scheme);
        let output_ref = input_ref.quantize_dynamic(&scheme);

        output.to_data().assert_eq(&output_ref.to_data(), false);

        let output = output.dequantize();
        let output_ref = output_ref.dequantize();

        output
            .into_data()
            .assert_approx_eq::<FT>(&output_ref.to_data(), Tolerance::default());
    }

    fn supports_native() -> bool {
        let name = <TestBackend as Backend>::name(&Default::default());
        // TODO: Proper checks for i8 support.
        name.contains("cuda")
            || name.contains("rocm")
            || name.contains("hip")
            || name.contains("vulkan")
            || name.contains("spirv")
            || name.contains("metal")
            || name.contains("msl")
    }

    #[test]
    fn should_quantize_dequantize_symmetric_arange_packed() {
        should_quantize_dequantize_symmetric_arange(QuantStore::U32)
    }

    #[test]
    fn should_quantize_dequantize_symmetric_per_block_packed() {
        should_quantize_dequantize_symmetric_per_block(QuantStore::U32)
    }

    #[test]
    fn should_quantize_dequantize_symmetric_arange_native() {
        if supports_native() {
            should_quantize_dequantize_symmetric_arange(QuantStore::Native)
        }
    }

    #[test]
    fn should_quantize_dequantize_symmetric_per_block_native() {
        if supports_native() {
            should_quantize_dequantize_symmetric_per_block(QuantStore::Native)
        } else {
            panic!("OUPS")
        }
    }

    #[test]
    #[should_panic = "Can't store in u32"]
    fn should_panic_when_shape_cannot_store_quants() {
        let device = Default::default();
        let scheme = QuantScheme::default();

        let tensor_1 =
            Tensor::<TestBackend, 2>::from_floats([[1.0, 6.35], [2.0, 3.0], [1.0, 3.0]], &device)
                .quantize_dynamic(&scheme);
    }
}<|MERGE_RESOLUTION|>--- conflicted
+++ resolved
@@ -2,14 +2,9 @@
 mod tests {
     use super::*;
     use burn_tensor::{
-<<<<<<< HEAD
-        Int, Tensor, TensorData,
-        quantization::{QuantFloatPrecision, QuantLevel, QuantScheme, QuantStoreType},
-=======
         Int, Tensor,
         backend::Backend,
         quantization::{QuantLevel, QuantParam, QuantScheme, QuantStore, QuantValue},
->>>>>>> 82a2e162
     };
     use burn_tensor::{Tolerance, ops::FloatElem};
     type FT = FloatElem<TestBackend>;
