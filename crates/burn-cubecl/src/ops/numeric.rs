use crate::{CubeRuntime, FloatElement, IntElement, kernel::utils::linear_view};
use crate::{element::CubeElement, tensor::CubeTensor};
use crate::{
    kernel::{
        AddOp, BitwiseAndOp, BitwiseOrOp, BitwiseXorOp, DivOp, MulOp, PowOp, RemainderOp, SubOp,
        launch_binop, launch_binop_int, launch_scalar_binop, launch_scalar_binop_int,
    },
    ops::max_line_size,
};
use burn_tensor::{ElementConversion, Shape};
use cubecl::std::tensor::layout::linear::LinearView;
use cubecl::{calculate_cube_count_elemwise, prelude::*};
use cubecl::{client::ComputeClient, server::Allocation};

/// Create a tensor filled with `value`
pub fn full<R: CubeRuntime, E: CubeElement>(
    shape: Shape,
    device: &R::Device,
    value: E,
) -> CubeTensor<R> {
    let client = R::client(device);

    full_device::<R, E>(client, shape, device.clone(), value)
}

/// Create a tensor filled with `value`
pub fn full_device<R: CubeRuntime, E: CubeElement>(
    client: ComputeClient<R::Server>,
    shape: Shape,
    device: R::Device,
    value: E,
) -> CubeTensor<R> {
    let empty = empty_device::<R, E>(client, device, shape);

    #[cube(launch)]
    pub fn full_kernel<C: Numeric>(tensor: &mut LinearView<C, ReadWrite>, value: C) {
        if !tensor.is_in_bounds(ABSOLUTE_POS) {
            terminate!();
        }

        tensor[ABSOLUTE_POS] = value;
    }

    let num_elems = empty.shape.num_elements();
    let line_size = max_line_size(&empty);

    let cube_dim = CubeDim::default();
    let cube_count = calculate_cube_count_elemwise(num_elems / line_size as usize, cube_dim);

    full_kernel::launch::<E, R>(
        &empty.client,
        cube_count,
        cube_dim,
        linear_view(&empty, line_size),
        ScalarArg::new(value),
    );

    empty
}

/// Create a tensor filled with zeros
pub fn zeros<R: CubeRuntime, E: CubeElement>(shape: Shape, device: &R::Device) -> CubeTensor<R> {
    let client = R::client(device);

    zeros_device::<R, E>(client, device.clone(), shape)
}

/// Create a tensor filled with zeros
pub fn zeros_device<R: CubeRuntime, E: CubeElement>(
    client: ComputeClient<R::Server>,
    device: R::Device,
    shape: Shape,
) -> CubeTensor<R> {
    full_device::<R, E>(client, shape, device, 0.elem())
}

/// Create a tensor filled with ones
pub fn ones<R: CubeRuntime, E: CubeElement>(shape: Shape, device: &R::Device) -> CubeTensor<R> {
    let client = R::client(device);

    ones_device::<R, E>(client, device.clone(), shape)
}

/// Create a tensor filled with ones
pub fn ones_device<R: CubeRuntime, E: CubeElement>(
    client: ComputeClient<R::Server>,
    device: R::Device,
    shape: Shape,
) -> CubeTensor<R> {
    full_device::<R, E>(client, shape, device, 1.elem())
}

/// Create a tensor with uninitialized memory
pub fn empty_device<R: CubeRuntime, E: CubeElement>(
    client: ComputeClient<R::Server>,
    device: R::Device,
    shape: Shape,
) -> CubeTensor<R> {
    let buffer = client.empty(shape.num_elements() * core::mem::size_of::<E>());

    CubeTensor::new_contiguous(client, device, shape, buffer, E::dtype())
}

/// Create a tensor with uninitialized memory
<<<<<<< HEAD
pub fn empty_device_optimized<R: CubeRuntime, E: CubeElement>(
    client: ComputeClient<R::Server, R::Channel>,
=======
pub fn empty_device_strided<R: CubeRuntime, E: CubeElement>(
    client: ComputeClient<R::Server>,
>>>>>>> 221317ad
    device: R::Device,
    shape: Shape,
) -> CubeTensor<R> {
    let Allocation { handle, strides } = client.empty_tensor(&shape.dims, size_of::<E>());

    CubeTensor::new(client, handle, shape, device, strides, E::dtype())
}

/// Add two tensors
pub fn add<R: CubeRuntime, E: CubeElement>(
    lhs: CubeTensor<R>,
    rhs: CubeTensor<R>,
) -> CubeTensor<R> {
    launch_binop::<R, E, AddOp>(lhs, rhs)
}

/// Add a tensor and a scalar
pub fn add_scalar<R: CubeRuntime, E: CubeElement>(lhs: CubeTensor<R>, rhs: E) -> CubeTensor<R> {
    launch_scalar_binop::<R, E, AddOp>(lhs, rhs)
}

/// Subtract two tensors
pub fn sub<R: CubeRuntime, E: CubeElement>(
    lhs: CubeTensor<R>,
    rhs: CubeTensor<R>,
) -> CubeTensor<R> {
    launch_binop::<R, E, SubOp>(lhs, rhs)
}

/// Subtract a tensor and a scalar
pub fn sub_scalar<R: CubeRuntime, E: CubeElement>(lhs: CubeTensor<R>, rhs: E) -> CubeTensor<R> {
    launch_scalar_binop::<R, E, SubOp>(lhs, rhs)
}

/// Multiply two tensors
pub fn mul<R: CubeRuntime, E: CubeElement>(
    lhs: CubeTensor<R>,
    rhs: CubeTensor<R>,
) -> CubeTensor<R> {
    launch_binop::<R, E, MulOp>(lhs, rhs)
}

/// Multiply a tensor and a scalar
pub fn mul_scalar<R: CubeRuntime, E: CubeElement>(lhs: CubeTensor<R>, rhs: E) -> CubeTensor<R> {
    launch_scalar_binop::<R, E, MulOp>(lhs, rhs)
}

/// Divide two tensors
pub fn div<R: CubeRuntime, E: CubeElement>(
    lhs: CubeTensor<R>,
    rhs: CubeTensor<R>,
) -> CubeTensor<R> {
    launch_binop::<R, E, DivOp>(lhs, rhs)
}

/// Divide a tensor by a scalar
pub fn div_scalar<R: CubeRuntime, E: CubeElement>(lhs: CubeTensor<R>, rhs: E) -> CubeTensor<R> {
    launch_scalar_binop::<R, E, DivOp>(lhs, rhs)
}

/// Calculate remainder of two tensors
pub fn remainder<R: CubeRuntime, E: CubeElement>(
    lhs: CubeTensor<R>,
    rhs: CubeTensor<R>,
) -> CubeTensor<R> {
    launch_binop::<R, E, RemainderOp>(lhs, rhs)
}

/// Calculate the remainder of a tensor with a scalar
pub fn remainder_scalar<R: CubeRuntime, E: CubeElement>(
    lhs: CubeTensor<R>,
    rhs: E,
) -> CubeTensor<R> {
    launch_scalar_binop::<R, E, RemainderOp>(lhs, rhs)
}

/// Calculate the power of two tensors
pub fn pow<R: CubeRuntime, E: FloatElement>(
    lhs: CubeTensor<R>,
    rhs: CubeTensor<R>,
) -> CubeTensor<R> {
    launch_binop::<R, E, PowOp<E>>(lhs, rhs)
}

/// Bitwise and two tensors
pub fn bitwise_and<R: CubeRuntime, E: IntElement>(
    lhs: CubeTensor<R>,
    rhs: CubeTensor<R>,
) -> CubeTensor<R> {
    launch_binop_int::<R, E, BitwiseAndOp>(lhs, rhs)
}

/// Bitwise and with a scalar
pub fn bitwise_and_scalar<R: CubeRuntime, E: IntElement>(
    lhs: CubeTensor<R>,
    rhs: E,
) -> CubeTensor<R> {
    launch_scalar_binop_int::<R, E, BitwiseAndOp>(lhs, rhs)
}

/// Bitwise or two tensors
pub fn bitwise_or<R: CubeRuntime, E: IntElement>(
    lhs: CubeTensor<R>,
    rhs: CubeTensor<R>,
) -> CubeTensor<R> {
    launch_binop_int::<R, E, BitwiseOrOp>(lhs, rhs)
}

/// Bitwise or with a scalar
pub fn bitwise_or_scalar<R: CubeRuntime, E: IntElement>(
    lhs: CubeTensor<R>,
    rhs: E,
) -> CubeTensor<R> {
    launch_scalar_binop_int::<R, E, BitwiseOrOp>(lhs, rhs)
}

/// Bitwise xor two tensors
pub fn bitwise_xor<R: CubeRuntime, E: IntElement>(
    lhs: CubeTensor<R>,
    rhs: CubeTensor<R>,
) -> CubeTensor<R> {
    launch_binop_int::<R, E, BitwiseXorOp>(lhs, rhs)
}

/// Bitwise xor with a scalar
pub fn bitwise_xor_scalar<R: CubeRuntime, E: IntElement>(
    lhs: CubeTensor<R>,
    rhs: E,
) -> CubeTensor<R> {
    launch_scalar_binop_int::<R, E, BitwiseXorOp>(lhs, rhs)
}

/// Operation family trait for cumulative operations
pub(crate) trait CumulativeOpFamily: Send + Sync + 'static {
    type CumulativeOp<C: Numeric>: CumulativeOp<C>;
}

/// Trait for cumulative operations
#[cube]
pub(crate) trait CumulativeOp<C: Numeric>: 'static + Send + Sync {
    /// Execute a cumulative operation
    fn execute(lhs: C, rhs: C) -> C;

    /// Get the initial value for the accumulator
    fn init_value(first_element: C) -> C;
}

// Operation types
struct SumOp;
struct ProdOp;
struct MaxOp;
struct MinOp;

// Implement CumulativeOpFamily for each operation
impl CumulativeOpFamily for SumOp {
    type CumulativeOp<C: Numeric> = Self;
}

impl CumulativeOpFamily for ProdOp {
    type CumulativeOp<C: Numeric> = Self;
}

impl CumulativeOpFamily for MaxOp {
    type CumulativeOp<C: Numeric> = Self;
}

impl CumulativeOpFamily for MinOp {
    type CumulativeOp<C: Numeric> = Self;
}

// Implement CumulativeOp for each operation type
#[cube]
impl<N: Numeric> CumulativeOp<N> for SumOp {
    fn execute(lhs: N, rhs: N) -> N {
        lhs + rhs
    }

    fn init_value(_first_element: N) -> N {
        N::from_int(0)
    }
}

#[cube]
impl<N: Numeric> CumulativeOp<N> for ProdOp {
    fn execute(lhs: N, rhs: N) -> N {
        lhs * rhs
    }

    fn init_value(_first_element: N) -> N {
        N::from_int(1)
    }
}

#[cube]
impl<N: Numeric> CumulativeOp<N> for MaxOp {
    fn execute(lhs: N, rhs: N) -> N {
        N::max(lhs, rhs)
    }

    fn init_value(first_element: N) -> N {
        first_element
    }
}

#[cube]
impl<N: Numeric> CumulativeOp<N> for MinOp {
    fn execute(lhs: N, rhs: N) -> N {
        N::min(lhs, rhs)
    }

    fn init_value(first_element: N) -> N {
        first_element
    }
}

/// Generic cumulative operation kernel
///
/// # Limitations
///
/// This is a **naive sequential implementation** along the cumulative dimension:
/// - Each output element sequentially reads all previous elements along the dimension
/// - Computational complexity: O(n^2) memory reads where n is the size of the cumulative dimension
/// - **Performance:** Suitable for small tensors or small dimensions. For large tensors,
///   performance will degrade significantly compared to an optimized parallel scan algorithm.
///
/// # TODO
///
/// Implement an efficient GPU-optimized parallel scan algorithm.
#[cube(launch)]
fn cumulative_kernel<C: Numeric, O: CumulativeOpFamily>(
    input: &Tensor<C>,
    output: &mut Tensor<C>,
    dim_stride: u32,
    #[comptime] dim_size: u32,
) {
    if ABSOLUTE_POS >= output.len() {
        terminate!();
    }
    let idx = ABSOLUTE_POS;
    let before_dim = idx / dim_stride;
    let after_dim = idx % dim_stride;
    let dim_offset = (idx / dim_stride) % dim_size;

    // Read first element
    let first_read_idx = (before_dim / dim_size) * (dim_size * dim_stride) + after_dim;
    let first_elem = input[first_read_idx];

    // Initialize accumulator
    let mut result = O::CumulativeOp::<C>::init_value(first_elem);

    // Accumulate values
    for i in 0..dim_size {
        if i <= dim_offset {
            let read_idx =
                (before_dim / dim_size) * (dim_size * dim_stride) + i * dim_stride + after_dim;
            result = O::CumulativeOp::<C>::execute(result, input[read_idx]);
        }
    }
    output[idx] = result;
}

/// Compute the cumulative sum along a dimension
pub fn cumsum<R: CubeRuntime, E: CubeElement>(input: CubeTensor<R>, dim: usize) -> CubeTensor<R> {
    cumulative_op::<R, E, SumOp>(input, dim)
}

/// Compute the cumulative product along a dimension
pub fn cumprod<R: CubeRuntime, E: CubeElement>(input: CubeTensor<R>, dim: usize) -> CubeTensor<R> {
    cumulative_op::<R, E, ProdOp>(input, dim)
}

/// Compute the cumulative minimum along a dimension
pub fn cummin<R: CubeRuntime, E: CubeElement>(input: CubeTensor<R>, dim: usize) -> CubeTensor<R> {
    cumulative_op::<R, E, MinOp>(input, dim)
}

/// Compute the cumulative maximum along a dimension
pub fn cummax<R: CubeRuntime, E: CubeElement>(input: CubeTensor<R>, dim: usize) -> CubeTensor<R> {
    cumulative_op::<R, E, MaxOp>(input, dim)
}

/// Generic cumulative operation function
fn cumulative_op<R: CubeRuntime, E: CubeElement, O: CumulativeOpFamily>(
    input: CubeTensor<R>,
    dim: usize,
) -> CubeTensor<R> {
    let client = input.client.clone();
    let device = input.device.clone();
    let shape = input.shape.clone();
    let dim_size = shape.dims[dim];

    let dim_stride: usize = shape.dims[dim + 1..].iter().product();
    let output = empty_device::<R, E>(client.clone(), device, shape);

    let num_elems = output.shape.num_elements();
    let cube_dim = CubeDim::default();
    let cube_count = calculate_cube_count_elemwise(num_elems, cube_dim);

    cumulative_kernel::launch::<E, O, R>(
        &client,
        cube_count,
        cube_dim,
        unsafe {
            TensorArg::from_raw_parts::<E>(&input.handle, &input.strides, &input.shape.dims, 1)
        },
        unsafe {
            TensorArg::from_raw_parts::<E>(&output.handle, &output.strides, &output.shape.dims, 1)
        },
        ScalarArg::new(dim_stride as u32),
        dim_size as u32,
    );

    output
}<|MERGE_RESOLUTION|>--- conflicted
+++ resolved
@@ -102,13 +102,8 @@
 }
 
 /// Create a tensor with uninitialized memory
-<<<<<<< HEAD
 pub fn empty_device_optimized<R: CubeRuntime, E: CubeElement>(
-    client: ComputeClient<R::Server, R::Channel>,
-=======
-pub fn empty_device_strided<R: CubeRuntime, E: CubeElement>(
     client: ComputeClient<R::Server>,
->>>>>>> 221317ad
     device: R::Device,
     shape: Shape,
 ) -> CubeTensor<R> {
