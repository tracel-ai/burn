use crate::{CubeRuntime, FloatElement, IntElement, kernel::utils::linear_view};
use crate::{element::CubeElement, tensor::CubeTensor};
use crate::{
    kernel::{
        AddOp, BitwiseAndOp, BitwiseOrOp, BitwiseXorOp, DivOp, MulOp, PowOp, RemainderOp, SubOp,
        launch_binop, launch_binop_int, launch_scalar_binop, launch_scalar_binop_int,
    },
    ops::max_line_size,
};
use burn_tensor::{ElementConversion, Shape};
use cubecl::std::tensor::layout::linear::LinearView;
use cubecl::{calculate_cube_count_elemwise, prelude::*};
use cubecl::{client::ComputeClient, server::Allocation};

/// Create a tensor filled with `value`
pub fn full<R: CubeRuntime, E: CubeElement>(
    shape: Shape,
    device: &R::Device,
    value: E,
) -> CubeTensor<R> {
    let client = R::client(device);

    full_device::<R, E>(client, shape, device.clone(), value)
}

/// Create a tensor filled with `value`
pub fn full_device<R: CubeRuntime, E: CubeElement>(
    client: ComputeClient<R::Server, R::Channel>,
    shape: Shape,
    device: R::Device,
    value: E,
) -> CubeTensor<R> {
    let empty = empty_device::<R, E>(client, device, shape);

    #[cube(launch)]
    pub fn full_kernel<C: Numeric>(tensor: &mut LinearView<C, ReadWrite>, value: C) {
        if !tensor.is_in_bounds(ABSOLUTE_POS) {
            terminate!();
        }

        tensor[ABSOLUTE_POS] = value;
    }

    let num_elems = empty.shape.num_elements();
    let line_size = max_line_size(&empty);

    let cube_dim = CubeDim::default();
    let cube_count = calculate_cube_count_elemwise(num_elems / line_size as usize, cube_dim);

    full_kernel::launch::<E, R>(
        &empty.client,
        cube_count,
        cube_dim,
        linear_view(&empty, &line_size),
        ScalarArg::new(value),
    );

    empty
}

/// Create a tensor filled with zeros
pub fn zeros<R: CubeRuntime, E: CubeElement>(shape: Shape, device: &R::Device) -> CubeTensor<R> {
    let client = R::client(device);

    zeros_device::<R, E>(client, device.clone(), shape)
}

/// Create a tensor filled with zeros
pub fn zeros_device<R: CubeRuntime, E: CubeElement>(
    client: ComputeClient<R::Server, R::Channel>,
    device: R::Device,
    shape: Shape,
) -> CubeTensor<R> {
    full_device::<R, E>(client, shape, device, 0.elem())
}

/// Create a tensor filled with ones
pub fn ones<R: CubeRuntime, E: CubeElement>(shape: Shape, device: &R::Device) -> CubeTensor<R> {
    let client = R::client(device);

    ones_device::<R, E>(client, device.clone(), shape)
}

/// Create a tensor filled with ones
pub fn ones_device<R: CubeRuntime, E: CubeElement>(
    client: ComputeClient<R::Server, R::Channel>,
    device: R::Device,
    shape: Shape,
) -> CubeTensor<R> {
    full_device::<R, E>(client, shape, device, 1.elem())
}

/// Create a tensor with uninitialized memory
pub fn empty_device<R: CubeRuntime, E: CubeElement>(
    client: ComputeClient<R::Server, R::Channel>,
    device: R::Device,
    shape: Shape,
) -> CubeTensor<R> {
    let buffer = client.empty(shape.num_elements() * core::mem::size_of::<E>());

    CubeTensor::new_contiguous(client, device, shape, buffer, E::dtype())
}

/// Create a tensor with uninitialized memory
pub fn empty_device_strided<R: CubeRuntime, E: CubeElement>(
    client: ComputeClient<R::Server, R::Channel>,
    device: R::Device,
    shape: Shape,
) -> CubeTensor<R> {
    let Allocation { handle, strides } = client.empty_tensor(&shape.dims, size_of::<E>());

    CubeTensor::new(client, handle, shape, device, strides, E::dtype())
}

/// Add two tensors
pub fn add<R: CubeRuntime, E: CubeElement>(
    lhs: CubeTensor<R>,
    rhs: CubeTensor<R>,
) -> CubeTensor<R> {
    launch_binop::<R, E, AddOp>(lhs, rhs)
}

/// Add a tensor and a scalar
pub fn add_scalar<R: CubeRuntime, E: CubeElement>(lhs: CubeTensor<R>, rhs: E) -> CubeTensor<R> {
    launch_scalar_binop::<R, E, AddOp>(lhs, rhs)
}

/// Subtract two tensors
pub fn sub<R: CubeRuntime, E: CubeElement>(
    lhs: CubeTensor<R>,
    rhs: CubeTensor<R>,
) -> CubeTensor<R> {
    launch_binop::<R, E, SubOp>(lhs, rhs)
}

/// Subtract a tensor and a scalar
pub fn sub_scalar<R: CubeRuntime, E: CubeElement>(lhs: CubeTensor<R>, rhs: E) -> CubeTensor<R> {
    launch_scalar_binop::<R, E, SubOp>(lhs, rhs)
}

/// Multiply two tensors
pub fn mul<R: CubeRuntime, E: CubeElement>(
    lhs: CubeTensor<R>,
    rhs: CubeTensor<R>,
) -> CubeTensor<R> {
    launch_binop::<R, E, MulOp>(lhs, rhs)
}

/// Multiply a tensor and a scalar
pub fn mul_scalar<R: CubeRuntime, E: CubeElement>(lhs: CubeTensor<R>, rhs: E) -> CubeTensor<R> {
    launch_scalar_binop::<R, E, MulOp>(lhs, rhs)
}

/// Divide two tensors
pub fn div<R: CubeRuntime, E: CubeElement>(
    lhs: CubeTensor<R>,
    rhs: CubeTensor<R>,
) -> CubeTensor<R> {
    launch_binop::<R, E, DivOp>(lhs, rhs)
}

/// Divide a tensor by a scalar
pub fn div_scalar<R: CubeRuntime, E: CubeElement>(lhs: CubeTensor<R>, rhs: E) -> CubeTensor<R> {
    launch_scalar_binop::<R, E, DivOp>(lhs, rhs)
}

/// Calculate remainder of two tensors
pub fn remainder<R: CubeRuntime, E: CubeElement>(
    lhs: CubeTensor<R>,
    rhs: CubeTensor<R>,
) -> CubeTensor<R> {
    launch_binop::<R, E, RemainderOp>(lhs, rhs)
}

/// Calculate the remainder of a tensor with a scalar
pub fn remainder_scalar<R: CubeRuntime, E: CubeElement>(
    lhs: CubeTensor<R>,
    rhs: E,
) -> CubeTensor<R> {
    launch_scalar_binop::<R, E, RemainderOp>(lhs, rhs)
}

/// Calculate the power of two tensors
pub fn pow<R: CubeRuntime, E: FloatElement>(
    lhs: CubeTensor<R>,
    rhs: CubeTensor<R>,
) -> CubeTensor<R> {
    launch_binop::<R, E, PowOp<E>>(lhs, rhs)
}

/// Bitwise and two tensors
pub fn bitwise_and<R: CubeRuntime, E: IntElement>(
    lhs: CubeTensor<R>,
    rhs: CubeTensor<R>,
) -> CubeTensor<R> {
    launch_binop_int::<R, E, BitwiseAndOp>(lhs, rhs)
}

/// Bitwise and with a scalar
pub fn bitwise_and_scalar<R: CubeRuntime, E: IntElement>(
    lhs: CubeTensor<R>,
    rhs: E,
) -> CubeTensor<R> {
    launch_scalar_binop_int::<R, E, BitwiseAndOp>(lhs, rhs)
}

/// Bitwise or two tensors
pub fn bitwise_or<R: CubeRuntime, E: IntElement>(
    lhs: CubeTensor<R>,
    rhs: CubeTensor<R>,
) -> CubeTensor<R> {
    launch_binop_int::<R, E, BitwiseOrOp>(lhs, rhs)
}

/// Bitwise or with a scalar
pub fn bitwise_or_scalar<R: CubeRuntime, E: IntElement>(
    lhs: CubeTensor<R>,
    rhs: E,
) -> CubeTensor<R> {
    launch_scalar_binop_int::<R, E, BitwiseOrOp>(lhs, rhs)
}

/// Bitwise xor two tensors
pub fn bitwise_xor<R: CubeRuntime, E: IntElement>(
    lhs: CubeTensor<R>,
    rhs: CubeTensor<R>,
) -> CubeTensor<R> {
    launch_binop_int::<R, E, BitwiseXorOp>(lhs, rhs)
}

/// Bitwise xor with a scalar
pub fn bitwise_xor_scalar<R: CubeRuntime, E: IntElement>(
    lhs: CubeTensor<R>,
    rhs: E,
) -> CubeTensor<R> {
    launch_scalar_binop_int::<R, E, BitwiseXorOp>(lhs, rhs)
}

#[cube(launch)]
fn cumsum_kernel<C: Numeric>(
    input: &Tensor<C>,
    output: &mut Tensor<C>,
    dim_stride: u32,
    #[comptime] dim_size: u32,
) {
    if ABSOLUTE_POS >= output.len() {
        terminate!();
    }

    let idx = ABSOLUTE_POS;

    // Compute components of the index
    let before_dim = idx / dim_stride;
    let after_dim = idx % dim_stride;

    // Compute how many strides along dim we are
    let dim_offset = (idx / dim_stride) % dim_size;

    // Compute cumulative sum
    let mut sum = C::from_int(0);
    for i in 0..dim_size {
        if i <= dim_offset {
            let read_idx =
                (before_dim / dim_size) * (dim_size * dim_stride) + i * dim_stride + after_dim;
            sum += input[read_idx];
        }
    }

    output[idx] = sum;
}

/// Compute the cumulative sum along a dimension
///
/// # Limitations
///
/// This is a **naive sequential implementation** along the cumsum dimension:
/// - Each output element sequentially reads all previous elements along the dimension
/// - Computational complexity: O(n²) memory reads where n is the size of the cumsum dimension
/// - **Performance:** Suitable for small tensors or small dimensions. For large tensors,
///   performance will degrade significantly compared to an optimized parallel scan algorithm.
///
/// # TODO
///
/// Implement an efficient GPU-optimized parallel scan algorithm (cubecl-scan crate).
/// See draft PR: https://github.com/tracel-ai/cubecl/pull/863
///
/// References:
/// - https://developer.nvidia.com/gpugems/gpugems3/part-vi-gpu-computing/chapter-39-parallel-prefix-sum-scan-cuda
/// - https://www.w3.org/TR/WGSL/#builtin-subgroupInclusiveAdd
pub fn cumsum<R: CubeRuntime, E: CubeElement>(input: CubeTensor<R>, dim: usize) -> CubeTensor<R> {
    let client = input.client.clone();
    let device = input.device.clone();
    let shape = input.shape.clone();
    let dim_size = shape.dims[dim];

    // Calculate stride for the cumsum dimension
    let dim_stride: usize = shape.dims[dim + 1..].iter().product();

    let output = empty_device::<R, E>(client.clone(), device, shape);

    let num_elems = output.shape.num_elements();
    let cube_dim = CubeDim::default();
    let cube_count = calculate_cube_count_elemwise(num_elems, cube_dim);

    cumsum_kernel::launch::<E, R>(
        &client,
        cube_count,
        cube_dim,
        unsafe {
            TensorArg::from_raw_parts::<E>(&input.handle, &input.strides, &input.shape.dims, 1)
        },
        unsafe {
            TensorArg::from_raw_parts::<E>(&output.handle, &output.strides, &output.shape.dims, 1)
        },
        ScalarArg::new(dim_stride as u32),
        dim_size as u32,
    );

    output
}

#[cube(launch)]
<<<<<<< HEAD
fn cummin_kernel<C: Numeric>(
=======
fn cummax_kernel<C: Numeric>(
>>>>>>> 5420aa5a
    input: &Tensor<C>,
    output: &mut Tensor<C>,
    dim_stride: u32,
    #[comptime] dim_size: u32,
) {
    if ABSOLUTE_POS >= output.len() {
        terminate!();
    }

    let idx = ABSOLUTE_POS;

    // Compute components of the index
    let before_dim = idx / dim_stride;
    let after_dim = idx % dim_stride;

    // Compute how many strides along dim we are
    let dim_offset = (idx / dim_stride) % dim_size;

<<<<<<< HEAD
    // Compute cumulative minimum
    let read_idx_0 = (before_dim / dim_size) * (dim_size * dim_stride) + after_dim;
    let mut min_val = input[read_idx_0];
=======
    // Compute cumulative maximum
    let first_read_idx = (before_dim / dim_size) * (dim_size * dim_stride) + after_dim;
    let mut max_val = input[first_read_idx];
>>>>>>> 5420aa5a

    for i in 1..dim_size {
        if i <= dim_offset {
            let read_idx =
                (before_dim / dim_size) * (dim_size * dim_stride) + i * dim_stride + after_dim;
            let val = input[read_idx];
<<<<<<< HEAD
            if val < min_val {
                min_val = val;
            }
        }
    }

    output[idx] = min_val;
}

/// Compute the cumulative minimum along a dimension
///
/// # Limitations
///
/// This is a **naive sequential implementation** along the cummin dimension:
/// - Each output element sequentially reads all previous elements along the dimension
/// - Computational complexity: O(n²) memory reads where n is the size of the cummin dimension
=======
            if val > max_val {
                max_val = val;
            }
        }
    }

    output[idx] = max_val;
}

/// Compute the cumulative maximum along a dimension
///
/// # Limitations
///
/// This is a **naive sequential implementation** along the cummax dimension:
/// - Each output element sequentially reads all previous elements along the dimension
/// - Computational complexity: O(n²) memory reads where n is the size of the cummax dimension
>>>>>>> 5420aa5a
/// - **Performance:** Suitable for small tensors or small dimensions. For large tensors,
///   performance will degrade significantly compared to an optimized parallel scan algorithm.
///
/// # TODO
///
<<<<<<< HEAD
/// Implement an efficient GPU-optimized parallel scan algorithm (cubecl-scan crate).
/// See draft PR: https://github.com/tracel-ai/cubecl/pull/863
///
/// References:
/// - https://developer.nvidia.com/gpugems/gpugems3/part-vi-gpu-computing/chapter-39-parallel-prefix-sum-scan-cuda
/// - https://www.w3.org/TR/WGSL/#builtin-subgroupInclusiveAdd
pub fn cummin<R: CubeRuntime, E: CubeElement>(input: CubeTensor<R>, dim: usize) -> CubeTensor<R> {
=======
/// Implement an efficient GPU-optimized parallel scan algorithm.
pub fn cummax<R: CubeRuntime, E: CubeElement>(input: CubeTensor<R>, dim: usize) -> CubeTensor<R> {
>>>>>>> 5420aa5a
    let client = input.client.clone();
    let device = input.device.clone();
    let shape = input.shape.clone();
    let dim_size = shape.dims[dim];

<<<<<<< HEAD
    // Calculate stride for the cummin dimension
=======
    // Calculate stride for the cummax dimension
>>>>>>> 5420aa5a
    let dim_stride: usize = shape.dims[dim + 1..].iter().product();

    let output = empty_device::<R, E>(client.clone(), device, shape);

    let num_elems = output.shape.num_elements();
    let cube_dim = CubeDim::default();
    let cube_count = calculate_cube_count_elemwise(num_elems, cube_dim);

<<<<<<< HEAD
    cummin_kernel::launch::<E, R>(
=======
    cummax_kernel::launch::<E, R>(
>>>>>>> 5420aa5a
        &client,
        cube_count,
        cube_dim,
        unsafe {
            TensorArg::from_raw_parts::<E>(&input.handle, &input.strides, &input.shape.dims, 1)
        },
        unsafe {
            TensorArg::from_raw_parts::<E>(&output.handle, &output.strides, &output.shape.dims, 1)
        },
        ScalarArg::new(dim_stride as u32),
        dim_size as u32,
    );

    output
}<|MERGE_RESOLUTION|>--- conflicted
+++ resolved
@@ -320,11 +320,7 @@
 }
 
 #[cube(launch)]
-<<<<<<< HEAD
 fn cummin_kernel<C: Numeric>(
-=======
-fn cummax_kernel<C: Numeric>(
->>>>>>> 5420aa5a
     input: &Tensor<C>,
     output: &mut Tensor<C>,
     dim_stride: u32,
@@ -343,22 +339,15 @@
     // Compute how many strides along dim we are
     let dim_offset = (idx / dim_stride) % dim_size;
 
-<<<<<<< HEAD
     // Compute cumulative minimum
     let read_idx_0 = (before_dim / dim_size) * (dim_size * dim_stride) + after_dim;
     let mut min_val = input[read_idx_0];
-=======
-    // Compute cumulative maximum
-    let first_read_idx = (before_dim / dim_size) * (dim_size * dim_stride) + after_dim;
-    let mut max_val = input[first_read_idx];
->>>>>>> 5420aa5a
 
     for i in 1..dim_size {
         if i <= dim_offset {
             let read_idx =
                 (before_dim / dim_size) * (dim_size * dim_stride) + i * dim_stride + after_dim;
             let val = input[read_idx];
-<<<<<<< HEAD
             if val < min_val {
                 min_val = val;
             }
@@ -375,7 +364,78 @@
 /// This is a **naive sequential implementation** along the cummin dimension:
 /// - Each output element sequentially reads all previous elements along the dimension
 /// - Computational complexity: O(n²) memory reads where n is the size of the cummin dimension
-=======
+/// - **Performance:** Suitable for small tensors or small dimensions. For large tensors,
+///   performance will degrade significantly compared to an optimized parallel scan algorithm.
+///
+/// # TODO
+///
+/// Implement an efficient GPU-optimized parallel scan algorithm (cubecl-scan crate).
+/// See draft PR: https://github.com/tracel-ai/cubecl/pull/863
+///
+/// References:
+/// - https://developer.nvidia.com/gpugems/gpugems3/part-vi-gpu-computing/chapter-39-parallel-prefix-sum-scan-cuda
+/// - https://www.w3.org/TR/WGSL/#builtin-subgroupInclusiveAdd
+pub fn cummin<R: CubeRuntime, E: CubeElement>(input: CubeTensor<R>, dim: usize) -> CubeTensor<R> {
+    let client = input.client.clone();
+    let device = input.device.clone();
+    let shape = input.shape.clone();
+    let dim_size = shape.dims[dim];
+
+    // Calculate stride for the cummin dimension
+    let dim_stride: usize = shape.dims[dim + 1..].iter().product();
+
+    let output = empty_device::<R, E>(client.clone(), device, shape);
+
+    let num_elems = output.shape.num_elements();
+    let cube_dim = CubeDim::default();
+    let cube_count = calculate_cube_count_elemwise(num_elems, cube_dim);
+
+    cummin_kernel::launch::<E, R>(
+        &client,
+        cube_count,
+        cube_dim,
+        unsafe {
+            TensorArg::from_raw_parts::<E>(&input.handle, &input.strides, &input.shape.dims, 1)
+        },
+        unsafe {
+            TensorArg::from_raw_parts::<E>(&output.handle, &output.strides, &output.shape.dims, 1)
+        },
+        ScalarArg::new(dim_stride as u32),
+        dim_size as u32,
+    );
+
+    output
+}
+
+#[cube(launch)]
+fn cummax_kernel<C: Numeric>(
+    input: &Tensor<C>,
+    output: &mut Tensor<C>,
+    dim_stride: u32,
+    #[comptime] dim_size: u32,
+) {
+    if ABSOLUTE_POS >= output.len() {
+        terminate!();
+    }
+
+    let idx = ABSOLUTE_POS;
+
+    // Compute components of the index
+    let before_dim = idx / dim_stride;
+    let after_dim = idx % dim_stride;
+
+    // Compute how many strides along dim we are
+    let dim_offset = (idx / dim_stride) % dim_size;
+
+    // Compute cumulative maximum
+    let first_read_idx = (before_dim / dim_size) * (dim_size * dim_stride) + after_dim;
+    let mut max_val = input[first_read_idx];
+
+    for i in 1..dim_size {
+        if i <= dim_offset {
+            let read_idx =
+                (before_dim / dim_size) * (dim_size * dim_stride) + i * dim_stride + after_dim;
+            let val = input[read_idx];
             if val > max_val {
                 max_val = val;
             }
@@ -392,34 +452,19 @@
 /// This is a **naive sequential implementation** along the cummax dimension:
 /// - Each output element sequentially reads all previous elements along the dimension
 /// - Computational complexity: O(n²) memory reads where n is the size of the cummax dimension
->>>>>>> 5420aa5a
 /// - **Performance:** Suitable for small tensors or small dimensions. For large tensors,
 ///   performance will degrade significantly compared to an optimized parallel scan algorithm.
 ///
 /// # TODO
 ///
-<<<<<<< HEAD
-/// Implement an efficient GPU-optimized parallel scan algorithm (cubecl-scan crate).
-/// See draft PR: https://github.com/tracel-ai/cubecl/pull/863
-///
-/// References:
-/// - https://developer.nvidia.com/gpugems/gpugems3/part-vi-gpu-computing/chapter-39-parallel-prefix-sum-scan-cuda
-/// - https://www.w3.org/TR/WGSL/#builtin-subgroupInclusiveAdd
-pub fn cummin<R: CubeRuntime, E: CubeElement>(input: CubeTensor<R>, dim: usize) -> CubeTensor<R> {
-=======
 /// Implement an efficient GPU-optimized parallel scan algorithm.
 pub fn cummax<R: CubeRuntime, E: CubeElement>(input: CubeTensor<R>, dim: usize) -> CubeTensor<R> {
->>>>>>> 5420aa5a
     let client = input.client.clone();
     let device = input.device.clone();
     let shape = input.shape.clone();
     let dim_size = shape.dims[dim];
 
-<<<<<<< HEAD
-    // Calculate stride for the cummin dimension
-=======
     // Calculate stride for the cummax dimension
->>>>>>> 5420aa5a
     let dim_stride: usize = shape.dims[dim + 1..].iter().product();
 
     let output = empty_device::<R, E>(client.clone(), device, shape);
@@ -428,11 +473,7 @@
     let cube_dim = CubeDim::default();
     let cube_count = calculate_cube_count_elemwise(num_elems, cube_dim);
 
-<<<<<<< HEAD
-    cummin_kernel::launch::<E, R>(
-=======
     cummax_kernel::launch::<E, R>(
->>>>>>> 5420aa5a
         &client,
         cube_count,
         cube_dim,
