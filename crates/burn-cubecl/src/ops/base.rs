--- conflicted
+++ resolved
@@ -1,10 +1,5 @@
-<<<<<<< HEAD
-use crate::{CubeRuntime, element::CubeElement, kernel, tensor::CubeTensor};
+use crate::{CubeRuntime, kernel, tensor::CubeTensor};
 use burn_std::tensor::{ReshapeAction, contiguous_strides, reshape_action};
-=======
-use crate::{CubeRuntime, kernel, tensor::CubeTensor};
-use burn_common::tensor::{ReshapeAction, contiguous_strides, reshape_action};
->>>>>>> 66b51fc5
 use burn_tensor::{
     DType, Shape, TensorData,
     quantization::{QTensorPrimitive, QuantLevel, params_shape},
@@ -33,13 +28,8 @@
 
 /// Read data from a `CubeTensor` synchronously
 #[allow(unused, reason = "useful for debugging kernels")]
-<<<<<<< HEAD
-pub fn into_data_sync<R: CubeRuntime, E: CubeElement>(tensor: CubeTensor<R>) -> TensorData {
+pub fn into_data_sync<R: CubeRuntime>(tensor: CubeTensor<R>) -> TensorData {
     burn_std::future::block_on(into_data(tensor))
-=======
-pub fn into_data_sync<R: CubeRuntime>(tensor: CubeTensor<R>) -> TensorData {
-    burn_common::future::block_on(into_data(tensor))
->>>>>>> 66b51fc5
 }
 
 pub(crate) fn to_device<R: CubeRuntime>(
