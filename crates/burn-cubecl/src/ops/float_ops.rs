use super::{expand, numeric, permute, unfold};
use crate::kernel::prng::{random_bernoulli, random_normal, random_uniform};
use crate::kernel::unary_basic::BasicFloatUnaryKind;
use crate::kernel::{
    self, FloatUnaryOp, FloatUnaryOpFamily, launch_unary_float, reduce, unary_basic,
};
use crate::{CubeBackend, execute_with_dtype};
use crate::{CubeRuntime, FloatElement, IntElement};
use crate::{
    element::BoolElement,
    kernel::matmul::{MatmulStrategy, matmul},
};
use burn_tensor::ops::{BoolTensor, Device, FloatElem, FloatTensor, IntTensor};
use burn_tensor::{DType, ElementConversion, FloatDType};
use burn_tensor::{Distribution, Shape, TensorData, ops::FloatTensorOps};
use cubecl::prelude::*;
use cubecl::reduce::ReducePrecision;
use cubecl::reduce::instructions::ReduceFnConfig;
use half::{bf16, f16};
use std::ops::Range;

impl<R, F, I, BT> FloatTensorOps<Self> for CubeBackend<R, F, I, BT>
where
    R: CubeRuntime,
    F: FloatElement,
    I: IntElement,
    BT: BoolElement,
{
    fn float_from_data(data: TensorData, device: &Device<Self>) -> FloatTensor<Self> {
        match data.dtype {
            DType::F64 | DType::F32 | DType::F16 | DType::BF16 => {
                super::from_data::<R>(data, device)
            }
            _ => unimplemented!("Unsupported dtype for `float_from_data`"),
        }
    }

    fn float_random(
        shape: Shape,
        distribution: Distribution,
        device: &Device<Self>,
    ) -> FloatTensor<Self> {
        match distribution {
            Distribution::Default => random_uniform(shape, device, 0.elem::<F>(), 1.elem()),
            Distribution::Uniform(low, high) => {
                random_uniform(shape, device, low.elem::<F>(), high.elem())
            }
            Distribution::Bernoulli(prob) => random_bernoulli::<R, F>(shape, device, prob as f32),
            Distribution::Normal(mean, std) => {
                random_normal(shape, device, mean.elem::<F>(), std.elem())
            }
        }
    }

    async fn float_into_data(tensor: FloatTensor<Self>) -> TensorData {
        execute_with_dtype!(
            float(tensor.dtype),
            E,
            super::into_data::<R, E>(tensor).await
        )
    }

    fn float_device(tensor: &FloatTensor<Self>) -> Device<Self> {
        tensor.device.clone()
    }

    fn float_to_device(tensor: FloatTensor<Self>, device: &Device<Self>) -> FloatTensor<Self> {
        super::to_device(tensor, device)
    }

    fn float_empty(shape: Shape, device: &Device<Self>, dtype: FloatDType) -> FloatTensor<Self> {
        let dtype = dtype.into();
        execute_with_dtype!(float(dtype), E, super::empty::<R, E>(shape, device))
    }

    fn float_add(lhs: FloatTensor<Self>, rhs: FloatTensor<Self>) -> FloatTensor<Self> {
        execute_with_dtype!(
            float(lhs.dtype, rhs.dtype),
            E,
            numeric::add::<R, E>(lhs, rhs)
        )
    }

    fn float_add_scalar(lhs: FloatTensor<Self>, rhs: FloatElem<Self>) -> FloatTensor<Self> {
        execute_with_dtype!(
            float(lhs.dtype),
            E,
            numeric::add_scalar::<R, E>(lhs, rhs.elem())
        )
    }

    fn float_zeros(shape: Shape, device: &Device<Self>, dtype: FloatDType) -> FloatTensor<Self> {
        let dtype = dtype.into();
        execute_with_dtype!(float(dtype), E, numeric::zeros::<R, E>(shape, device))
    }

    fn float_full(
        shape: Shape,
        fill_value: FloatElem<Self>,
        device: &R::Device,
        dtype: FloatDType,
    ) -> FloatTensor<Self> {
        let dtype = dtype.into();
        execute_with_dtype!(
            float(dtype),
            E,
            numeric::full::<R, E>(shape, device, fill_value.elem())
        )
    }

    fn float_ones(shape: Shape, device: &Device<Self>, dtype: FloatDType) -> FloatTensor<Self> {
        let dtype = dtype.into();
        execute_with_dtype!(float(dtype), E, numeric::ones::<R, E>(shape, device))
    }

    fn float_sub(lhs: FloatTensor<Self>, rhs: FloatTensor<Self>) -> FloatTensor<Self> {
        execute_with_dtype!(
            float(lhs.dtype, rhs.dtype),
            E,
            numeric::sub::<R, E>(lhs, rhs)
        )
    }

    fn float_sub_scalar(lhs: FloatTensor<Self>, rhs: FloatElem<Self>) -> FloatTensor<Self> {
        execute_with_dtype!(
            float(lhs.dtype),
            E,
            numeric::sub_scalar::<R, E>(lhs, rhs.elem())
        )
    }

    fn float_mul(lhs: FloatTensor<Self>, rhs: FloatTensor<Self>) -> FloatTensor<Self> {
        execute_with_dtype!(
            float(lhs.dtype, rhs.dtype),
            E,
            numeric::mul::<R, E>(lhs, rhs)
        )
    }

    fn float_mul_scalar(lhs: FloatTensor<Self>, rhs: FloatElem<Self>) -> FloatTensor<Self> {
        execute_with_dtype!(
            float(lhs.dtype),
            E,
            numeric::mul_scalar::<R, E>(lhs, rhs.elem())
        )
    }

    fn float_div(lhs: FloatTensor<Self>, rhs: FloatTensor<Self>) -> FloatTensor<Self> {
        execute_with_dtype!(
            float(lhs.dtype, rhs.dtype),
            E,
            numeric::div::<R, E>(lhs, rhs)
        )
    }

    fn float_div_scalar(lhs: FloatTensor<Self>, rhs: FloatElem<Self>) -> FloatTensor<Self> {
        execute_with_dtype!(
            float(lhs.dtype),
            E,
            numeric::div_scalar::<R, E>(lhs, rhs.elem())
        )
    }

    fn float_remainder(lhs: FloatTensor<Self>, rhs: FloatTensor<Self>) -> FloatTensor<Self> {
        execute_with_dtype!(
            float(lhs.dtype, rhs.dtype),
            E,
            numeric::remainder::<R, E>(lhs, rhs)
        )
    }

    fn float_remainder_scalar(lhs: FloatTensor<Self>, rhs: FloatElem<Self>) -> FloatTensor<Self> {
        execute_with_dtype!(
            float(lhs.dtype),
            E,
            numeric::remainder_scalar::<R, E>(lhs, rhs.elem())
        )
    }

    fn float_matmul(lhs: FloatTensor<Self>, rhs: FloatTensor<Self>) -> FloatTensor<Self> {
        execute_with_dtype!(
            float(lhs.dtype, rhs.dtype),
            E,
            matmul::<R, E>(lhs, rhs, None, MatmulStrategy::default()).unwrap()
        )
    }

    fn float_cross(
        lhs: FloatTensor<Self>,
        rhs: FloatTensor<Self>,
        dim: usize,
    ) -> FloatTensor<Self> {
        execute_with_dtype!(
            float(lhs.dtype, rhs.dtype),
            E,
            kernel::cross::<R, E>(lhs, rhs, dim)
        )
    }

    fn float_swap_dims(tensor: FloatTensor<Self>, dim1: usize, dim2: usize) -> FloatTensor<Self> {
        super::swap_dims(tensor, dim1, dim2)
    }

    fn float_reshape(tensor: FloatTensor<Self>, shape: Shape) -> FloatTensor<Self> {
        super::reshape(tensor, shape)
    }

    fn float_gather(
        dim: usize,
        tensor: FloatTensor<Self>,
        indices: IntTensor<Self>,
    ) -> FloatTensor<Self> {
        execute_with_dtype!(
            int(indices.dtype),
            I,
            execute_with_dtype!(
                float(tensor.dtype),
                E,
                kernel::gather::<R, E, I>(dim, tensor, indices)
            )
        )
    }

    fn float_scatter(
        dim: usize,
        tensor: FloatTensor<Self>,
        indices: IntTensor<Self>,
        value: FloatTensor<Self>,
    ) -> FloatTensor<Self> {
        execute_with_dtype!(
            int(indices.dtype),
            I,
            execute_with_dtype!(
                float(tensor.dtype, value.dtype),
                E,
                kernel::scatter::<R, E, I>(dim, tensor, indices, value)
            )
        )
    }

    fn float_select(
        tensor: FloatTensor<Self>,
        dim: usize,
        indices: IntTensor<Self>,
    ) -> FloatTensor<Self> {
        execute_with_dtype!(
            int(indices.dtype),
            I,
            execute_with_dtype!(
                float(tensor.dtype),
                E,
                kernel::select::<R, E, I>(tensor, dim, indices)
            )
        )
    }

    fn float_select_assign(
        tensor: FloatTensor<Self>,
        dim: usize,
        indices: IntTensor<Self>,
        value: FloatTensor<Self>,
    ) -> FloatTensor<Self> {
        execute_with_dtype!(
            int(indices.dtype),
            I,
            execute_with_dtype!(
                float(tensor.dtype, value.dtype),
                E,
                kernel::select_assign::<R, E, I>(tensor, dim, indices, value, false)
            )
        )
    }

    fn float_slice(tensor: FloatTensor<Self>, slices: &[burn_tensor::Slice]) -> FloatTensor<Self> {
        // Check if all steps are 1
        let all_steps_one = slices.iter().all(|info| info.step == 1);

        if all_steps_one {
            // Use optimized slice for step=1
            let simple_ranges: Vec<Range<usize>> = slices
                .iter()
                .enumerate()
                .map(|(i, slice)| slice.to_range(tensor.shape.dims[i]))
                .collect();

            execute_with_dtype!(
                float(tensor.dtype),
                E,
                kernel::slice::<R, E>(tensor, &simple_ranges)
            )
        } else {
            // Use slice with steps kernel
            execute_with_dtype!(
                float(tensor.dtype),
                E,
                kernel::slice_with_steps::<R, E>(tensor, slices)
            )
        }
    }

    fn float_slice_assign(
        tensor: FloatTensor<Self>,
        ranges: &[burn_tensor::Slice],
        value: FloatTensor<Self>,
    ) -> FloatTensor<Self> {
        execute_with_dtype!(
            float(tensor.dtype, value.dtype),
            E,
            kernel::slice_assign::<R, E>(tensor, ranges, value)
        )
    }

    fn float_mask_where(
        tensor: FloatTensor<Self>,
        mask: BoolTensor<Self>,
        value: FloatTensor<Self>,
    ) -> FloatTensor<Self> {
        execute_with_dtype!(
            float(tensor.dtype, value.dtype),
            E,
            kernel::mask_where_auto::<R, E, BT>(tensor, mask, value)
        )
    }

    fn float_mask_fill(
        tensor: FloatTensor<Self>,
        mask: BoolTensor<Self>,
        value: FloatElem<Self>,
    ) -> FloatTensor<Self> {
        execute_with_dtype!(
            float(tensor.dtype),
            E,
            kernel::mask_fill_auto::<R, E, BT>(tensor, mask, value.elem())
        )
    }

    fn float_equal(lhs: FloatTensor<Self>, rhs: FloatTensor<Self>) -> BoolTensor<Self> {
        execute_with_dtype!(
            float(lhs.dtype, rhs.dtype),
            E,
            kernel::equal::<R, E, BT>(lhs, rhs)
        )
    }

    fn float_equal_elem(lhs: FloatTensor<Self>, rhs: FloatElem<Self>) -> BoolTensor<Self> {
        execute_with_dtype!(
            float(lhs.dtype),
            E,
            kernel::equal_elem::<R, E, BT>(lhs, rhs.elem())
        )
    }

    fn float_greater(lhs: FloatTensor<Self>, rhs: FloatTensor<Self>) -> BoolTensor<Self> {
        execute_with_dtype!(
            float(lhs.dtype, rhs.dtype),
            E,
            kernel::greater::<R, E, BT>(lhs, rhs)
        )
    }

    fn float_greater_elem(lhs: FloatTensor<Self>, rhs: FloatElem<Self>) -> BoolTensor<Self> {
        execute_with_dtype!(
            float(lhs.dtype),
            E,
            kernel::greater_elem::<R, E, BT>(lhs, rhs.elem())
        )
    }

    fn float_greater_equal(lhs: FloatTensor<Self>, rhs: FloatTensor<Self>) -> BoolTensor<Self> {
        execute_with_dtype!(
            float(lhs.dtype, rhs.dtype),
            E,
            kernel::greater_equal::<R, E, BT>(lhs, rhs)
        )
    }

    fn float_greater_equal_elem(lhs: FloatTensor<Self>, rhs: FloatElem<Self>) -> BoolTensor<Self> {
        execute_with_dtype!(
            float(lhs.dtype),
            E,
            kernel::greater_equal_elem::<R, E, BT>(lhs, rhs.elem())
        )
    }

    fn float_lower(lhs: FloatTensor<Self>, rhs: FloatTensor<Self>) -> BoolTensor<Self> {
        execute_with_dtype!(
            float(lhs.dtype, rhs.dtype),
            E,
            kernel::lower::<R, E, BT>(lhs, rhs)
        )
    }

    fn float_lower_elem(lhs: FloatTensor<Self>, rhs: FloatElem<Self>) -> BoolTensor<Self> {
        execute_with_dtype!(
            float(lhs.dtype),
            E,
            kernel::lower_elem::<R, E, BT>(lhs, rhs.elem())
        )
    }

    fn float_lower_equal(lhs: FloatTensor<Self>, rhs: FloatTensor<Self>) -> BoolTensor<Self> {
        execute_with_dtype!(
            float(lhs.dtype, rhs.dtype),
            E,
            kernel::lower_equal::<R, E, BT>(lhs, rhs)
        )
    }

    fn float_lower_equal_elem(lhs: FloatTensor<Self>, rhs: FloatElem<Self>) -> BoolTensor<Self> {
        execute_with_dtype!(
            float(lhs.dtype),
            E,
            kernel::lower_equal_elem::<R, E, BT>(lhs, rhs.elem())
        )
    }

    fn float_sum(tensor: FloatTensor<Self>) -> FloatTensor<Self> {
        execute_with_dtype!(
            float(tensor.dtype),
            E,
            reduce::sum_fallback::<R, E>(tensor, Default::default()).unwrap()
        )
    }

    fn float_max(tensor: FloatTensor<Self>) -> FloatTensor<Self> {
        execute_with_dtype!(
            float(tensor.dtype),
            E,
            reduce::reduce::<R, E, E, E>(tensor, Default::default(), ReduceFnConfig::Max).unwrap()
        )
    }

    fn float_max_dim(tensor: FloatTensor<Self>, dim: usize) -> FloatTensor<Self> {
        execute_with_dtype!(
            float(tensor.dtype),
            E,
            reduce::reduce_dim::<R, E, E, E>(tensor, dim, Default::default(), ReduceFnConfig::Max)
                .unwrap()
        )
    }

    fn float_min(tensor: FloatTensor<Self>) -> FloatTensor<Self> {
        execute_with_dtype!(
            float(tensor.dtype),
            E,
            reduce::reduce::<R, E, E, E>(tensor, Default::default(), ReduceFnConfig::Min).unwrap()
        )
    }

    fn float_min_dim(tensor: FloatTensor<Self>, dim: usize) -> FloatTensor<Self> {
        execute_with_dtype!(
            float(tensor.dtype),
            E,
            reduce::reduce_dim::<R, E, E, E>(tensor, dim, Default::default(), ReduceFnConfig::Min)
                .unwrap()
        )
    }

    fn float_max_abs(tensor: FloatTensor<Self>) -> FloatTensor<Self> {
        execute_with_dtype!(
            float(tensor.dtype),
            E,
            reduce::reduce::<R, E, E, E>(tensor, Default::default(), ReduceFnConfig::MaxAbs)
                .unwrap()
        )
    }

    fn float_max_abs_dim(tensor: FloatTensor<Self>, dim: usize) -> FloatTensor<Self> {
        execute_with_dtype!(
            float(tensor.dtype),
            E,
            reduce::reduce_dim::<R, E, E, E>(
                tensor,
                dim,
                Default::default(),
                ReduceFnConfig::MaxAbs
            )
            .unwrap()
        )
    }

    fn float_sum_dim(tensor: FloatTensor<Self>, dim: usize) -> FloatTensor<Self> {
        execute_with_dtype!(
            float(tensor.dtype),
            E,
            reduce::reduce_dim::<R, E, E, <E as ReducePrecision>::EA>(
                tensor,
                dim,
                Default::default(),
                ReduceFnConfig::Sum
            )
            .unwrap()
        )
    }

    fn float_mean_dim(tensor: FloatTensor<Self>, dim: usize) -> FloatTensor<Self> {
        execute_with_dtype!(
            float(tensor.dtype),
            E,
            reduce::reduce_dim::<R, E, E, <E as ReducePrecision>::EA>(
                tensor,
                dim,
                Default::default(),
                ReduceFnConfig::Mean
            )
            .unwrap()
        )
    }

    fn float_cumsum(tensor: FloatTensor<Self>, dim: usize) -> FloatTensor<Self> {
        execute_with_dtype!(float(tensor.dtype), E, numeric::cumsum::<R, E>(tensor, dim))
    }

<<<<<<< HEAD
    fn float_cummin(tensor: FloatTensor<Self>, dim: usize) -> FloatTensor<Self> {
        execute_with_dtype!(float(tensor.dtype), E, numeric::cummin::<R, E>(tensor, dim))
=======
    fn float_cummax(tensor: FloatTensor<Self>, dim: usize) -> FloatTensor<Self> {
        execute_with_dtype!(float(tensor.dtype), E, numeric::cummax::<R, E>(tensor, dim))
>>>>>>> 5420aa5a
    }

    fn float_prod(tensor: FloatTensor<Self>) -> FloatTensor<Self> {
        execute_with_dtype!(
            float(tensor.dtype),
            E,
            reduce::reduce::<R, E, E, <E as ReducePrecision>::EA>(
                tensor,
                Default::default(),
                ReduceFnConfig::Prod
            )
            .unwrap()
        )
    }

    fn float_prod_dim(tensor: FloatTensor<Self>, dim: usize) -> FloatTensor<Self> {
        execute_with_dtype!(
            float(tensor.dtype),
            E,
            reduce::reduce_dim::<R, E, E, <E as ReducePrecision>::EA>(
                tensor,
                dim,
                Default::default(),
                ReduceFnConfig::Prod
            )
            .unwrap()
        )
    }

    fn float_exp(tensor: FloatTensor<Self>) -> FloatTensor<Self> {
        unary_basic::launch::<R, _>(tensor, |_| &BasicFloatUnaryKind::Exp)
    }

    fn float_log(tensor: FloatTensor<Self>) -> FloatTensor<Self> {
        unary_basic::launch::<R, _>(tensor, |_| &BasicFloatUnaryKind::Log)
    }

    fn float_log1p(tensor: FloatTensor<Self>) -> FloatTensor<Self> {
        unary_basic::launch::<R, _>(tensor, |_| &BasicFloatUnaryKind::Log1p)
    }

    fn float_powf_scalar(lhs: FloatTensor<Self>, rhs: f32) -> FloatTensor<Self> {
        struct Powf;

        #[cube]
        impl<F: Float> FloatUnaryOp<F> for Powf {
            type Options = F;

            fn execute(input: Line<F>, options: &Self::Options) -> Line<F> {
                Line::powf(input, Line::new(*options))
            }
        }

        impl FloatUnaryOpFamily for Powf {
            type Options<F: Float> = F;
            type Unary<F: Float> = Self;
        }

        execute_with_dtype!(
            float(lhs.dtype),
            F,
            launch_unary_float::<R, F, Powf, _>(lhs, |_| ScalarArg::new(rhs.elem::<F>()))
        )
    }

    fn float_sqrt(tensor: FloatTensor<Self>) -> FloatTensor<Self> {
        unary_basic::launch::<R, _>(tensor, |_| &BasicFloatUnaryKind::Sqrt)
    }

    fn float_abs(tensor: FloatTensor<Self>) -> FloatTensor<Self> {
        unary_basic::launch::<R, _>(tensor, |_| &BasicFloatUnaryKind::Abs)
    }

    fn float_cos(tensor: FloatTensor<Self>) -> FloatTensor<Self> {
        unary_basic::launch::<R, _>(tensor, |_| &BasicFloatUnaryKind::Cos)
    }

    fn float_sin(tensor: FloatTensor<Self>) -> FloatTensor<Self> {
        unary_basic::launch::<R, _>(tensor, |_| &BasicFloatUnaryKind::Sin)
    }

    fn float_tanh(tensor: FloatTensor<Self>) -> FloatTensor<Self> {
        unary_basic::launch::<R, _>(tensor, |_| &BasicFloatUnaryKind::Tanh)
    }

    fn float_round(tensor: FloatTensor<Self>) -> FloatTensor<Self> {
        unary_basic::launch::<R, _>(tensor, |_| &BasicFloatUnaryKind::Round)
    }

    fn float_floor(tensor: FloatTensor<Self>) -> FloatTensor<Self> {
        unary_basic::launch::<R, _>(tensor, |_| &BasicFloatUnaryKind::Floor)
    }

    fn float_ceil(tensor: FloatTensor<Self>) -> FloatTensor<Self> {
        unary_basic::launch::<R, _>(tensor, |_| &BasicFloatUnaryKind::Ceil)
    }

    fn float_erf(tensor: FloatTensor<Self>) -> FloatTensor<Self> {
        unary_basic::launch::<R, _>(tensor, |_| &BasicFloatUnaryKind::Erf)
    }

    fn float_argmax(tensor: FloatTensor<Self>, dim: usize) -> IntTensor<Self> {
        execute_with_dtype!(
            float(tensor.dtype),
            E,
            reduce::reduce_dim::<R, E, I, E>(
                tensor,
                dim,
                Default::default(),
                ReduceFnConfig::ArgMax
            )
            .unwrap()
        )
    }

    fn float_argmin(tensor: FloatTensor<Self>, dim: usize) -> IntTensor<Self> {
        execute_with_dtype!(
            float(tensor.dtype),
            E,
            reduce::reduce_dim::<R, E, I, E>(
                tensor,
                dim,
                Default::default(),
                ReduceFnConfig::ArgMin
            )
            .unwrap()
        )
    }

    fn float_into_int(tensor: FloatTensor<Self>) -> IntTensor<Self> {
        execute_with_dtype!(float(tensor.dtype), E, kernel::cast::<R, E, I>(tensor))
    }

    fn float_clamp(
        tensor: FloatTensor<Self>,
        min: FloatElem<Self>,
        max: FloatElem<Self>,
    ) -> FloatTensor<Self> {
        execute_with_dtype!(
            float(tensor.dtype),
            E,
            kernel::clamp::<R, E>(tensor, min.elem(), max.elem())
        )
    }

    fn float_recip(tensor: FloatTensor<Self>) -> FloatTensor<Self> {
        unary_basic::launch::<R, _>(tensor, |_| &BasicFloatUnaryKind::Recip)
    }

    fn float_repeat_dim(tensor: FloatTensor<Self>, dim: usize, times: usize) -> FloatTensor<Self> {
        execute_with_dtype!(
            float(tensor.dtype),
            E,
            kernel::repeat_dim::<R, E>(tensor, dim, times)
        )
    }

    fn float_powf(lhs: FloatTensor<Self>, rhs: FloatTensor<Self>) -> FloatTensor<Self> {
        execute_with_dtype!(float(lhs.dtype), E, numeric::pow::<R, E>(lhs, rhs))
    }

    fn float_permute(tensor: FloatTensor<Self>, axes: &[usize]) -> FloatTensor<Self> {
        permute(tensor, axes)
    }

    fn float_expand(tensor: FloatTensor<Self>, shape: Shape) -> FloatTensor<Self> {
        expand(tensor, shape)
    }

    fn float_flip(tensor: FloatTensor<Self>, axes: &[usize]) -> FloatTensor<Self> {
        execute_with_dtype!(
            float(tensor.dtype),
            E,
            kernel::flip::<R, E, BT>(tensor, axes)
        )
    }

    fn float_cast(mut tensor: FloatTensor<Self>, dtype: FloatDType) -> FloatTensor<Self> {
        match (tensor.dtype, dtype) {
            (DType::F64, FloatDType::F64)
            | (DType::F32, FloatDType::F32)
            | (DType::Flex32, FloatDType::Flex32)
            | (DType::BF16, FloatDType::BF16)
            | (DType::F16, FloatDType::F16) => tensor,
            (DType::F32, FloatDType::Flex32) | (DType::Flex32, FloatDType::F32) => {
                tensor.dtype = dtype.into();
                tensor
            }
            (DType::F64, FloatDType::F32) => kernel::cast::<R, f64, f32>(tensor),
            (DType::F64, FloatDType::Flex32) => kernel::cast::<R, f64, flex32>(tensor),
            (DType::F64, FloatDType::F16) => kernel::cast::<R, f64, f16>(tensor),
            (DType::F64, FloatDType::BF16) => kernel::cast::<R, f64, bf16>(tensor),
            (DType::F32, FloatDType::F64) => kernel::cast::<R, f32, f64>(tensor),
            (DType::F32, FloatDType::F16) => kernel::cast::<R, f32, f16>(tensor),
            (DType::F32, FloatDType::BF16) => kernel::cast::<R, f32, bf16>(tensor),
            (DType::Flex32, FloatDType::F64) => kernel::cast::<R, flex32, f64>(tensor),
            (DType::Flex32, FloatDType::F16) => kernel::cast::<R, flex32, f16>(tensor),
            (DType::Flex32, FloatDType::BF16) => kernel::cast::<R, flex32, bf16>(tensor),
            (DType::F16, FloatDType::F64) => kernel::cast::<R, f16, f64>(tensor),
            (DType::F16, FloatDType::F32) => kernel::cast::<R, f16, f32>(tensor),
            (DType::F16, FloatDType::Flex32) => kernel::cast::<R, f16, flex32>(tensor),
            (DType::F16, FloatDType::BF16) => kernel::cast::<R, f16, bf16>(tensor),
            (DType::BF16, FloatDType::F64) => kernel::cast::<R, bf16, f64>(tensor),
            (DType::BF16, FloatDType::F32) => kernel::cast::<R, bf16, f32>(tensor),
            (DType::BF16, FloatDType::Flex32) => kernel::cast::<R, bf16, flex32>(tensor),
            (DType::BF16, FloatDType::F16) => kernel::cast::<R, bf16, f16>(tensor),
            _ => unimplemented!("Unsupported floating point type cast"),
        }
    }

    fn float_unfold(
        tensor: FloatTensor<Self>,
        dim: usize,
        size: usize,
        step: usize,
    ) -> FloatTensor<Self> {
        unfold(tensor, dim, size, step)
    }

    fn float_is_nan(tensor: FloatTensor<Self>) -> BoolTensor<Self> {
        execute_with_dtype!(float(tensor.dtype), E, kernel::is_nan::<R, E, BT>(tensor))
    }

    fn float_is_inf(tensor: FloatTensor<Self>) -> BoolTensor<Self> {
        execute_with_dtype!(float(tensor.dtype), E, kernel::is_inf::<R, E, BT>(tensor))
    }
}<|MERGE_RESOLUTION|>--- conflicted
+++ resolved
@@ -511,13 +511,12 @@
         execute_with_dtype!(float(tensor.dtype), E, numeric::cumsum::<R, E>(tensor, dim))
     }
 
-<<<<<<< HEAD
     fn float_cummin(tensor: FloatTensor<Self>, dim: usize) -> FloatTensor<Self> {
         execute_with_dtype!(float(tensor.dtype), E, numeric::cummin::<R, E>(tensor, dim))
-=======
+    }
+
     fn float_cummax(tensor: FloatTensor<Self>, dim: usize) -> FloatTensor<Self> {
         execute_with_dtype!(float(tensor.dtype), E, numeric::cummax::<R, E>(tensor, dim))
->>>>>>> 5420aa5a
     }
 
     fn float_prod(tensor: FloatTensor<Self>) -> FloatTensor<Self> {
