--- conflicted
+++ resolved
@@ -29,19 +29,11 @@
 
 
 [dependencies]
-<<<<<<< HEAD
-burn-ir = { path = "../burn-ir", version = "=0.20.0-pre.2", default-features = true }
-burn-tensor = { path = "../burn-tensor", version = "=0.20.0-pre.2", default-features = true }
-burn-std = { path = "../burn-std", version = "=0.20.0-pre.2", default-features = true }
-burn-router = { path = "../burn-router", version = "=0.20.0-pre.2", default-features = true }
-burn-communication = { path = "../burn-communication", version = "=0.20.0-pre.2", features = [
-=======
 burn-ir = { path = "../burn-ir", version = "=0.20.0-pre.3", default-features = true }
 burn-tensor = { path = "../burn-tensor", version = "=0.20.0-pre.3", default-features = true }
-burn-common = { path = "../burn-common", version = "=0.20.0-pre.3", default-features = true }
+burn-std = { path = "../burn-std", version = "=0.20.0-pre.3", default-features = true }
 burn-router = { path = "../burn-router", version = "=0.20.0-pre.3", default-features = true }
 burn-communication = { path = "../burn-communication", version = "=0.20.0-pre.3", features = [
->>>>>>> 3eab87fe
     "data-service",
     "websocket",
 ] }
