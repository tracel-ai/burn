[package]
authors = ["nathanielsimard <nathaniel.simard.42@gmail.com>"]
categories = ["science"]
description = "Kernel fusion backend decorator for the Burn framework"
edition.workspace = true
keywords = ["deep-learning", "machine-learning", "data"]
license.workspace = true
name = "burn-fusion"
readme.workspace = true
repository = "https://github.com/tracel-ai/burn/tree/main/crates/burn-fusion"
documentation = "https://docs.rs/burn-fusion"
version.workspace = true

[lints]
workspace = true

[features]
default = ["std"]
std = ["serde/std"]
doc = ["default"]
memory-checks = ["std"]

[dependencies]
<<<<<<< HEAD
burn-tensor = { path = "../burn-tensor", version = "=0.20.0-pre.2" }
burn-std = { path = "../burn-std", version = "=0.20.0-pre.2" }
burn-ir = { path = "../burn-ir", version = "=0.20.0-pre.2" }
=======
burn-tensor = { path = "../burn-tensor", version = "=0.20.0-pre.3" }
burn-common = { path = "../burn-common", version = "=0.20.0-pre.3" }
burn-ir = { path = "../burn-ir", version = "=0.20.0-pre.3" }
>>>>>>> 3eab87fe

hashbrown = { workspace = true }
derive-new = { workspace = true }
spin = { workspace = true }
log = { workspace = true }
serde = { workspace = true }
half = { workspace = true }

[package.metadata.docs.rs]
features = ["doc"]
rustdoc-args = ["--cfg", "docsrs"]<|MERGE_RESOLUTION|>--- conflicted
+++ resolved
@@ -21,15 +21,9 @@
 memory-checks = ["std"]
 
 [dependencies]
-<<<<<<< HEAD
-burn-tensor = { path = "../burn-tensor", version = "=0.20.0-pre.2" }
-burn-std = { path = "../burn-std", version = "=0.20.0-pre.2" }
-burn-ir = { path = "../burn-ir", version = "=0.20.0-pre.2" }
-=======
 burn-tensor = { path = "../burn-tensor", version = "=0.20.0-pre.3" }
-burn-common = { path = "../burn-common", version = "=0.20.0-pre.3" }
+burn-std = { path = "../burn-std", version = "=0.20.0-pre.3" }
 burn-ir = { path = "../burn-ir", version = "=0.20.0-pre.3" }
->>>>>>> 3eab87fe
 
 hashbrown = { workspace = true }
 derive-new = { workspace = true }
