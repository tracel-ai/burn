--- conflicted
+++ resolved
@@ -962,11 +962,12 @@
                 out: desc.out.to_relative(converter),
                 axis: desc.axis,
             }),
-<<<<<<< HEAD
             BaseOperationIr::CumMin(desc) => BaseOperationIr::CumMin(DimOpIr {
-=======
+                input: desc.input.to_relative(converter),
+                out: desc.out.to_relative(converter),
+                axis: desc.axis,
+            }),
             BaseOperationIr::CumMax(desc) => BaseOperationIr::CumMax(DimOpIr {
->>>>>>> 5420aa5a
                 input: desc.input.to_relative(converter),
                 out: desc.out.to_relative(converter),
                 axis: desc.axis,
