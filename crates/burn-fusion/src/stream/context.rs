use super::{
    AdaptiveAvgPool1dBackwardDescription, AdaptiveAvgPool1dDescription,
    AdaptiveAvgPool2dBackwardDescription, AdaptiveAvgPool2dDescription,
    AvgPool2dBackwardDescription, AvgPool2dDescription, BaseOperationDescription,
    BinaryOperationDescription, BoolOperationDescription, ClampOperationDescription,
    Conv1dDescription, Conv2dDescription, ConvTranspose1dDescription, ConvTranspose2dDescription,
<<<<<<< HEAD
    EmbeddingBackwardDescription, EmbeddingDescription, ExpandOperationDescription,
=======
    EmbeddingBackwardDescription, EmbeddingDescription, FlipOperationDescription,
>>>>>>> dc45cf17
    FloatOperationDescription, GatherOperationDescription, IntOperationDescription,
    InterpolateBackwardDescription, InterpolateDescription, MaskFillOperationDescription,
    MaskWhereOperationDescription, MaxPool1dDescription, MaxPool1dWithIndicesBackwardDescription,
    MaxPool1dWithIndicesDescription, MaxPool2dDescription, MaxPool2dWithIndicesBackwardDescription,
    MaxPool2dWithIndicesDescription, ModuleOperationDescription, NumericOperationDescription,
    OperationDescription, PermuteOperationDescription, RandomOperationDescription,
    ReduceDimWithIndicesDescription, ReshapeDescription, ScalarOperationDescription,
    ScatterOperationDescription, SelectAssignOperationDescription, SelectOperationDescription,
    SliceOperationDescription, SwapDimsDescription, UnaryOperationDescription,
};
use crate::{FusionBackend, HandleContainer, TensorDescription, TensorId};
use burn_tensor::{Element, ElementConversion};
use hashbrown::HashMap;

/// The context contains the relative graph tensor mapping so that a relative tensor id can be
/// mapped to an existing tensor that can be fetched and updated with the
/// [handle container](HandleContainer).
///
/// It also contains all scalar values, which can change even for the same graph. They are sorted
/// in the order in which they appear in the graph.
#[derive(new)]
pub struct Context<'a, B: FusionBackend> {
    /// The tensor mapping where local tensor id points to the updated tensor description.
    pub tensors: &'a HashMap<TensorId, TensorDescription>,
    /// Handle container to retrieve tensors based on their description.
    pub handles: &'a mut HandleContainer<B>,
    /// Float scalars found in the graph in the order they appeared.
    pub scalar_floats: &'a Vec<f32>,
    /// Int scalars found in the graph in the order they appeared.
    pub scalar_ints: &'a Vec<i32>,
}

#[derive(Default)]
pub(crate) struct OperationConverter {
    tensors_relative2global: HashMap<TensorId, TensorDescription>,
    tensors_global2relative: HashMap<TensorId, TensorDescription>,
    /// Only useful to create new shape ID.
    /// You should use tensor descriptions to retrieve the proper shape.
    shapes_global2relative: HashMap<usize, usize>,
    scalar_floats: Vec<f32>,
    scalar_ints: Vec<i32>,
}

impl OperationConverter {
    pub(crate) fn context<'a, B: FusionBackend>(
        &'a self,
        handles: &'a mut HandleContainer<B>,
    ) -> Context<'a, B> {
        Context {
            handles,
            tensors: &self.tensors_relative2global,
            scalar_floats: &self.scalar_floats,
            scalar_ints: &self.scalar_ints,
        }
    }

    pub(crate) fn clear(&mut self) {
        self.tensors_relative2global.clear();
        self.tensors_global2relative.clear();
        self.shapes_global2relative.clear();
        self.scalar_floats.clear();
        self.scalar_ints.clear();
    }

    pub(crate) fn relative_float<E: Element>(&mut self, elem: &E) -> E {
        self.scalar_floats.push(elem.elem());
        // We return 0 so that the id from a scalar operation is the same no matter its scalar
        // value.
        0.elem()
    }

    pub(crate) fn relative_int<E: Element>(&mut self, elem: &E) -> E {
        self.scalar_ints.push(elem.elem());
        // We return 0 so that the id from a scalar operation is the same no matter its scalar
        // value.
        0.elem()
    }
}

impl OperationDescription {
    pub(crate) fn to_relative(&self, converter: &mut OperationConverter) -> Self {
        match self {
            OperationDescription::BaseFloat(ops) => {
                OperationDescription::BaseFloat(ops.to_relative(converter))
            }
            OperationDescription::BaseInt(ops) => {
                OperationDescription::BaseInt(ops.to_relative(converter))
            }
            OperationDescription::BaseBool(ops) => {
                OperationDescription::BaseBool(ops.to_relative(converter))
            }
            OperationDescription::NumericFloat(ops) => OperationDescription::NumericFloat(
                ops.to_relative(converter, |converter, e| converter.relative_float(e)),
            ),
            OperationDescription::NumericInt(ops) => OperationDescription::NumericInt(
                ops.to_relative(converter, |converter, e| converter.relative_int(e)),
            ),
            OperationDescription::Bool(ops) => {
                OperationDescription::Bool(ops.to_relative(converter))
            }
            OperationDescription::Int(ops) => OperationDescription::Int(ops.to_relative(converter)),
            OperationDescription::Float(ops) => {
                OperationDescription::Float(ops.to_relative(converter))
            }
            OperationDescription::Module(ops) => {
                OperationDescription::Module(ops.to_relative(converter))
            }
        }
    }
}

impl ModuleOperationDescription {
    pub(crate) fn to_relative(&self, converter: &mut OperationConverter) -> Self {
        match self {
            ModuleOperationDescription::Embedding(desc) => {
                ModuleOperationDescription::Embedding(EmbeddingDescription {
                    weights: desc.weights.to_relative(converter),
                    indices: desc.indices.to_relative(converter),
                    out: desc.out.to_relative(converter),
                })
            }
            ModuleOperationDescription::EmbeddingBackward(desc) => {
                ModuleOperationDescription::EmbeddingBackward(EmbeddingBackwardDescription {
                    weights: desc.weights.to_relative(converter),
                    out_grad: desc.out_grad.to_relative(converter),
                    indices: desc.indices.to_relative(converter),
                    out: desc.out.to_relative(converter),
                })
            }
            ModuleOperationDescription::Conv1d(desc) => {
                ModuleOperationDescription::Conv1d(Conv1dDescription {
                    x: desc.x.to_relative(converter),
                    weight: desc.weight.to_relative(converter),
                    bias: desc.bias.as_ref().map(|t| t.to_relative(converter)),
                    options: desc.options.clone(),
                    out: desc.out.to_relative(converter),
                })
            }
            ModuleOperationDescription::Conv2d(desc) => {
                ModuleOperationDescription::Conv2d(Conv2dDescription {
                    x: desc.x.to_relative(converter),
                    weight: desc.weight.to_relative(converter),
                    bias: desc.bias.as_ref().map(|t| t.to_relative(converter)),
                    options: desc.options.clone(),
                    out: desc.out.to_relative(converter),
                })
            }
            ModuleOperationDescription::ConvTranspose1d(desc) => {
                ModuleOperationDescription::ConvTranspose1d(ConvTranspose1dDescription {
                    x: desc.x.to_relative(converter),
                    weight: desc.weight.to_relative(converter),
                    bias: desc.bias.as_ref().map(|t| t.to_relative(converter)),
                    options: desc.options.clone(),
                    out: desc.out.to_relative(converter),
                })
            }
            ModuleOperationDescription::ConvTranspose2d(desc) => {
                ModuleOperationDescription::ConvTranspose2d(ConvTranspose2dDescription {
                    x: desc.x.to_relative(converter),
                    weight: desc.weight.to_relative(converter),
                    bias: desc.bias.as_ref().map(|t| t.to_relative(converter)),
                    options: desc.options.clone(),
                    out: desc.out.to_relative(converter),
                })
            }
            ModuleOperationDescription::AvgPool1d(desc) => {
                ModuleOperationDescription::AvgPool1d(super::AvgPool1dDescription {
                    x: desc.x.to_relative(converter),
                    kernel_size: desc.kernel_size,
                    stride: desc.stride,
                    padding: desc.padding,
                    count_include_pad: desc.count_include_pad,
                    out: desc.out.to_relative(converter),
                })
            }
            ModuleOperationDescription::AvgPool2d(desc) => {
                ModuleOperationDescription::AvgPool2d(AvgPool2dDescription {
                    x: desc.x.to_relative(converter),
                    kernel_size: desc.kernel_size,
                    stride: desc.stride,
                    padding: desc.padding,
                    count_include_pad: desc.count_include_pad,
                    out: desc.out.to_relative(converter),
                })
            }
            ModuleOperationDescription::AvgPool1dBackward(desc) => {
                ModuleOperationDescription::AvgPool1dBackward(super::AvgPool1dBackwardDescription {
                    x: desc.x.to_relative(converter),
                    grad: desc.grad.to_relative(converter),
                    kernel_size: desc.kernel_size,
                    stride: desc.stride,
                    padding: desc.padding,
                    count_include_pad: desc.count_include_pad,
                    out: desc.out.to_relative(converter),
                })
            }
            ModuleOperationDescription::AvgPool2dBackward(desc) => {
                ModuleOperationDescription::AvgPool2dBackward(AvgPool2dBackwardDescription {
                    x: desc.x.to_relative(converter),
                    grad: desc.grad.to_relative(converter),
                    kernel_size: desc.kernel_size,
                    stride: desc.stride,
                    padding: desc.padding,
                    count_include_pad: desc.count_include_pad,
                    out: desc.out.to_relative(converter),
                })
            }
            ModuleOperationDescription::AdaptiveAvgPool1d(desc) => {
                ModuleOperationDescription::AdaptiveAvgPool1d(AdaptiveAvgPool1dDescription {
                    x: desc.x.to_relative(converter),
                    output_size: desc.output_size,
                    out: desc.out.to_relative(converter),
                })
            }
            ModuleOperationDescription::AdaptiveAvgPool2d(desc) => {
                ModuleOperationDescription::AdaptiveAvgPool2d(AdaptiveAvgPool2dDescription {
                    x: desc.x.to_relative(converter),
                    output_size: desc.output_size,
                    out: desc.out.to_relative(converter),
                })
            }
            ModuleOperationDescription::AdaptiveAvgPool1dBackward(desc) => {
                ModuleOperationDescription::AdaptiveAvgPool1dBackward(
                    AdaptiveAvgPool1dBackwardDescription {
                        x: desc.x.to_relative(converter),
                        grad: desc.grad.to_relative(converter),
                        out: desc.out.to_relative(converter),
                    },
                )
            }
            ModuleOperationDescription::AdaptiveAvgPool2dBackward(desc) => {
                ModuleOperationDescription::AdaptiveAvgPool2dBackward(
                    AdaptiveAvgPool2dBackwardDescription {
                        x: desc.x.to_relative(converter),
                        grad: desc.grad.to_relative(converter),
                        out: desc.out.to_relative(converter),
                    },
                )
            }
            ModuleOperationDescription::MaxPool1d(desc) => {
                ModuleOperationDescription::MaxPool1d(MaxPool1dDescription {
                    x: desc.x.to_relative(converter),
                    kernel_size: desc.kernel_size,
                    stride: desc.stride,
                    padding: desc.padding,
                    dilation: desc.dilation,
                    out: desc.out.to_relative(converter),
                })
            }
            ModuleOperationDescription::MaxPool1dWithIndices(desc) => {
                ModuleOperationDescription::MaxPool1dWithIndices(MaxPool1dWithIndicesDescription {
                    x: desc.x.to_relative(converter),
                    kernel_size: desc.kernel_size,
                    stride: desc.stride,
                    padding: desc.padding,
                    dilation: desc.dilation,
                    out: desc.out.to_relative(converter),
                    out_indices: desc.out_indices.to_relative(converter),
                })
            }
            ModuleOperationDescription::MaxPool1dWithIndicesBackward(desc) => {
                ModuleOperationDescription::MaxPool1dWithIndicesBackward(
                    MaxPool1dWithIndicesBackwardDescription {
                        x: desc.x.to_relative(converter),
                        grad: desc.grad.to_relative(converter),
                        indices: desc.indices.to_relative(converter),
                        kernel_size: desc.kernel_size,
                        stride: desc.stride,
                        padding: desc.padding,
                        dilation: desc.dilation,
                        out: desc.out.to_relative(converter),
                    },
                )
            }
            ModuleOperationDescription::MaxPool2d(desc) => {
                ModuleOperationDescription::MaxPool2d(MaxPool2dDescription {
                    x: desc.x.to_relative(converter),
                    kernel_size: desc.kernel_size,
                    stride: desc.stride,
                    padding: desc.padding,
                    dilation: desc.dilation,
                    out: desc.out.to_relative(converter),
                })
            }
            ModuleOperationDescription::MaxPool2dWithIndices(desc) => {
                ModuleOperationDescription::MaxPool2dWithIndices(MaxPool2dWithIndicesDescription {
                    x: desc.x.to_relative(converter),
                    kernel_size: desc.kernel_size,
                    stride: desc.stride,
                    padding: desc.padding,
                    dilation: desc.dilation,
                    out: desc.out.to_relative(converter),
                    out_indices: desc.out_indices.to_relative(converter),
                })
            }
            ModuleOperationDescription::MaxPool2dWithIndicesBackward(desc) => {
                ModuleOperationDescription::MaxPool2dWithIndicesBackward(
                    MaxPool2dWithIndicesBackwardDescription {
                        x: desc.x.to_relative(converter),
                        grad: desc.grad.to_relative(converter),
                        indices: desc.indices.to_relative(converter),
                        kernel_size: desc.kernel_size,
                        stride: desc.stride,
                        padding: desc.padding,
                        dilation: desc.dilation,
                        out: desc.out.to_relative(converter),
                    },
                )
            }
            ModuleOperationDescription::Interpolate(desc) => {
                ModuleOperationDescription::Interpolate(InterpolateDescription {
                    x: desc.x.to_relative(converter),
                    output_size: desc.output_size,
                    options: desc.options.clone(),
                    out: desc.out.to_relative(converter),
                })
            }
            ModuleOperationDescription::InterpolateBackward(desc) => {
                ModuleOperationDescription::InterpolateBackward(InterpolateBackwardDescription {
                    x: desc.x.to_relative(converter),
                    grad: desc.grad.to_relative(converter),
                    output_size: desc.output_size,
                    options: desc.options.clone(),
                    out: desc.out.to_relative(converter),
                })
            }
        }
    }
}

impl FloatOperationDescription {
    pub(crate) fn to_relative(&self, converter: &mut OperationConverter) -> Self {
        match self {
            FloatOperationDescription::Exp(desc) => {
                FloatOperationDescription::Exp(UnaryOperationDescription {
                    input: desc.input.to_relative(converter),
                    out: desc.out.to_relative(converter),
                })
            }
            FloatOperationDescription::Log(desc) => {
                FloatOperationDescription::Log(UnaryOperationDescription {
                    input: desc.input.to_relative(converter),
                    out: desc.out.to_relative(converter),
                })
            }
            FloatOperationDescription::Log1p(desc) => {
                FloatOperationDescription::Log1p(UnaryOperationDescription {
                    input: desc.input.to_relative(converter),
                    out: desc.out.to_relative(converter),
                })
            }
            FloatOperationDescription::Erf(desc) => {
                FloatOperationDescription::Erf(UnaryOperationDescription {
                    input: desc.input.to_relative(converter),
                    out: desc.out.to_relative(converter),
                })
            }
            FloatOperationDescription::PowfScalar(desc) => {
                FloatOperationDescription::PowfScalar(ScalarOperationDescription {
                    lhs: desc.lhs.to_relative(converter),
                    rhs: converter.relative_float(&desc.rhs),
                    out: desc.out.to_relative(converter),
                })
            }
            FloatOperationDescription::Sqrt(desc) => {
                FloatOperationDescription::Sqrt(UnaryOperationDescription {
                    input: desc.input.to_relative(converter),
                    out: desc.out.to_relative(converter),
                })
            }
            FloatOperationDescription::Cos(desc) => {
                FloatOperationDescription::Cos(UnaryOperationDescription {
                    input: desc.input.to_relative(converter),
                    out: desc.out.to_relative(converter),
                })
            }
            FloatOperationDescription::Sin(desc) => {
                FloatOperationDescription::Sin(UnaryOperationDescription {
                    input: desc.input.to_relative(converter),
                    out: desc.out.to_relative(converter),
                })
            }
            FloatOperationDescription::Tanh(desc) => {
                FloatOperationDescription::Tanh(UnaryOperationDescription {
                    input: desc.input.to_relative(converter),
                    out: desc.out.to_relative(converter),
                })
            }
            FloatOperationDescription::IntoInt(desc) => {
                FloatOperationDescription::IntoInt(UnaryOperationDescription {
                    input: desc.input.to_relative(converter),
                    out: desc.out.to_relative(converter),
                })
            }
            FloatOperationDescription::Matmul(desc) => {
                FloatOperationDescription::Matmul(BinaryOperationDescription {
                    lhs: desc.lhs.to_relative(converter),
                    rhs: desc.rhs.to_relative(converter),
                    out: desc.out.to_relative(converter),
                })
            }
            FloatOperationDescription::Random(desc) => {
                FloatOperationDescription::Random(RandomOperationDescription {
                    out: desc.out.to_relative(converter),
                    distribution: desc.distribution,
                })
            }
            FloatOperationDescription::Recip(desc) => {
                FloatOperationDescription::Recip(UnaryOperationDescription {
                    input: desc.input.to_relative(converter),
                    out: desc.out.to_relative(converter),
                })
            }
        }
    }
}

impl BoolOperationDescription {
    pub(crate) fn to_relative(&self, converter: &mut OperationConverter) -> Self {
        match self {
            BoolOperationDescription::IntoFloat(desc) => {
                BoolOperationDescription::IntoFloat(UnaryOperationDescription {
                    input: desc.input.to_relative(converter),
                    out: desc.out.to_relative(converter),
                })
            }
            BoolOperationDescription::IntoInt(desc) => {
                BoolOperationDescription::IntoInt(UnaryOperationDescription {
                    input: desc.input.to_relative(converter),
                    out: desc.out.to_relative(converter),
                })
            }
            BoolOperationDescription::Not(desc) => {
                BoolOperationDescription::Not(UnaryOperationDescription {
                    input: desc.input.to_relative(converter),
                    out: desc.out.to_relative(converter),
                })
            }
        }
    }
}

impl IntOperationDescription {
    pub(crate) fn to_relative(&self, converter: &mut OperationConverter) -> Self {
        match self {
            IntOperationDescription::IntoFloat(desc) => {
                IntOperationDescription::IntoFloat(UnaryOperationDescription {
                    input: desc.input.to_relative(converter),
                    out: desc.out.to_relative(converter),
                })
            }
        }
    }
}

impl<E: Element> NumericOperationDescription<E> {
    pub(crate) fn to_relative<F>(&self, converter: &mut OperationConverter, local_elem: F) -> Self
    where
        F: Fn(&mut OperationConverter, &E) -> E,
    {
        match self {
            NumericOperationDescription::Add(desc) => {
                NumericOperationDescription::Add(BinaryOperationDescription {
                    lhs: desc.lhs.to_relative(converter),
                    rhs: desc.rhs.to_relative(converter),
                    out: desc.out.to_relative(converter),
                })
            }
            NumericOperationDescription::AddScalar(desc) => {
                NumericOperationDescription::AddScalar(ScalarOperationDescription {
                    lhs: desc.lhs.to_relative(converter),
                    rhs: local_elem(converter, &desc.rhs),
                    out: desc.out.to_relative(converter),
                })
            }
            NumericOperationDescription::Sub(desc) => {
                NumericOperationDescription::Sub(BinaryOperationDescription {
                    lhs: desc.lhs.to_relative(converter),
                    rhs: desc.rhs.to_relative(converter),
                    out: desc.out.to_relative(converter),
                })
            }
            NumericOperationDescription::SubScalar(desc) => {
                NumericOperationDescription::SubScalar(ScalarOperationDescription {
                    lhs: desc.lhs.to_relative(converter),
                    rhs: local_elem(converter, &desc.rhs),
                    out: desc.out.to_relative(converter),
                })
            }
            NumericOperationDescription::Div(desc) => {
                NumericOperationDescription::Div(BinaryOperationDescription {
                    lhs: desc.lhs.to_relative(converter),
                    rhs: desc.rhs.to_relative(converter),
                    out: desc.out.to_relative(converter),
                })
            }
            NumericOperationDescription::DivScalar(desc) => {
                NumericOperationDescription::DivScalar(ScalarOperationDescription {
                    lhs: desc.lhs.to_relative(converter),
                    rhs: local_elem(converter, &desc.rhs),
                    out: desc.out.to_relative(converter),
                })
            }
            NumericOperationDescription::Mul(desc) => {
                NumericOperationDescription::Mul(BinaryOperationDescription {
                    lhs: desc.lhs.to_relative(converter),
                    rhs: desc.rhs.to_relative(converter),
                    out: desc.out.to_relative(converter),
                })
            }
            NumericOperationDescription::MulScalar(desc) => {
                NumericOperationDescription::MulScalar(ScalarOperationDescription {
                    lhs: desc.lhs.to_relative(converter),
                    rhs: local_elem(converter, &desc.rhs),
                    out: desc.out.to_relative(converter),
                })
            }
            NumericOperationDescription::Abs(desc) => {
                NumericOperationDescription::Abs(UnaryOperationDescription {
                    input: desc.input.to_relative(converter),
                    out: desc.out.to_relative(converter),
                })
            }
            NumericOperationDescription::Ones(desc) => {
                NumericOperationDescription::Ones(desc.to_relative(converter))
            }
            NumericOperationDescription::Zeros(desc) => {
                NumericOperationDescription::Zeros(desc.to_relative(converter))
            }
            NumericOperationDescription::Full(desc) => NumericOperationDescription::Full((
                desc.0.to_relative(converter),
                local_elem(converter, &desc.1),
            )),
            NumericOperationDescription::Gather(desc) => {
                NumericOperationDescription::Gather(GatherOperationDescription {
                    tensor: desc.tensor.to_relative(converter),
                    dim: desc.dim,
                    indices: desc.indices.to_relative(converter),
                    out: desc.out.to_relative(converter),
                })
            }
            NumericOperationDescription::Scatter(desc) => {
                NumericOperationDescription::Scatter(ScatterOperationDescription {
                    tensor: desc.tensor.to_relative(converter),
                    dim: desc.dim,
                    indices: desc.indices.to_relative(converter),
                    value: desc.value.to_relative(converter),
                    out: desc.out.to_relative(converter),
                })
            }
            NumericOperationDescription::Select(desc) => {
                NumericOperationDescription::Select(SelectOperationDescription {
                    tensor: desc.tensor.to_relative(converter),
                    dim: desc.dim,
                    indices: desc.indices.to_relative(converter),
                    out: desc.out.to_relative(converter),
                })
            }
            NumericOperationDescription::SelectAssign(desc) => {
                NumericOperationDescription::SelectAssign(SelectAssignOperationDescription {
                    tensor: desc.tensor.to_relative(converter),
                    dim: desc.dim,
                    indices: desc.indices.to_relative(converter),
                    value: desc.value.to_relative(converter),
                    out: desc.out.to_relative(converter),
                })
            }
            NumericOperationDescription::MaskWhere(desc) => {
                NumericOperationDescription::MaskWhere(MaskWhereOperationDescription {
                    tensor: desc.tensor.to_relative(converter),
                    mask: desc.mask.to_relative(converter),
                    value: desc.value.to_relative(converter),
                    out: desc.out.to_relative(converter),
                })
            }
            NumericOperationDescription::MaskFill(desc) => {
                NumericOperationDescription::MaskFill(MaskFillOperationDescription {
                    tensor: desc.tensor.to_relative(converter),
                    mask: desc.mask.to_relative(converter),
                    value: local_elem(converter, &desc.value),
                    out: desc.out.to_relative(converter),
                })
            }
            NumericOperationDescription::MeanDim(desc) => {
                NumericOperationDescription::MeanDim(ScalarOperationDescription {
                    lhs: desc.lhs.to_relative(converter),
                    rhs: desc.rhs, // Dim should stay the same.
                    out: desc.out.to_relative(converter),
                })
            }
            NumericOperationDescription::Mean(desc) => {
                NumericOperationDescription::Mean(UnaryOperationDescription {
                    input: desc.input.to_relative(converter),
                    out: desc.out.to_relative(converter),
                })
            }
            NumericOperationDescription::Sum(desc) => {
                NumericOperationDescription::Sum(UnaryOperationDescription {
                    input: desc.input.to_relative(converter),
                    out: desc.out.to_relative(converter),
                })
            }
            NumericOperationDescription::SumDim(desc) => {
                NumericOperationDescription::SumDim(ScalarOperationDescription {
                    lhs: desc.lhs.to_relative(converter),
                    rhs: desc.rhs, // Dim should stay the same.
                    out: desc.out.to_relative(converter),
                })
            }
            NumericOperationDescription::Prod(desc) => {
                NumericOperationDescription::Prod(UnaryOperationDescription {
                    input: desc.input.to_relative(converter),
                    out: desc.out.to_relative(converter),
                })
            }
            NumericOperationDescription::ProdDim(desc) => {
                NumericOperationDescription::ProdDim(ScalarOperationDescription {
                    lhs: desc.lhs.to_relative(converter),
                    rhs: desc.rhs, // Dim should stay the same.
                    out: desc.out.to_relative(converter),
                })
            }
            NumericOperationDescription::EqualElem(desc) => {
                NumericOperationDescription::EqualElem(ScalarOperationDescription {
                    lhs: desc.lhs.to_relative(converter),
                    rhs: local_elem(converter, &desc.rhs),
                    out: desc.out.to_relative(converter),
                })
            }
            NumericOperationDescription::Greater(desc) => {
                NumericOperationDescription::Greater(BinaryOperationDescription {
                    lhs: desc.lhs.to_relative(converter),
                    rhs: desc.rhs.to_relative(converter),
                    out: desc.out.to_relative(converter),
                })
            }
            NumericOperationDescription::GreaterElem(desc) => {
                NumericOperationDescription::GreaterElem(ScalarOperationDescription {
                    lhs: desc.lhs.to_relative(converter),
                    rhs: local_elem(converter, &desc.rhs),
                    out: desc.out.to_relative(converter),
                })
            }
            NumericOperationDescription::GreaterEqual(desc) => {
                NumericOperationDescription::GreaterEqual(BinaryOperationDescription {
                    lhs: desc.lhs.to_relative(converter),
                    rhs: desc.rhs.to_relative(converter),
                    out: desc.out.to_relative(converter),
                })
            }
            NumericOperationDescription::GreaterEqualElem(desc) => {
                NumericOperationDescription::GreaterEqualElem(ScalarOperationDescription {
                    lhs: desc.lhs.to_relative(converter),
                    rhs: local_elem(converter, &desc.rhs),
                    out: desc.out.to_relative(converter),
                })
            }
            NumericOperationDescription::Lower(desc) => {
                NumericOperationDescription::Lower(BinaryOperationDescription {
                    lhs: desc.lhs.to_relative(converter),
                    rhs: desc.rhs.to_relative(converter),
                    out: desc.out.to_relative(converter),
                })
            }
            NumericOperationDescription::LowerElem(desc) => {
                NumericOperationDescription::LowerElem(ScalarOperationDescription {
                    lhs: desc.lhs.to_relative(converter),
                    rhs: local_elem(converter, &desc.rhs),
                    out: desc.out.to_relative(converter),
                })
            }
            NumericOperationDescription::LowerEqual(desc) => {
                NumericOperationDescription::LowerEqual(BinaryOperationDescription {
                    lhs: desc.lhs.to_relative(converter),
                    rhs: desc.rhs.to_relative(converter),
                    out: desc.out.to_relative(converter),
                })
            }
            NumericOperationDescription::LowerEqualElem(desc) => {
                NumericOperationDescription::LowerEqualElem(ScalarOperationDescription {
                    lhs: desc.lhs.to_relative(converter),
                    rhs: local_elem(converter, &desc.rhs),
                    out: desc.out.to_relative(converter),
                })
            }
            NumericOperationDescription::ArgMax(desc) => {
                NumericOperationDescription::ArgMax(ScalarOperationDescription {
                    lhs: desc.lhs.to_relative(converter),
                    rhs: desc.rhs,
                    out: desc.out.to_relative(converter),
                })
            }
            NumericOperationDescription::ArgMin(desc) => {
                NumericOperationDescription::ArgMin(ScalarOperationDescription {
                    lhs: desc.lhs.to_relative(converter),
                    rhs: desc.rhs,
                    out: desc.out.to_relative(converter),
                })
            }
            NumericOperationDescription::Max(desc) => {
                NumericOperationDescription::Max(UnaryOperationDescription {
                    input: desc.input.to_relative(converter),
                    out: desc.out.to_relative(converter),
                })
            }
            NumericOperationDescription::MaxDimWithIndices(desc) => {
                NumericOperationDescription::MaxDimWithIndices(ReduceDimWithIndicesDescription {
                    tensor: desc.tensor.to_relative(converter),
                    dim: desc.dim,
                    out: desc.out.to_relative(converter),
                    out_indices: desc.out_indices.to_relative(converter),
                })
            }
            NumericOperationDescription::MinDimWithIndices(desc) => {
                NumericOperationDescription::MinDimWithIndices(ReduceDimWithIndicesDescription {
                    tensor: desc.tensor.to_relative(converter),
                    dim: desc.dim,
                    out: desc.out.to_relative(converter),
                    out_indices: desc.out_indices.to_relative(converter),
                })
            }
            NumericOperationDescription::Min(desc) => {
                NumericOperationDescription::Min(UnaryOperationDescription {
                    input: desc.input.to_relative(converter),
                    out: desc.out.to_relative(converter),
                })
            }
            NumericOperationDescription::MaxDim(desc) => {
                NumericOperationDescription::MaxDim(ScalarOperationDescription {
                    lhs: desc.lhs.to_relative(converter),
                    rhs: desc.rhs,
                    out: desc.out.to_relative(converter),
                })
            }
            NumericOperationDescription::MinDim(desc) => {
                NumericOperationDescription::MinDim(ScalarOperationDescription {
                    lhs: desc.lhs.to_relative(converter),
                    rhs: desc.rhs,
                    out: desc.out.to_relative(converter),
                })
            }
            NumericOperationDescription::Clamp(desc) => {
                NumericOperationDescription::Clamp(ClampOperationDescription {
                    tensor: desc.tensor.to_relative(converter),
                    min: local_elem(converter, &desc.min),
                    max: local_elem(converter, &desc.max),
                    out: desc.out.to_relative(converter),
                })
            }
            NumericOperationDescription::IntRandom(desc) => {
                NumericOperationDescription::IntRandom(RandomOperationDescription {
                    out: desc.out.to_relative(converter),
                    distribution: desc.distribution,
                })
            }
            NumericOperationDescription::Powf(desc) => {
                NumericOperationDescription::Powf(BinaryOperationDescription {
                    lhs: desc.lhs.to_relative(converter),
                    rhs: desc.rhs.to_relative(converter),
                    out: desc.out.to_relative(converter),
                })
            }
        }
    }
}

impl BaseOperationDescription {
    pub(crate) fn to_relative(&self, converter: &mut OperationConverter) -> Self {
        match self {
            BaseOperationDescription::ToDevice(desc) => {
                BaseOperationDescription::ToDevice(desc.to_relative(converter))
            }
            BaseOperationDescription::Reshape(desc) => {
                BaseOperationDescription::Reshape(ReshapeDescription {
                    input: desc.input.to_relative(converter),
                    out: desc.out.to_relative(converter),
                })
            }
            BaseOperationDescription::SwapDims(desc) => {
                BaseOperationDescription::SwapDims(SwapDimsDescription {
                    input: desc.input.to_relative(converter),
                    out: desc.out.to_relative(converter),
                    dim1: desc.dim1,
                    dim2: desc.dim2,
                })
            }
            BaseOperationDescription::Permute(desc) => {
                BaseOperationDescription::Permute(PermuteOperationDescription {
                    input: desc.input.to_relative(converter),
                    out: desc.out.to_relative(converter),
                    axes: desc.axes.clone(),
                })
            }
<<<<<<< HEAD
            BaseOperationDescription::Expand(desc) => {
                BaseOperationDescription::Expand(ExpandOperationDescription {
                    input: desc.input.to_relative(converter),
                    out: desc.out.to_relative(converter),
                    shape: desc.shape.clone(),
=======
            BaseOperationDescription::Flip(desc) => {
                BaseOperationDescription::Flip(FlipOperationDescription {
                    input: desc.input.to_relative(converter),
                    out: desc.out.to_relative(converter),
                    axes: desc.axes.clone(),
>>>>>>> dc45cf17
                })
            }
            BaseOperationDescription::Slice(desc) => {
                BaseOperationDescription::Slice(SliceOperationDescription {
                    tensor: desc.tensor.to_relative(converter),
                    ranges: desc.ranges.iter().map(|_range| 0..1).collect(),
                    out: desc.out.to_relative(converter),
                })
            }
            BaseOperationDescription::SliceAssign(desc) => {
                BaseOperationDescription::SliceAssign(super::SliceAssignOperationDescription {
                    tensor: desc.tensor.to_relative(converter),
                    ranges: desc.ranges.iter().map(|_range| 0..1).collect(),
                    value: desc.value.to_relative(converter),
                    out: desc.out.to_relative(converter),
                })
            }
            BaseOperationDescription::Equal(desc) => {
                BaseOperationDescription::Equal(super::BinaryOperationDescription {
                    lhs: desc.lhs.to_relative(converter),
                    rhs: desc.rhs.to_relative(converter),
                    out: desc.out.to_relative(converter),
                })
            }
            BaseOperationDescription::Repeat(desc) => {
                BaseOperationDescription::Repeat(super::RepeatOperationDescription {
                    tensor: desc.tensor.to_relative(converter),
                    dim: desc.dim,
                    times: desc.times,
                    out: desc.out.to_relative(converter),
                })
            }
            BaseOperationDescription::Cat(desc) => {
                BaseOperationDescription::Cat(super::CatOperationDescription {
                    tensors: desc
                        .tensors
                        .iter()
                        .map(|tensor| tensor.to_relative(converter))
                        .collect(),
                    dim: desc.dim,
                    out: desc.out.to_relative(converter),
                })
            }
        }
    }
}

impl TensorDescription {
    pub(crate) fn to_relative(&self, converter: &mut OperationConverter) -> Self {
        let relative_id = if let Some(value) = converter.tensors_global2relative.get(&self.id) {
            // If we already have the same tensor registered, we have to update its value, but not
            // its id.
            value.id
        } else {
            // We create a new relative id since we never seen this tensor in the graph before.
            TensorId::new(converter.tensors_relative2global.len() as u64)
        };

        // We can create relative shapes by mapping each shape found to an ID, which is a `usize`.
        let mut relative_shape = Vec::with_capacity(self.shape.len());
        for dim in self.shape.iter() {
            if let Some(dim_id) = converter.shapes_global2relative.get(dim) {
                // We already saw that dim value before, so we retrieve its ID.
                relative_shape.push(*dim_id);
            } else {
                // We never saw this dim value before, therefore we create a new ID.
                let dim_id = converter.shapes_global2relative.len();
                relative_shape.push(dim_id);
                converter.shapes_global2relative.insert(*dim, dim_id);
            }
        }

        // We create the relative tensor.
        let relative_tensor = TensorDescription {
            id: relative_id,
            shape: relative_shape,
            status: self.status.clone(),
        };

        // We update both mappings.
        converter
            .tensors_relative2global
            .insert(relative_id, self.clone());
        converter
            .tensors_global2relative
            .insert(self.id, relative_tensor.clone());

        relative_tensor
    }
}

#[cfg(test)]
mod tests {
    use crate::TensorStatus;

    use super::*;

    #[test]
    fn tensor_description_to_relative() {
        let tensor1 = TensorDescription {
            id: TensorId::new(500),
            shape: vec![512, 32, 2048],
            status: TensorStatus::ReadOnly,
        };
        let tensor2 = TensorDescription {
            id: TensorId::new(501),
            shape: vec![512, 128, 2048],
            status: TensorStatus::ReadOnly,
        };
        let mut converter = OperationConverter::default();
        let tensor1_local = tensor1.to_relative(&mut converter);
        let tensor2_local = tensor2.to_relative(&mut converter);

        assert_eq!(
            tensor1_local,
            TensorDescription {
                id: TensorId::new(0),
                shape: vec![0, 1, 2],
                status: TensorStatus::ReadOnly
            }
        );
        assert_eq!(
            tensor2_local,
            TensorDescription {
                id: TensorId::new(1),
                shape: vec![0, 3, 2],
                status: TensorStatus::ReadOnly
            }
        );
    }
}<|MERGE_RESOLUTION|>--- conflicted
+++ resolved
@@ -4,20 +4,17 @@
     AvgPool2dBackwardDescription, AvgPool2dDescription, BaseOperationDescription,
     BinaryOperationDescription, BoolOperationDescription, ClampOperationDescription,
     Conv1dDescription, Conv2dDescription, ConvTranspose1dDescription, ConvTranspose2dDescription,
-<<<<<<< HEAD
     EmbeddingBackwardDescription, EmbeddingDescription, ExpandOperationDescription,
-=======
-    EmbeddingBackwardDescription, EmbeddingDescription, FlipOperationDescription,
->>>>>>> dc45cf17
-    FloatOperationDescription, GatherOperationDescription, IntOperationDescription,
-    InterpolateBackwardDescription, InterpolateDescription, MaskFillOperationDescription,
-    MaskWhereOperationDescription, MaxPool1dDescription, MaxPool1dWithIndicesBackwardDescription,
-    MaxPool1dWithIndicesDescription, MaxPool2dDescription, MaxPool2dWithIndicesBackwardDescription,
-    MaxPool2dWithIndicesDescription, ModuleOperationDescription, NumericOperationDescription,
-    OperationDescription, PermuteOperationDescription, RandomOperationDescription,
-    ReduceDimWithIndicesDescription, ReshapeDescription, ScalarOperationDescription,
-    ScatterOperationDescription, SelectAssignOperationDescription, SelectOperationDescription,
-    SliceOperationDescription, SwapDimsDescription, UnaryOperationDescription,
+    FlipOperationDescription, FloatOperationDescription, GatherOperationDescription,
+    IntOperationDescription, InterpolateBackwardDescription, InterpolateDescription,
+    MaskFillOperationDescription, MaskWhereOperationDescription, MaxPool1dDescription,
+    MaxPool1dWithIndicesBackwardDescription, MaxPool1dWithIndicesDescription, MaxPool2dDescription,
+    MaxPool2dWithIndicesBackwardDescription, MaxPool2dWithIndicesDescription,
+    ModuleOperationDescription, NumericOperationDescription, OperationDescription,
+    PermuteOperationDescription, RandomOperationDescription, ReduceDimWithIndicesDescription,
+    ReshapeDescription, ScalarOperationDescription, ScatterOperationDescription,
+    SelectAssignOperationDescription, SelectOperationDescription, SliceOperationDescription,
+    SwapDimsDescription, UnaryOperationDescription,
 };
 use crate::{FusionBackend, HandleContainer, TensorDescription, TensorId};
 use burn_tensor::{Element, ElementConversion};
@@ -802,19 +799,18 @@
                     axes: desc.axes.clone(),
                 })
             }
-<<<<<<< HEAD
             BaseOperationDescription::Expand(desc) => {
                 BaseOperationDescription::Expand(ExpandOperationDescription {
                     input: desc.input.to_relative(converter),
                     out: desc.out.to_relative(converter),
                     shape: desc.shape.clone(),
-=======
+                })
+            }
             BaseOperationDescription::Flip(desc) => {
                 BaseOperationDescription::Flip(FlipOperationDescription {
                     input: desc.input.to_relative(converter),
                     out: desc.out.to_relative(converter),
                     axes: desc.axes.clone(),
->>>>>>> dc45cf17
                 })
             }
             BaseOperationDescription::Slice(desc) => {
