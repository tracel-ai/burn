--- conflicted
+++ resolved
@@ -1,9 +1,6 @@
 use crate::{
     Fusion, FusionBackend,
-<<<<<<< HEAD
-    client::{FusionClient, OperationOutput},
-=======
->>>>>>> 221317ad
+    client::OperationOutput,
     stream::{OperationStreams, execution::Operation},
 };
 use burn_ir::*;
