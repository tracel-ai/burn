use super::NoOp;
use crate::{
<<<<<<< HEAD
    Fusion, FusionBackend, binary_int_cmp_ops, binary_int_ops,
    client::{FusionClient, OperationOutput},
    get_client, reduce_int_ops, scalar_int_cmp_ops, scalar_int_ops,
    stream::{OperationStreams, execution::Operation},
=======
    Fusion, FusionBackend, binary_int_cmp_ops, binary_int_ops, get_client, reduce_int_ops,
    scalar_int_cmp_ops, scalar_int_ops,
    stream::{OperationStreams, StreamId, execution::Operation},
>>>>>>> 221317ad
    unary_int_ops,
};
use burn_ir::*;
use burn_tensor::{
    Device, Distribution, Element, IntDType, Shape, Slice, TensorData,
    ops::{BoolTensor, FloatTensor, IntElem, IntTensor, IntTensorOps},
};
use std::marker::PhantomData;

impl<B: FusionBackend> IntTensorOps<Self> for Fusion<B> {
    fn int_empty(shape: Shape, device: &Device<Self>, dtype: IntDType) -> IntTensor<Self> {
        #[derive(new, Debug)]
        struct EmptyOps<B: FusionBackend> {
            desc: TensorIr,
            device: Device<B>,
        }

        impl<B: FusionBackend> Operation<B::FusionRuntime> for EmptyOps<B> {
            fn execute(&self, handles: &mut HandleContainer<B::Handle>) {
                let output = B::int_empty(
                    self.desc.shape.clone(),
                    &self.device,
                    self.desc.dtype.into(),
                );
                handles.register_int_tensor::<B>(&self.desc.id, output);
            }
        }

        let client = get_client::<B>(device);
        let desc = CreationOpIr::create(shape, dtype.into(), || client.create_empty_handle());

        client
            .register(
                OperationStreams::default(),
                OperationIr::BaseInt(BaseOperationIr::Empty(desc.clone())),
                EmptyOps::<B>::new(desc.out, device.clone()),
            )
            .output()
    }

    async fn int_into_data(tensor: IntTensor<Self>) -> TensorData {
        tensor.int_into_data::<B>().await
    }

    fn int_from_data(data: TensorData, device: &Device<Self>) -> IntTensor<Self> {
        let client = get_client::<B>(device);
        let dtype = data.dtype;
        let tensor = B::int_from_data(data, device);
        let shape = burn_tensor::TensorMetadata::shape(&tensor);

        let handle = B::int_tensor_handle(tensor);
        let desc = InitOperationIr::create(shape, dtype, || client.register_tensor_handle(handle));

        client
            .register(
                OperationStreams::default(),
                OperationIr::Init(desc),
                NoOp::<B>::new(),
            )
            .output()
    }

    fn int_device(tensor: &IntTensor<Self>) -> Device<Self> {
        tensor.client.device().clone()
    }

    fn int_to_device(tensor: IntTensor<Self>, device: &Device<Self>) -> IntTensor<Self> {
        let device_original: &B::Device = tensor.client.device();

        if device_original == device {
            return tensor;
        }

        let id = tensor.stream;
        let client_target = get_client::<B>(device);
        let client_original = tensor.client.clone();

        client_original
            .clone()
            .change_client_int::<B>(tensor.into_ir(), client_target, id)
    }

    fn int_reshape(tensor: IntTensor<Self>, shape: Shape) -> IntTensor<Self> {
        if tensor.shape == shape {
            return tensor;
        }

        #[derive(new, Debug)]
        struct ReshapeDimsOps<B: FusionBackend> {
            desc: ShapeOpIr,
            _b: PhantomData<B>,
        }

        impl<B: FusionBackend> Operation<B::FusionRuntime> for ReshapeDimsOps<B> {
            fn execute(&self, handles: &mut HandleContainer<B::Handle>) {
                let input = handles.get_int_tensor::<B>(&self.desc.input);
                let output = B::int_reshape(input, self.desc.out.shape.clone());
                handles.register_int_tensor::<B>(&self.desc.out.id, output);
            }
        }

        let streams = OperationStreams::with_inputs([&tensor]);

        let client = tensor.client.clone();
        let desc = ShapeOpIr::reshape(tensor.into_ir(), shape, || client.create_empty_handle());

        client
            .register(
                streams,
                OperationIr::BaseInt(BaseOperationIr::Reshape(desc.clone())),
                ReshapeDimsOps::<B>::new(desc),
            )
            .output()
    }

    fn int_slice(tensor: IntTensor<Self>, slices: &[Slice]) -> IntTensor<Self> {
        #[derive(new, Debug)]
        struct SliceOps<B: FusionBackend> {
            desc: SliceOpIr,
            _b: PhantomData<B>,
        }

        impl<B: FusionBackend> Operation<B::FusionRuntime> for SliceOps<B> {
            fn execute(&self, handles: &mut HandleContainer<B::Handle>) {
                let tensor = handles.get_int_tensor::<B>(&self.desc.tensor);

                let output = B::int_slice(tensor, self.desc.ranges.as_slice());

                handles.register_int_tensor::<B>(&self.desc.out.id, output);
            }
        }

        let streams = OperationStreams::with_inputs([&tensor]);

        let client = tensor.client.clone();
        let desc = SliceOpIr::create(tensor.into_ir(), slices.into(), || {
            client.create_empty_handle()
        });

        client
            .register(
                streams,
                OperationIr::BaseInt(BaseOperationIr::Slice(desc.clone())),
                SliceOps::<B>::new(desc),
            )
            .output()
    }

    fn int_slice_assign(
        tensor: IntTensor<Self>,
        slices: &[burn_tensor::Slice],
        value: IntTensor<Self>,
    ) -> IntTensor<Self> {
        #[derive(new, Debug)]
        struct SliceAssignOps<B: FusionBackend> {
            desc: SliceAssignOpIr,
            _b: PhantomData<B>,
        }

        impl<B: FusionBackend> Operation<B::FusionRuntime> for SliceAssignOps<B> {
            fn execute(&self, handles: &mut HandleContainer<B::Handle>) {
                let tensor = handles.get_int_tensor::<B>(&self.desc.tensor);
                let value = handles.get_int_tensor::<B>(&self.desc.value);

                let output = B::int_slice_assign(tensor, self.desc.ranges.as_slice(), value);

                handles.register_int_tensor::<B>(&self.desc.out.id, output);
            }
        }

        let streams = OperationStreams::with_inputs([&tensor, &value]);

        let client = tensor.client.clone();
        let desc =
            SliceAssignOpIr::create(tensor.into_ir(), slices.into(), value.into_ir(), || {
                client.create_empty_handle()
            });

        client
            .register(
                streams,
                OperationIr::BaseInt(BaseOperationIr::SliceAssign(desc.clone())),
                SliceAssignOps::<B>::new(desc),
            )
            .output()
    }

    fn int_matmul(lhs: IntTensor<Self>, rhs: IntTensor<Self>) -> IntTensor<Self> {
        binary_int_ops!(MatmulOps, B::int_matmul);

        let streams = OperationStreams::with_inputs([&lhs, &rhs]);

        let client = lhs.client.clone();
        let desc = MatmulOpIr::create(lhs.into_ir(), rhs.into_ir(), || {
            client.create_empty_handle()
        });

        client
            .register(
                streams,
                OperationIr::Float(desc.out.dtype, FloatOperationIr::Matmul(desc.clone())),
                MatmulOps::<B>::new(desc.into()),
            )
            .output()
    }

    fn int_mask_where(
        tensor: IntTensor<Self>,
        mask: BoolTensor<Self>,
        value: IntTensor<Self>,
    ) -> IntTensor<Self> {
        #[derive(new, Debug)]
        struct MaskWhereOps<B: FusionBackend> {
            desc: MaskWhereOpIr,
            _b: PhantomData<B>,
        }

        impl<B: FusionBackend> Operation<B::FusionRuntime> for MaskWhereOps<B> {
            fn execute(&self, handles: &mut HandleContainer<B::Handle>) {
                let tensor = handles.get_int_tensor::<B>(&self.desc.tensor);
                let value = handles.get_int_tensor::<B>(&self.desc.value);
                let mask = handles.get_bool_tensor::<B>(&self.desc.mask);

                let output = B::int_mask_where(tensor, mask, value);

                handles.register_int_tensor::<B>(&self.desc.out.id, output);
            }
        }

        let streams = OperationStreams::with_inputs([&tensor, &mask, &value]);

        let client = tensor.client.clone();
        let desc = MaskWhereOpIr::create(tensor.into_ir(), mask.into_ir(), value.into_ir(), || {
            client.create_empty_handle()
        });

        client
            .register(
                streams,
                OperationIr::NumericInt(
                    desc.out.dtype,
                    NumericOperationIr::MaskWhere(desc.clone()),
                ),
                MaskWhereOps::<B>::new(desc),
            )
            .output()
    }

    fn int_mask_fill(
        tensor: IntTensor<Self>,
        mask: BoolTensor<Self>,
        value: IntElem<Self>,
    ) -> IntTensor<Self> {
        #[derive(new, Debug)]
        struct MaskFillOps<B: FusionBackend> {
            desc: MaskFillOpIr,
            _b: PhantomData<B>,
        }

        impl<B: FusionBackend> Operation<B::FusionRuntime> for MaskFillOps<B> {
            fn execute(&self, handles: &mut HandleContainer<B::Handle>) {
                let tensor = handles.get_int_tensor::<B>(&self.desc.tensor);
                let mask = handles.get_bool_tensor::<B>(&self.desc.mask);

                let output = B::int_mask_fill(tensor, mask, self.desc.value.elem());

                handles.register_int_tensor::<B>(&self.desc.out.id, output);
            }
        }

        let streams = OperationStreams::with_inputs([&tensor, &mask]);

        let client = tensor.client.clone();
        let value = ScalarIr::with_dtype(value, &tensor.dtype);
        let desc = MaskFillOpIr::create(tensor.into_ir(), mask.into_ir(), value, || {
            client.create_empty_handle()
        });

        client
            .register(
                streams,
                OperationIr::NumericInt(desc.out.dtype, NumericOperationIr::MaskFill(desc.clone())),
                MaskFillOps::<B>::new(desc),
            )
            .output()
    }

    fn int_gather(
        dim: usize,
        tensor: IntTensor<Self>,
        indices: IntTensor<Self>,
    ) -> IntTensor<Self> {
        #[derive(new, Debug)]
        struct GatherOps<B: FusionBackend> {
            desc: GatherOpIr,
            _b: PhantomData<B>,
        }

        impl<B: FusionBackend> Operation<B::FusionRuntime> for GatherOps<B> {
            fn execute(&self, handles: &mut HandleContainer<B::Handle>) {
                let tensor = handles.get_int_tensor::<B>(&self.desc.tensor);
                let indices = handles.get_int_tensor::<B>(&self.desc.indices);

                let output = B::int_gather(self.desc.dim, tensor, indices);
                handles.register_int_tensor::<B>(&self.desc.out.id, output);
            }
        }

        let streams = OperationStreams::with_inputs([&tensor, &indices]);

        let client = tensor.client.clone();
        let desc = GatherOpIr::create(tensor.into_ir(), dim, indices.into_ir(), || {
            client.create_empty_handle()
        });

        client
            .register(
                streams,
                OperationIr::NumericInt(desc.out.dtype, NumericOperationIr::Gather(desc.clone())),
                GatherOps::<B>::new(desc),
            )
            .output()
    }

    fn int_scatter(
        dim: usize,
        tensor: IntTensor<Self>,
        indices: IntTensor<Self>,
        value: IntTensor<Self>,
    ) -> IntTensor<Self> {
        #[derive(new, Debug)]
        struct ScatterOps<B: FusionBackend> {
            desc: ScatterOpIr,
            _b: PhantomData<B>,
        }

        impl<B: FusionBackend> Operation<B::FusionRuntime> for ScatterOps<B> {
            fn execute(&self, handles: &mut HandleContainer<B::Handle>) {
                let tensor = handles.get_int_tensor::<B>(&self.desc.tensor);
                let indices = handles.get_int_tensor::<B>(&self.desc.indices);
                let value = handles.get_int_tensor::<B>(&self.desc.value);

                let output = B::int_scatter(self.desc.dim, tensor, indices, value);

                handles.register_int_tensor::<B>(&self.desc.out.id, output);
            }
        }

        let streams = OperationStreams::with_inputs([&tensor, &indices, &value]);

        let client = tensor.client.clone();
        let desc = ScatterOpIr::create(
            tensor.into_ir(),
            dim,
            indices.into_ir(),
            value.into_ir(),
            || client.create_empty_handle(),
        );

        client
            .register(
                streams,
                OperationIr::NumericInt(desc.out.dtype, NumericOperationIr::Scatter(desc.clone())),
                ScatterOps::<B>::new(desc),
            )
            .output()
    }

    fn int_select(
        tensor: IntTensor<Self>,
        dim: usize,
        indices: IntTensor<Self>,
    ) -> IntTensor<Self> {
        #[derive(new, Debug)]
        struct SelectOps<B: FusionBackend> {
            desc: SelectOpIr,
            _b: PhantomData<B>,
        }

        impl<B: FusionBackend> Operation<B::FusionRuntime> for SelectOps<B> {
            fn execute(&self, handles: &mut HandleContainer<B::Handle>) {
                let tensor = handles.get_int_tensor::<B>(&self.desc.tensor);
                let indices = handles.get_int_tensor::<B>(&self.desc.indices);

                let output = B::int_select(tensor, self.desc.dim, indices);

                handles.register_int_tensor::<B>(&self.desc.out.id, output);
            }
        }

        let streams = OperationStreams::with_inputs([&tensor, &indices]);

        let client = tensor.client.clone();
        let desc = SelectOpIr::create(tensor.into_ir(), dim, indices.into_ir(), || {
            client.create_empty_handle()
        });

        client
            .register(
                streams,
                OperationIr::NumericInt(desc.out.dtype, NumericOperationIr::Select(desc.clone())),
                SelectOps::<B>::new(desc),
            )
            .output()
    }

    fn int_select_assign(
        tensor: IntTensor<Self>,
        dim: usize,
        indices: IntTensor<Self>,
        value: IntTensor<Self>,
    ) -> IntTensor<Self> {
        #[derive(new, Debug)]
        struct SelectAssignOps<B: FusionBackend> {
            desc: SelectAssignOpIr,
            _b: PhantomData<B>,
        }

        impl<B: FusionBackend> Operation<B::FusionRuntime> for SelectAssignOps<B> {
            fn execute(&self, handles: &mut HandleContainer<B::Handle>) {
                let tensor = handles.get_int_tensor::<B>(&self.desc.tensor);
                let indices = handles.get_int_tensor::<B>(&self.desc.indices);
                let value = handles.get_int_tensor::<B>(&self.desc.value);

                let output = B::int_select_assign(tensor, self.desc.dim, indices, value);

                handles.register_int_tensor::<B>(&self.desc.out.id, output);
            }
        }

        let streams = OperationStreams::with_inputs([&tensor, &indices, &value]);

        let client = tensor.client.clone();
        let desc = SelectAssignOpIr::create(
            tensor.into_ir(),
            dim,
            indices.into_ir(),
            value.into_ir(),
            || client.create_empty_handle(),
        );

        client
            .register(
                streams,
                OperationIr::NumericInt(
                    desc.out.dtype,
                    NumericOperationIr::SelectAssign(desc.clone()),
                ),
                SelectAssignOps::<B>::new(desc),
            )
            .output()
    }

    fn int_cat(tensors: Vec<IntTensor<Self>>, dim: usize) -> IntTensor<Self> {
        #[derive(new, Debug)]
        struct CatOps<B: FusionBackend> {
            desc: CatOpIr,
            _b: PhantomData<B>,
        }

        impl<B: FusionBackend> Operation<B::FusionRuntime> for CatOps<B> {
            fn execute(&self, handles: &mut HandleContainer<B::Handle>) {
                let tensors = self
                    .desc
                    .tensors
                    .iter()
                    .map(|tensor| handles.get_int_tensor::<B>(tensor))
                    .collect();

                let output = B::int_cat(tensors, self.desc.dim);

                handles.register_int_tensor::<B>(&self.desc.out.id, output);
            }
        }

        let streams = OperationStreams::with_inputs(&tensors);

        let client = tensors.first().unwrap().client.clone();
        let tensors = tensors.into_iter().map(|t| t.into_ir()).collect();
        let desc = CatOpIr::create(tensors, dim, || client.create_empty_handle());

        client
            .register(
                streams,
                OperationIr::BaseInt(BaseOperationIr::Cat(desc.clone())),
                CatOps::<B>::new(desc),
            )
            .output()
    }

    fn int_equal(lhs: IntTensor<Self>, rhs: IntTensor<Self>) -> BoolTensor<Self> {
        binary_int_cmp_ops!(EqualOps, B::int_equal);

        let streams = OperationStreams::with_inputs([&lhs, &rhs]);

        let client = lhs.client.clone();
        let desc = BinaryOpIr::create_comparison(
            lhs.into_ir(),
            rhs.into_ir(),
            B::BoolElem::dtype(),
            || client.create_empty_handle(),
        );

        client
            .register(
                streams,
                OperationIr::BaseInt(BaseOperationIr::Equal(desc.clone())),
                EqualOps::<B>::new(desc),
            )
            .output()
    }

    fn int_equal_elem(lhs: IntTensor<Self>, rhs: IntElem<Self>) -> BoolTensor<Self> {
        scalar_int_cmp_ops!(EqualElemOps, B::int_equal_elem);

        let streams = OperationStreams::with_inputs([&lhs]);

        let client = lhs.client.clone();
        let rhs = ScalarIr::with_dtype(rhs, &lhs.dtype);
        let desc = ScalarOpIr::create_comparison(lhs.into_ir(), rhs, B::BoolElem::dtype(), || {
            client.create_empty_handle()
        });

        client
            .register(
                streams,
                OperationIr::NumericInt(
                    desc.lhs.dtype,
                    NumericOperationIr::EqualElem(desc.clone()),
                ),
                EqualElemOps::<B>::new(desc),
            )
            .output()
    }

    fn int_greater(lhs: IntTensor<Self>, rhs: IntTensor<Self>) -> BoolTensor<Self> {
        binary_int_cmp_ops!(GreaterOps, B::int_greater);

        let streams = OperationStreams::with_inputs([&lhs, &rhs]);

        let client = lhs.client.clone();
        let desc = BinaryOpIr::create_comparison(
            lhs.into_ir(),
            rhs.into_ir(),
            B::BoolElem::dtype(),
            || client.create_empty_handle(),
        );

        client
            .register(
                streams,
                OperationIr::NumericInt(desc.lhs.dtype, NumericOperationIr::Greater(desc.clone())),
                GreaterOps::<B>::new(desc),
            )
            .output()
    }

    fn int_greater_elem(lhs: IntTensor<Self>, rhs: IntElem<Self>) -> BoolTensor<Self> {
        scalar_int_cmp_ops!(GreaterElemOps, B::int_greater_elem);

        let streams = OperationStreams::with_inputs([&lhs]);

        let client = lhs.client.clone();
        let rhs = ScalarIr::with_dtype(rhs, &lhs.dtype);
        let desc = ScalarOpIr::create_comparison(lhs.into_ir(), rhs, B::BoolElem::dtype(), || {
            client.create_empty_handle()
        });

        client
            .register(
                streams,
                OperationIr::NumericInt(
                    desc.lhs.dtype,
                    NumericOperationIr::GreaterElem(desc.clone()),
                ),
                GreaterElemOps::<B>::new(desc),
            )
            .output()
    }

    fn int_greater_equal(lhs: IntTensor<Self>, rhs: IntTensor<Self>) -> BoolTensor<Self> {
        binary_int_cmp_ops!(GreaterEqualOps, B::int_greater_equal);

        let streams = OperationStreams::with_inputs([&lhs, &rhs]);

        let client = lhs.client.clone();
        let desc = BinaryOpIr::create_comparison(
            lhs.into_ir(),
            rhs.into_ir(),
            B::BoolElem::dtype(),
            || client.create_empty_handle(),
        );

        client
            .register(
                streams,
                OperationIr::NumericInt(
                    desc.lhs.dtype,
                    NumericOperationIr::GreaterEqual(desc.clone()),
                ),
                GreaterEqualOps::<B>::new(desc),
            )
            .output()
    }

    fn int_greater_equal_elem(lhs: IntTensor<Self>, rhs: IntElem<Self>) -> BoolTensor<Self> {
        scalar_int_cmp_ops!(GreaterEqualElemOps, B::int_greater_equal_elem);

        let streams = OperationStreams::with_inputs([&lhs]);

        let client = lhs.client.clone();
        let rhs = ScalarIr::with_dtype(rhs, &lhs.dtype);
        let desc = ScalarOpIr::create_comparison(lhs.into_ir(), rhs, B::BoolElem::dtype(), || {
            client.create_empty_handle()
        });

        client
            .register(
                streams,
                OperationIr::NumericInt(
                    desc.lhs.dtype,
                    NumericOperationIr::GreaterEqualElem(desc.clone()),
                ),
                GreaterEqualElemOps::<B>::new(desc),
            )
            .output()
    }

    fn int_lower(lhs: IntTensor<Self>, rhs: IntTensor<Self>) -> BoolTensor<Self> {
        binary_int_cmp_ops!(LowerOps, B::int_lower);

        let streams = OperationStreams::with_inputs([&lhs, &rhs]);

        let client = lhs.client.clone();
        let desc = BinaryOpIr::create_comparison(
            lhs.into_ir(),
            rhs.into_ir(),
            B::BoolElem::dtype(),
            || client.create_empty_handle(),
        );

        client
            .register(
                streams,
                OperationIr::NumericInt(desc.lhs.dtype, NumericOperationIr::Lower(desc.clone())),
                LowerOps::<B>::new(desc),
            )
            .output()
    }

    fn int_lower_elem(lhs: IntTensor<Self>, rhs: IntElem<Self>) -> BoolTensor<Self> {
        scalar_int_cmp_ops!(LowerElemOps, B::int_lower_elem);

        let streams = OperationStreams::with_inputs([&lhs]);

        let client = lhs.client.clone();
        let rhs = ScalarIr::with_dtype(rhs, &lhs.dtype);
        let desc = ScalarOpIr::create_comparison(lhs.into_ir(), rhs, B::BoolElem::dtype(), || {
            client.create_empty_handle()
        });

        client
            .register(
                streams,
                OperationIr::NumericInt(
                    desc.lhs.dtype,
                    NumericOperationIr::LowerElem(desc.clone()),
                ),
                LowerElemOps::<B>::new(desc),
            )
            .output()
    }

    fn int_lower_equal(lhs: IntTensor<Self>, rhs: IntTensor<Self>) -> BoolTensor<Self> {
        binary_int_cmp_ops!(LowerEqualOps, B::int_lower_equal);

        let streams = OperationStreams::with_inputs([&lhs, &rhs]);

        let client = lhs.client.clone();
        let desc = BinaryOpIr::create_comparison(
            lhs.into_ir(),
            rhs.into_ir(),
            B::BoolElem::dtype(),
            || client.create_empty_handle(),
        );

        client
            .register(
                streams,
                OperationIr::NumericInt(
                    desc.lhs.dtype,
                    NumericOperationIr::LowerEqual(desc.clone()),
                ),
                LowerEqualOps::<B>::new(desc),
            )
            .output()
    }

    fn int_lower_equal_elem(lhs: IntTensor<Self>, rhs: IntElem<Self>) -> BoolTensor<Self> {
        scalar_int_cmp_ops!(LowerEqualElemOps, B::int_lower_equal_elem);

        let streams = OperationStreams::with_inputs([&lhs]);

        let client = lhs.client.clone();
        let rhs = ScalarIr::with_dtype(rhs, &lhs.dtype);
        let desc = ScalarOpIr::create_comparison(lhs.into_ir(), rhs, B::BoolElem::dtype(), || {
            client.create_empty_handle()
        });

        client
            .register(
                streams,
                OperationIr::NumericInt(
                    desc.lhs.dtype,
                    NumericOperationIr::LowerEqualElem(desc.clone()),
                ),
                LowerEqualElemOps::<B>::new(desc),
            )
            .output()
    }

    fn int_add(lhs: IntTensor<Self>, rhs: IntTensor<Self>) -> IntTensor<Self> {
        binary_int_ops!(AddOps, B::int_add);

        let streams = OperationStreams::with_inputs([&lhs, &rhs]);

        let client = lhs.client.clone();
        let desc = BinaryOpIr::create(lhs.into_ir(), rhs.into_ir(), || {
            client.create_empty_handle()
        });

        client
            .register(
                streams,
                OperationIr::NumericInt(desc.out.dtype, NumericOperationIr::Add(desc.clone())),
                AddOps::<B>::new(desc),
            )
            .output()
    }

    fn int_add_scalar(lhs: IntTensor<Self>, rhs: IntElem<Self>) -> IntTensor<Self> {
        scalar_int_ops!(AddOps, B::int_add_scalar);

        let streams = OperationStreams::with_inputs([&lhs]);

        let client = lhs.client.clone();
        let rhs = ScalarIr::with_dtype(rhs, &lhs.dtype);
        let desc = ScalarOpIr::create(lhs.into_ir(), rhs, || client.create_empty_handle());

        client
            .register(
                streams,
                OperationIr::NumericInt(
                    desc.out.dtype,
                    NumericOperationIr::AddScalar(desc.clone()),
                ),
                AddOps::<B>::new(desc),
            )
            .output()
    }

    fn int_sub(lhs: IntTensor<Self>, rhs: IntTensor<Self>) -> IntTensor<Self> {
        binary_int_ops!(SubOps, B::int_sub);

        let streams = OperationStreams::with_inputs([&lhs, &rhs]);

        let client = lhs.client.clone();
        let desc = BinaryOpIr::create(lhs.into_ir(), rhs.into_ir(), || {
            client.create_empty_handle()
        });

        client
            .register(
                streams,
                OperationIr::NumericInt(desc.out.dtype, NumericOperationIr::Sub(desc.clone())),
                SubOps::<B>::new(desc),
            )
            .output()
    }

    fn int_sub_scalar(lhs: IntTensor<Self>, rhs: IntElem<Self>) -> IntTensor<Self> {
        scalar_int_ops!(SubOps, B::int_sub_scalar);

        let streams = OperationStreams::with_inputs([&lhs]);

        let client = lhs.client.clone();
        let rhs = ScalarIr::with_dtype(rhs, &lhs.dtype);
        let desc = ScalarOpIr::create(lhs.into_ir(), rhs, || client.create_empty_handle());

        client
            .register(
                streams,
                OperationIr::NumericInt(
                    desc.out.dtype,
                    NumericOperationIr::SubScalar(desc.clone()),
                ),
                SubOps::<B>::new(desc),
            )
            .output()
    }

    fn int_mul(lhs: IntTensor<Self>, rhs: IntTensor<Self>) -> IntTensor<Self> {
        binary_int_ops!(MulOps, B::int_mul);

        let streams = OperationStreams::with_inputs([&lhs, &rhs]);

        let client = lhs.client.clone();
        let desc = BinaryOpIr::create(lhs.into_ir(), rhs.into_ir(), || {
            client.create_empty_handle()
        });

        client
            .register(
                streams,
                OperationIr::NumericInt(desc.out.dtype, NumericOperationIr::Mul(desc.clone())),
                MulOps::<B>::new(desc),
            )
            .output()
    }

    fn int_mul_scalar(lhs: IntTensor<Self>, rhs: IntElem<Self>) -> IntTensor<Self> {
        scalar_int_ops!(MulOps, B::int_mul_scalar);

        let streams = OperationStreams::with_inputs([&lhs]);

        let client = lhs.client.clone();
        let rhs = ScalarIr::with_dtype(rhs, &lhs.dtype);
        let desc = ScalarOpIr::create(lhs.into_ir(), rhs, || client.create_empty_handle());

        client
            .register(
                streams,
                OperationIr::NumericInt(
                    desc.out.dtype,
                    NumericOperationIr::MulScalar(desc.clone()),
                ),
                MulOps::<B>::new(desc),
            )
            .output()
    }

    fn int_div(lhs: IntTensor<Self>, rhs: IntTensor<Self>) -> IntTensor<Self> {
        binary_int_ops!(DivOps, B::int_div);

        let streams = OperationStreams::with_inputs([&lhs, &rhs]);

        let client = lhs.client.clone();
        let desc = BinaryOpIr::create(lhs.into_ir(), rhs.into_ir(), || {
            client.create_empty_handle()
        });

        client
            .register(
                streams,
                OperationIr::NumericInt(desc.out.dtype, NumericOperationIr::Div(desc.clone())),
                DivOps::<B>::new(desc),
            )
            .output()
    }

    fn int_div_scalar(lhs: IntTensor<Self>, rhs: IntElem<Self>) -> IntTensor<Self> {
        scalar_int_ops!(DivOps, B::int_div_scalar);

        let streams = OperationStreams::with_inputs([&lhs]);

        let client = lhs.client.clone();
        let rhs = ScalarIr::with_dtype(rhs, &lhs.dtype);
        let desc = ScalarOpIr::create(lhs.into_ir(), rhs, || client.create_empty_handle());

        client
            .register(
                streams,
                OperationIr::NumericInt(
                    desc.out.dtype,
                    NumericOperationIr::DivScalar(desc.clone()),
                ),
                DivOps::<B>::new(desc),
            )
            .output()
    }

    fn int_remainder(lhs: IntTensor<Self>, rhs: IntTensor<Self>) -> IntTensor<Self> {
        binary_int_ops!(ModOps, B::int_remainder);

        let streams = OperationStreams::with_inputs([&lhs, &rhs]);

        let client = lhs.client.clone();
        let desc = BinaryOpIr::create(lhs.into_ir(), rhs.into_ir(), || {
            client.create_empty_handle()
        });

        client
            .register(
                streams,
                OperationIr::NumericInt(desc.out.dtype, NumericOperationIr::Rem(desc.clone())),
                ModOps::<B>::new(desc),
            )
            .output()
    }

    fn int_remainder_scalar(lhs: IntTensor<Self>, rhs: IntElem<Self>) -> IntTensor<Self> {
        scalar_int_ops!(ModOps, B::int_remainder_scalar);

        let streams = OperationStreams::with_inputs([&lhs]);

        let client = lhs.client.clone();
        let rhs = ScalarIr::with_dtype(rhs, &lhs.dtype);
        let desc = ScalarOpIr::create(lhs.into_ir(), rhs, || client.create_empty_handle());

        client
            .register(
                streams,
                OperationIr::NumericInt(
                    desc.out.dtype,
                    NumericOperationIr::RemScalar(desc.clone()),
                ),
                ModOps::<B>::new(desc),
            )
            .output()
    }

    fn int_zeros(shape: Shape, device: &Device<Self>, dtype: IntDType) -> IntTensor<Self> {
        #[derive(new, Debug)]
        struct ZerosOps<B: FusionBackend> {
            desc: TensorIr,
            device: Device<B>,
        }

        impl<B: FusionBackend> Operation<B::FusionRuntime> for ZerosOps<B> {
            fn execute(&self, handles: &mut HandleContainer<B::Handle>) {
                let shape = self.desc.shape.clone();
                let output = B::int_zeros(shape, &self.device, self.desc.dtype.into());
                handles.register_int_tensor::<B>(&self.desc.id, output);
            }
        }

        let client = get_client::<B>(device);
        let desc = CreationOpIr::create(shape, dtype.into(), || client.create_empty_handle());

        client
            .register(
                OperationStreams::default(),
                OperationIr::BaseInt(BaseOperationIr::Zeros(desc.clone())),
                ZerosOps::<B>::new(desc.out, device.clone()),
            )
            .output()
    }

    fn int_ones(shape: Shape, device: &Device<Self>, dtype: IntDType) -> IntTensor<Self> {
        #[derive(new, Debug)]
        struct OnesOps<B: FusionBackend> {
            desc: TensorIr,
            device: Device<B>,
        }

        impl<B: FusionBackend> Operation<B::FusionRuntime> for OnesOps<B> {
            fn execute(&self, handles: &mut HandleContainer<B::Handle>) {
                let shape = self.desc.shape.clone();
                let output = B::int_ones(shape, &self.device, self.desc.dtype.into());
                handles.register_int_tensor::<B>(&self.desc.id, output);
            }
        }
        let client = get_client::<B>(device);
        let desc = CreationOpIr::create(shape, dtype.into(), || client.create_empty_handle());

        client
            .register(
                OperationStreams::default(),
                OperationIr::BaseInt(BaseOperationIr::Ones(desc.clone())),
                OnesOps::<B>::new(desc.out, device.clone()),
            )
            .output()
    }

    fn int_full(
        shape: Shape,
        fill_value: IntElem<Self>,
        device: &Device<Self>,
        dtype: IntDType,
    ) -> IntTensor<Self> {
        #[derive(new, Debug)]
        struct FullOps<B: FusionBackend> {
            out: TensorIr,
            elem: ScalarIr,
            device: Device<B>,
        }

        impl<B: FusionBackend> Operation<B::FusionRuntime> for FullOps<B> {
            fn execute(&self, handles: &mut HandleContainer<B::Handle>) {
                let shape = self.out.shape.clone();
                let output =
                    B::int_full(shape, self.elem.elem(), &self.device, self.out.dtype.into());
                handles.register_int_tensor::<B>(&self.out.id, output);
            }
        }

        let client = get_client::<B>(device);
        let dtype = dtype.into();
        let value = ScalarIr::with_dtype(fill_value, &dtype);
        let desc = FullOpIr::create(shape, dtype, value, || client.create_empty_handle());

        client
            .register(
                OperationStreams::default(),
                OperationIr::NumericInt(desc.out.dtype, NumericOperationIr::Full(desc.clone())),
                FullOps::<B>::new(desc.out, desc.value, device.clone()),
            )
            .output()
    }

    fn int_sum(tensor: IntTensor<Self>) -> IntTensor<Self> {
        unary_int_ops!(SumOps, B::int_sum, reduce);

        let streams = OperationStreams::with_inputs([&tensor]);

        let client = tensor.client.clone();
        let desc = ReduceOpIr::create(tensor.into_ir(), || client.create_empty_handle());

        client
            .register(
                streams,
                OperationIr::NumericInt(desc.out.dtype, NumericOperationIr::Sum(desc.clone())),
                SumOps::<B>::new(desc.into()),
            )
            .output()
    }

    fn int_sum_dim(tensor: IntTensor<Self>, axis: usize) -> IntTensor<Self> {
        reduce_int_ops!(SumDimOps, B::int_sum_dim);

        let streams = OperationStreams::with_inputs([&tensor]);

        let client = tensor.client.clone();
        let desc = ReduceDimOpIr::create(tensor.into_ir(), axis, || client.create_empty_handle());

        client
            .register(
                streams,
                OperationIr::NumericInt(desc.out.dtype, NumericOperationIr::SumDim(desc.clone())),
                SumDimOps::<B>::new(desc),
            )
            .output()
    }

    fn int_prod(tensor: IntTensor<Self>) -> IntTensor<Self> {
        unary_int_ops!(ProdOps, B::int_prod, reduce);

        let streams = OperationStreams::with_inputs([&tensor]);

        let client = tensor.client.clone();
        let desc = ReduceOpIr::create(tensor.into_ir(), || client.create_empty_handle());

        client
            .register(
                streams,
                OperationIr::NumericInt(desc.out.dtype, NumericOperationIr::Prod(desc.clone())),
                ProdOps::<B>::new(desc.into()),
            )
            .output()
    }

    fn int_prod_dim(tensor: IntTensor<Self>, dim: usize) -> IntTensor<Self> {
        reduce_int_ops!(ProdDimOps, B::int_prod_dim);

        let streams = OperationStreams::with_inputs([&tensor]);

        let client = tensor.client.clone();
        let desc = ReduceDimOpIr::create(tensor.into_ir(), dim, || client.create_empty_handle());

        client
            .register(
                streams,
                OperationIr::NumericInt(desc.out.dtype, NumericOperationIr::ProdDim(desc.clone())),
                ProdDimOps::<B>::new(desc),
            )
            .output()
    }

    fn int_mean(tensor: IntTensor<Self>) -> IntTensor<Self> {
        unary_int_ops!(MeanOps, B::int_mean, reduce);

        let streams = OperationStreams::with_inputs([&tensor]);

        let client = tensor.client.clone();
        let desc = ReduceOpIr::create(tensor.into_ir(), || client.create_empty_handle());

        client
            .register(
                streams,
                OperationIr::NumericInt(desc.out.dtype, NumericOperationIr::Mean(desc.clone())),
                MeanOps::<B>::new(desc.into()),
            )
            .output()
    }

    fn int_mean_dim(tensor: IntTensor<Self>, dim: usize) -> IntTensor<Self> {
        reduce_int_ops!(MeanDimOps, B::int_mean_dim);

        let streams = OperationStreams::with_inputs([&tensor]);

        let client = tensor.client.clone();
        let desc = ReduceDimOpIr::create(tensor.into_ir(), dim, || client.create_empty_handle());

        client
            .register(
                streams,
                OperationIr::NumericInt(desc.out.dtype, NumericOperationIr::MeanDim(desc.clone())),
                MeanDimOps::<B>::new(desc),
            )
            .output()
    }

    fn int_cumsum(tensor: IntTensor<Self>, dim: usize) -> IntTensor<Self> {
        #[derive(new, Debug)]
        struct CumsumOps<B: FusionBackend> {
            desc: DimOpIr,
            _b: PhantomData<B>,
        }

        impl<B: FusionBackend> Operation<B::FusionRuntime> for CumsumOps<B> {
            fn execute(&self, handles: &mut HandleContainer<B::Handle>) {
                let input = handles.get_int_tensor::<B>(&self.desc.input);
                let output = B::int_cumsum(input, self.desc.axis);
                handles.register_int_tensor::<B>(&self.desc.out.id, output);
            }
        }

        let streams = OperationStreams::with_inputs([&tensor]);

        let client = tensor.client.clone();
        let desc = DimOpIr::create(tensor.into_ir(), dim, || client.create_empty_handle());

        client
            .register(
                streams,
                OperationIr::BaseInt(BaseOperationIr::CumSum(desc.clone())),
                CumsumOps::<B>::new(desc),
            )
            .output()
    }

    fn int_cumprod(tensor: IntTensor<Self>, dim: usize) -> IntTensor<Self> {
        #[derive(new, Debug)]
        struct CumprodOps<B: FusionBackend> {
            desc: DimOpIr,
            _b: PhantomData<B>,
        }

        impl<B: FusionBackend> Operation<B::FusionRuntime> for CumprodOps<B> {
            fn execute(&self, handles: &mut HandleContainer<B::Handle>) {
                let input = handles.get_int_tensor::<B>(&self.desc.input);
                let output = B::int_cumprod(input, self.desc.axis);
                handles.register_int_tensor::<B>(&self.desc.out.id, output);
            }
        }

        let streams = OperationStreams::with_inputs([&tensor]);

        let client = tensor.client.clone();
        let desc = DimOpIr::create(tensor.into_ir(), dim, || client.create_empty_handle());

        client
            .register(
                streams,
                OperationIr::BaseInt(BaseOperationIr::CumProd(desc.clone())),
                CumprodOps::<B>::new(desc),
            )
            .output()
    }

    fn int_cummin(tensor: IntTensor<Self>, dim: usize) -> IntTensor<Self> {
        #[derive(new, Debug)]
        struct CumminOps<B: FusionBackend> {
            desc: DimOpIr,
            _b: PhantomData<B>,
        }

        impl<B: FusionBackend> Operation<B::FusionRuntime> for CumminOps<B> {
            fn execute(&self, handles: &mut HandleContainer<B::Handle>) {
                let input = handles.get_int_tensor::<B>(&self.desc.input);
                let output = B::int_cummin(input, self.desc.axis);
                handles.register_int_tensor::<B>(&self.desc.out.id, output);
            }
        }

        let streams = OperationStreams::with_inputs([&tensor]);

        let client = tensor.client.clone();
        let desc = DimOpIr::create(tensor.into_ir(), dim, || client.create_empty_handle());

        client
            .register(
                streams,
                OperationIr::BaseInt(BaseOperationIr::CumMin(desc.clone())),
                CumminOps::<B>::new(desc),
            )
            .output()
    }

    fn int_cummax(tensor: IntTensor<Self>, dim: usize) -> IntTensor<Self> {
        #[derive(new, Debug)]
        struct CummaxOps<B: FusionBackend> {
            desc: DimOpIr,
            _b: PhantomData<B>,
        }

        impl<B: FusionBackend> Operation<B::FusionRuntime> for CummaxOps<B> {
            fn execute(&self, handles: &mut HandleContainer<B::Handle>) {
                let input = handles.get_int_tensor::<B>(&self.desc.input);
                let output = B::int_cummax(input, self.desc.axis);
                handles.register_int_tensor::<B>(&self.desc.out.id, output);
            }
        }

        let streams = OperationStreams::with_inputs([&tensor]);

        let client = tensor.client.clone();
        let desc = DimOpIr::create(tensor.into_ir(), dim, || client.create_empty_handle());

        client
            .register(
                streams,
                OperationIr::BaseInt(BaseOperationIr::CumMax(desc.clone())),
                CummaxOps::<B>::new(desc),
            )
            .output()
    }

    fn int_argmax(tensor: IntTensor<Self>, dim: usize) -> IntTensor<Self> {
        reduce_int_ops!(ArgMaxOps, B::int_argmax);

        let streams = OperationStreams::with_inputs([&tensor]);

        let client = tensor.client.clone();
        let desc = ReduceDimOpIr::create(tensor.into_ir(), dim, || client.create_empty_handle());

        client
            .register(
                streams,
                OperationIr::NumericInt(desc.out.dtype, NumericOperationIr::ArgMax(desc.clone())),
                ArgMaxOps::<B>::new(desc),
            )
            .output()
    }

    fn int_argmin(tensor: IntTensor<Self>, dim: usize) -> IntTensor<Self> {
        reduce_int_ops!(ArgMinOps, B::int_argmin);

        let streams = OperationStreams::with_inputs([&tensor]);

        let client = tensor.client.clone();
        let desc = ReduceDimOpIr::create(tensor.into_ir(), dim, || client.create_empty_handle());

        client
            .register(
                streams,
                OperationIr::NumericInt(desc.out.dtype, NumericOperationIr::ArgMin(desc.clone())),
                ArgMinOps::<B>::new(desc),
            )
            .output()
    }

    fn int_clamp(
        tensor: IntTensor<Self>,
        min: IntElem<Self>,
        max: IntElem<Self>,
    ) -> IntTensor<Self> {
        #[derive(new, Debug)]
        struct ClampOps<B: FusionBackend> {
            desc: ClampOpIr,
            _b: PhantomData<B>,
        }

        impl<B: FusionBackend> Operation<B::FusionRuntime> for ClampOps<B> {
            fn execute(&self, handles: &mut HandleContainer<B::Handle>) {
                let input = handles.get_int_tensor::<B>(&self.desc.tensor);
                let output = B::int_clamp(input, self.desc.min.elem(), self.desc.max.elem());

                handles.register_int_tensor::<B>(&self.desc.out.id, output);
            }
        }

        let streams = OperationStreams::with_inputs([&tensor]);

        let client = tensor.client.clone();
        let min = ScalarIr::with_dtype(min, &tensor.dtype);
        let max = ScalarIr::with_dtype(max, &tensor.dtype);
        let desc = ClampOpIr::create(tensor.into_ir(), min, max, || client.create_empty_handle());

        client
            .register(
                streams,
                OperationIr::NumericInt(desc.out.dtype, NumericOperationIr::Clamp(desc.clone())),
                ClampOps::<B>::new(desc),
            )
            .output()
    }

    fn int_abs(tensor: IntTensor<Self>) -> IntTensor<Self> {
        unary_int_ops!(AbsOps, B::int_abs);

        let streams = OperationStreams::with_inputs([&tensor]);

        let client = tensor.client.clone();
        let desc = UnaryOpIr::create(tensor.into_ir(), || client.create_empty_handle());

        client
            .register(
                streams,
                OperationIr::NumericInt(desc.out.dtype, NumericOperationIr::Abs(desc.clone())),
                AbsOps::<B>::new(desc),
            )
            .output()
    }

    fn int_into_float(tensor: IntTensor<Self>) -> FloatTensor<Self> {
        #[derive(new, Debug)]
        struct IntoFloatOps<B: FusionBackend> {
            desc: CastOpIr,
            _b: PhantomData<B>,
        }

        impl<B: FusionBackend> Operation<B::FusionRuntime> for IntoFloatOps<B> {
            fn execute(&self, handles: &mut HandleContainer<B::Handle>) {
                let input = handles.get_int_tensor::<B>(&self.desc.input);
                let output = B::int_into_float(input);
                handles.register_float_tensor::<B>(&self.desc.out.id, output);
            }
        }

        let streams = OperationStreams::with_inputs([&tensor]);

        let client = tensor.client.clone();
        let desc = CastOpIr::create(tensor.into_ir(), B::FloatElem::dtype(), || {
            client.create_empty_handle()
        });

        client
            .register(
                streams,
                OperationIr::Int(IntOperationIr::IntoFloat(desc.clone())),
                IntoFloatOps::<B>::new(desc),
            )
            .output()
    }

    fn int_swap_dims(tensor: IntTensor<Self>, dim1: usize, dim2: usize) -> IntTensor<Self> {
        #[derive(new, Debug)]
        struct SwapDimsOps<B: FusionBackend> {
            desc: SwapDimsOpIr,
            _b: PhantomData<B>,
        }

        impl<B: FusionBackend> Operation<B::FusionRuntime> for SwapDimsOps<B> {
            fn execute(&self, handles: &mut HandleContainer<B::Handle>) {
                let input = handles.get_int_tensor::<B>(&self.desc.input);
                let output = B::int_swap_dims(input, self.desc.dim1, self.desc.dim2);
                handles.register_int_tensor::<B>(&self.desc.out.id, output);
            }
        }
        let streams = OperationStreams::with_inputs([&tensor]);

        let client = tensor.client.clone();
        let desc = SwapDimsOpIr::create(tensor.into_ir(), dim1, dim2, || {
            client.create_empty_handle()
        });

        client
            .register(
                streams,
                OperationIr::BaseInt(BaseOperationIr::SwapDims(desc.clone())),
                SwapDimsOps::<B>::new(desc),
            )
            .output()
    }

    fn int_max(tensor: IntTensor<Self>) -> IntTensor<Self> {
        unary_int_ops!(MaxOps, B::int_max, reduce);

        let streams = OperationStreams::with_inputs([&tensor]);

        let client = tensor.client.clone();
        let desc = ReduceOpIr::create(tensor.into_ir(), || client.create_empty_handle());

        client
            .register(
                streams,
                OperationIr::NumericInt(desc.out.dtype, NumericOperationIr::Max(desc.clone())),
                MaxOps::<B>::new(desc.into()),
            )
            .output()
    }

    fn int_max_dim(tensor: IntTensor<Self>, dim: usize) -> IntTensor<Self> {
        reduce_int_ops!(MaxDimOps, B::int_max_dim);

        let streams = OperationStreams::with_inputs([&tensor]);

        let client = tensor.client.clone();
        let desc = ReduceDimOpIr::create(tensor.into_ir(), dim, || client.create_empty_handle());

        client
            .register(
                streams,
                OperationIr::NumericInt(desc.out.dtype, NumericOperationIr::MaxDim(desc.clone())),
                MaxDimOps::<B>::new(desc),
            )
            .output()
    }

    fn int_max_dim_with_indices(
        tensor: IntTensor<Self>,
        dim: usize,
    ) -> (IntTensor<Self>, IntTensor<Self>) {
        #[derive(new, Debug)]
        struct MaxDimWithIndicesOps<B: FusionBackend> {
            desc: ReduceDimWithIndicesOpIr,
            _b: PhantomData<B>,
        }

        impl<B: FusionBackend> Operation<B::FusionRuntime> for MaxDimWithIndicesOps<B> {
            fn execute(&self, handles: &mut HandleContainer<B::Handle>) {
                let tensor = handles.get_int_tensor::<B>(&self.desc.tensor);
                let (output, indices) = B::int_max_dim_with_indices(tensor, self.desc.dim);

                handles.register_int_tensor::<B>(&self.desc.out.id, output);
                handles.register_int_tensor::<B>(&self.desc.out_indices.id, indices);
            }
        }

        let streams = OperationStreams::with_inputs([&tensor]);

        let client = tensor.client.clone();
        let dtype = tensor.dtype;
        let desc = ReduceDimWithIndicesOpIr::create(tensor.into_ir(), dim, dtype, || {
            client.create_empty_handle()
        });

        client
            .register(
                streams,
                OperationIr::NumericInt(dtype, NumericOperationIr::MaxDimWithIndices(desc.clone())),
                MaxDimWithIndicesOps::<B>::new(desc),
            )
            .outputs()
    }

    fn int_min(tensor: IntTensor<Self>) -> IntTensor<Self> {
        unary_int_ops!(MinOps, B::int_min, reduce);

        let streams = OperationStreams::with_inputs([&tensor]);

        let client = tensor.client.clone();
        let desc = ReduceOpIr::create(tensor.into_ir(), || client.create_empty_handle());

        client
            .register(
                streams,
                OperationIr::NumericInt(desc.out.dtype, NumericOperationIr::Min(desc.clone())),
                MinOps::<B>::new(desc.into()),
            )
            .output()
    }

    fn int_max_abs(tensor: IntTensor<Self>) -> IntTensor<Self> {
        unary_int_ops!(MaxAbsOps, B::int_max_abs, reduce);

        let streams = OperationStreams::with_inputs([&tensor]);

        let client = tensor.client.clone();
        let desc = ReduceOpIr::create(tensor.into_ir(), || client.create_empty_handle());

        client
            .register(
                streams,
                OperationIr::NumericInt(desc.out.dtype, NumericOperationIr::MaxAbs(desc.clone())),
                MaxAbsOps::<B>::new(desc.into()),
            )
            .output()
    }

    fn int_max_abs_dim(tensor: IntTensor<Self>, dim: usize) -> IntTensor<Self> {
        reduce_int_ops!(MaxAbsDimOps, B::int_max_abs_dim);

        let streams = OperationStreams::with_inputs([&tensor]);

        let client = tensor.client.clone();
        let desc = ReduceDimOpIr::create(tensor.into_ir(), dim, || client.create_empty_handle());

        client
            .register(
                streams,
                OperationIr::NumericInt(
                    desc.out.dtype,
                    NumericOperationIr::MaxAbsDim(desc.clone()),
                ),
                MaxAbsDimOps::<B>::new(desc),
            )
            .output()
    }

    fn int_min_dim(tensor: IntTensor<Self>, dim: usize) -> IntTensor<Self> {
        reduce_int_ops!(MinDimOps, B::int_min_dim);

        let streams = OperationStreams::with_inputs([&tensor]);

        let client = tensor.client.clone();
        let desc = ReduceDimOpIr::create(tensor.into_ir(), dim, || client.create_empty_handle());

        client
            .register(
                streams,
                OperationIr::NumericInt(desc.out.dtype, NumericOperationIr::MinDim(desc.clone())),
                MinDimOps::<B>::new(desc),
            )
            .output()
    }

    fn int_min_dim_with_indices(
        tensor: IntTensor<Self>,
        dim: usize,
    ) -> (IntTensor<Self>, IntTensor<Self>) {
        #[derive(new, Debug)]
        struct MinDimWithIndicesOps<B: FusionBackend> {
            desc: ReduceDimWithIndicesOpIr,
            _b: PhantomData<B>,
        }

        impl<B: FusionBackend> Operation<B::FusionRuntime> for MinDimWithIndicesOps<B> {
            fn execute(&self, handles: &mut HandleContainer<B::Handle>) {
                let tensor = handles.get_int_tensor::<B>(&self.desc.tensor);
                let (output, indices) = B::int_min_dim_with_indices(tensor, self.desc.dim);

                handles.register_int_tensor::<B>(&self.desc.out.id, output);
                handles.register_int_tensor::<B>(&self.desc.out_indices.id, indices);
            }
        }

        let streams = OperationStreams::with_inputs([&tensor]);

        let client = tensor.client.clone();
        let dtype = tensor.dtype;
        let desc = ReduceDimWithIndicesOpIr::create(tensor.into_ir(), dim, dtype, || {
            client.create_empty_handle()
        });

        client
            .register(
                streams,
                OperationIr::NumericInt(dtype, NumericOperationIr::MinDimWithIndices(desc.clone())),
                MinDimWithIndicesOps::<B>::new(desc),
            )
            .outputs()
    }

    fn int_random(
        shape: Shape,
        distribution: Distribution,
        device: &Device<Self>,
    ) -> IntTensor<Self> {
        #[derive(new, Debug)]
        struct IntRandomOps<B: FusionBackend> {
            desc: RandomOpIr,
            device: Device<B>,
        }

        impl<B: FusionBackend> Operation<B::FusionRuntime> for IntRandomOps<B> {
            fn execute(&self, handles: &mut HandleContainer<B::Handle>) {
                let shape = self.desc.out.shape.clone();
                let output = B::int_random(shape, self.desc.distribution, &self.device);
                handles.register_int_tensor::<B>(&self.desc.out.id, output);
            }
        }

        let dtype = IntElem::<Self>::dtype();
        let client = get_client::<B>(device);
        let desc = RandomOpIr::create(shape, dtype, distribution, || client.create_empty_handle());

        client
            .register(
                OperationStreams::default(),
                OperationIr::NumericInt(dtype, NumericOperationIr::IntRandom(desc.clone())),
                IntRandomOps::<B>::new(desc, device.clone()),
            )
            .output()
    }

    fn int_permute(tensor: IntTensor<Self>, axes: &[usize]) -> IntTensor<Self> {
        #[derive(new, Debug)]
        struct PermuteDimsOps<B: FusionBackend> {
            desc: PermuteOpIr,
            _b: PhantomData<B>,
        }

        impl<B: FusionBackend> Operation<B::FusionRuntime> for PermuteDimsOps<B> {
            fn execute(&self, handles: &mut HandleContainer<B::Handle>) {
                let input = handles.get_int_tensor::<B>(&self.desc.input);
                let output = B::int_permute(input, self.desc.axes.as_slice());
                handles.register_int_tensor::<B>(&self.desc.out.id, output);
            }
        }

        let streams = OperationStreams::with_inputs([&tensor]);

        let client = tensor.client.clone();
        let desc = PermuteOpIr::create(tensor.into_ir(), axes.into(), || {
            client.create_empty_handle()
        });

        client
            .register(
                streams,
                OperationIr::BaseInt(BaseOperationIr::Permute(desc.clone())),
                PermuteDimsOps::<B>::new(desc),
            )
            .output()
    }

    fn int_expand(tensor: IntTensor<Self>, shape: Shape) -> IntTensor<Self> {
        #[derive(new, Debug)]
        struct ExpandOps<B: FusionBackend> {
            desc: ShapeOpIr,
            _b: PhantomData<B>,
        }

        impl<B: FusionBackend> Operation<B::FusionRuntime> for ExpandOps<B> {
            fn execute(&self, handles: &mut HandleContainer<B::Handle>) {
                let input = handles.get_int_tensor::<B>(&self.desc.input);
                let output = B::int_expand(input, self.desc.out.shape.clone());
                handles.register_int_tensor::<B>(&self.desc.out.id, output);
            }
        }

        let streams = OperationStreams::with_inputs([&tensor]);

        let client = tensor.client.clone();
        let desc = ShapeOpIr::expand(tensor.into_ir(), shape, || client.create_empty_handle());

        client
            .register(
                streams,
                OperationIr::BaseInt(BaseOperationIr::Expand(desc.clone())),
                ExpandOps::<B>::new(desc),
            )
            .output()
    }

    fn int_flip(tensor: IntTensor<Self>, axes: &[usize]) -> IntTensor<Self> {
        #[derive(new, Debug)]
        struct FlipDimsOps<B: FusionBackend> {
            desc: FlipOpIr,
            _b: PhantomData<B>,
        }

        impl<B: FusionBackend> Operation<B::FusionRuntime> for FlipDimsOps<B> {
            fn execute(&self, handles: &mut HandleContainer<B::Handle>) {
                let input = handles.get_int_tensor::<B>(&self.desc.input);
                let axes = &self.desc.axes;
                let output = B::int_flip(input, axes);
                handles.register_int_tensor::<B>(&self.desc.out.id, output);
            }
        }

        let streams = OperationStreams::with_inputs([&tensor]);

        let client = tensor.client.clone();
        let desc = FlipOpIr::create(tensor.into_ir(), axes.into(), || {
            client.create_empty_handle()
        });

        client
            .register(
                streams,
                OperationIr::BaseInt(BaseOperationIr::Flip(desc.clone())),
                FlipDimsOps::<B>::new(desc),
            )
            .output()
    }

    fn int_repeat_dim(tensor: IntTensor<Self>, dim: usize, times: usize) -> IntTensor<Self> {
        #[derive(new, Debug)]
        struct RepeatDimOps<B: FusionBackend> {
            desc: RepeatDimOpIr,
            _b: PhantomData<B>,
        }

        impl<B: FusionBackend> Operation<B::FusionRuntime> for RepeatDimOps<B> {
            fn execute(&self, handles: &mut HandleContainer<B::Handle>) {
                let tensor = handles.get_int_tensor::<B>(&self.desc.tensor);

                let output = B::int_repeat_dim(tensor, self.desc.dim, self.desc.times);

                handles.register_int_tensor::<B>(&self.desc.out.id, output);
            }
        }

        let streams = OperationStreams::with_inputs([&tensor]);

        let client = tensor.client.clone();
        let desc = RepeatDimOpIr::create(tensor.into_ir(), dim, times, || {
            client.create_empty_handle()
        });

        client
            .register(
                streams,
                OperationIr::BaseInt(BaseOperationIr::RepeatDim(desc.clone())),
                RepeatDimOps::<B>::new(desc),
            )
            .output()
    }

    fn bitwise_and(lhs: IntTensor<Self>, rhs: IntTensor<Self>) -> IntTensor<Self> {
        binary_int_ops!(BitwiseAndOps, B::bitwise_and);

        let streams = OperationStreams::with_inputs([&lhs, &rhs]);

        let client = lhs.client.clone();
        let desc = BinaryOpIr::create(lhs.into_ir(), rhs.into_ir(), || {
            client.create_empty_handle()
        });

        client
            .register(
                streams,
                OperationIr::Int(IntOperationIr::BitwiseAnd(desc.clone())),
                BitwiseAndOps::<B>::new(desc),
            )
            .output()
    }

    fn bitwise_and_scalar(lhs: IntTensor<Self>, rhs: IntElem<Self>) -> IntTensor<Self> {
        scalar_int_ops!(BitwiseAndOps, B::bitwise_and_scalar);

        let streams = OperationStreams::with_inputs([&lhs]);

        let client = lhs.client.clone();
        let rhs = ScalarIr::with_dtype(rhs, &lhs.dtype);
        let desc = ScalarOpIr::create(lhs.into_ir(), rhs, || client.create_empty_handle());

        client
            .register(
                streams,
                OperationIr::Int(IntOperationIr::BitwiseAndScalar(desc.clone())),
                BitwiseAndOps::<B>::new(desc),
            )
            .output()
    }

    fn bitwise_or(lhs: IntTensor<Self>, rhs: IntTensor<Self>) -> IntTensor<Self> {
        binary_int_ops!(BitwiseOrOps, B::bitwise_or);

        let streams = OperationStreams::with_inputs([&lhs, &rhs]);

        let client = lhs.client.clone();
        let desc = BinaryOpIr::create(lhs.into_ir(), rhs.into_ir(), || {
            client.create_empty_handle()
        });

        client
            .register(
                streams,
                OperationIr::Int(IntOperationIr::BitwiseOr(desc.clone())),
                BitwiseOrOps::<B>::new(desc),
            )
            .output()
    }

    fn bitwise_or_scalar(lhs: IntTensor<Self>, rhs: IntElem<Self>) -> IntTensor<Self> {
        scalar_int_ops!(BitwiseOrOps, B::bitwise_or_scalar);

        let streams = OperationStreams::with_inputs([&lhs]);

        let client = lhs.client.clone();
        let rhs = ScalarIr::with_dtype(rhs, &lhs.dtype);
        let desc = ScalarOpIr::create(lhs.into_ir(), rhs, || client.create_empty_handle());

        client
            .register(
                streams,
                OperationIr::Int(IntOperationIr::BitwiseOrScalar(desc.clone())),
                BitwiseOrOps::<B>::new(desc),
            )
            .output()
    }

    fn bitwise_xor(lhs: IntTensor<Self>, rhs: IntTensor<Self>) -> IntTensor<Self> {
        binary_int_ops!(BitwiseXorOps, B::bitwise_xor);

        let streams = OperationStreams::with_inputs([&lhs, &rhs]);

        let client = lhs.client.clone();
        let desc = BinaryOpIr::create(lhs.into_ir(), rhs.into_ir(), || {
            client.create_empty_handle()
        });

        client
            .register(
                streams,
                OperationIr::Int(IntOperationIr::BitwiseXor(desc.clone())),
                BitwiseXorOps::<B>::new(desc),
            )
            .output()
    }

    fn bitwise_xor_scalar(lhs: IntTensor<Self>, rhs: IntElem<Self>) -> IntTensor<Self> {
        scalar_int_ops!(BitwiseXorOps, B::bitwise_xor_scalar);

        let streams = OperationStreams::with_inputs([&lhs]);

        let client = lhs.client.clone();
        let rhs = ScalarIr::with_dtype(rhs, &lhs.dtype);
        let desc = ScalarOpIr::create(lhs.into_ir(), rhs, || client.create_empty_handle());

        client
            .register(
                streams,
                OperationIr::Int(IntOperationIr::BitwiseXorScalar(desc.clone())),
                BitwiseXorOps::<B>::new(desc),
            )
            .output()
    }

    fn bitwise_not(tensor: IntTensor<Self>) -> IntTensor<Self> {
        unary_int_ops!(BitwiseNotOps, B::bitwise_not);

        let streams = OperationStreams::with_inputs([&tensor]);

        let client = tensor.client.clone();
        let desc = UnaryOpIr::create(tensor.into_ir(), || client.create_empty_handle());

        client
            .register(
                streams,
                OperationIr::Int(IntOperationIr::BitwiseNot(desc.clone())),
                BitwiseNotOps::<B>::new(desc),
            )
            .output()
    }

    fn bitwise_left_shift(lhs: IntTensor<Self>, rhs: IntTensor<Self>) -> IntTensor<Self> {
        binary_int_ops!(BitwiseLeftShiftOps, B::bitwise_left_shift);

        let streams = OperationStreams::with_inputs([&lhs, &rhs]);

        let client = lhs.client.clone();
        let desc = BinaryOpIr::create(lhs.into_ir(), rhs.into_ir(), || {
            client.create_empty_handle()
        });

        client
            .register(
                streams,
                OperationIr::Int(IntOperationIr::BitwiseLeftShift(desc.clone())),
                BitwiseLeftShiftOps::<B>::new(desc),
            )
            .output()
    }

    fn bitwise_left_shift_scalar(lhs: IntTensor<Self>, rhs: IntElem<Self>) -> IntTensor<Self> {
        scalar_int_ops!(BitwiseLeftShiftOps, B::bitwise_left_shift_scalar);

        let streams = OperationStreams::with_inputs([&lhs]);

        let client = lhs.client.clone();
        let rhs = ScalarIr::with_dtype(rhs, &lhs.dtype);
        let desc = ScalarOpIr::create(lhs.into_ir(), rhs, || client.create_empty_handle());

        client
            .register(
                streams,
                OperationIr::Int(IntOperationIr::BitwiseLeftShiftScalar(desc.clone())),
                BitwiseLeftShiftOps::<B>::new(desc),
            )
            .output()
    }

    fn bitwise_right_shift(lhs: IntTensor<Self>, rhs: IntTensor<Self>) -> IntTensor<Self> {
        binary_int_ops!(BitwiseRightShiftOps, B::bitwise_right_shift);

        let streams = OperationStreams::with_inputs([&lhs, &rhs]);

        let client = lhs.client.clone();
        let desc = BinaryOpIr::create(lhs.into_ir(), rhs.into_ir(), || {
            client.create_empty_handle()
        });

        client
            .register(
                streams,
                OperationIr::Int(IntOperationIr::BitwiseRightShift(desc.clone())),
                BitwiseRightShiftOps::<B>::new(desc),
            )
            .output()
    }

    fn bitwise_right_shift_scalar(lhs: IntTensor<Self>, rhs: IntElem<Self>) -> IntTensor<Self> {
        scalar_int_ops!(BitwiseRightShiftOps, B::bitwise_right_shift_scalar);

        let streams = OperationStreams::with_inputs([&lhs]);

        let client = lhs.client.clone();
        let rhs = ScalarIr::with_dtype(rhs, &lhs.dtype);
        let desc = ScalarOpIr::create(lhs.into_ir(), rhs, || client.create_empty_handle());

        client
            .register(
                streams,
                OperationIr::Int(IntOperationIr::BitwiseRightShiftScalar(desc.clone())),
                BitwiseRightShiftOps::<B>::new(desc),
            )
            .output()
    }

    fn int_cast(tensor: IntTensor<Self>, dtype: burn_tensor::IntDType) -> IntTensor<Self> {
        #[derive(new, Debug)]
        struct CastOps<B: FusionBackend> {
            desc: CastOpIr,
            dtype: burn_tensor::IntDType,
            _b: PhantomData<B>,
        }

        impl<B: FusionBackend> Operation<B::FusionRuntime> for CastOps<B> {
            fn execute(&self, handles: &mut HandleContainer<B::Handle>) {
                let input = handles.get_int_tensor::<B>(&self.desc.input);
                let output: B::IntTensorPrimitive = B::int_cast(input, self.dtype);
                handles.register_int_tensor::<B>(&self.desc.out.id, output);
            }
        }

        let streams = OperationStreams::with_inputs([&tensor]);

        let client = tensor.client.clone();
        let desc = CastOpIr::create(tensor.into_ir(), dtype.into(), || {
            client.create_empty_handle()
        });

        client
            .register(
                streams,
                OperationIr::BaseInt(BaseOperationIr::Cast(desc.clone())),
                CastOps::<B>::new(desc, dtype),
            )
            .output()
    }

    fn int_unfold(
        tensor: IntTensor<Self>,
        dim: usize,
        size: usize,
        step: usize,
    ) -> IntTensor<Self> {
        #[derive(new, Debug)]
        struct UnfoldOps<B: FusionBackend> {
            desc: UnfoldOpIr,
            _b: PhantomData<B>,
        }

        impl<B: FusionBackend> Operation<B::FusionRuntime> for UnfoldOps<B> {
            fn execute(&self, handles: &mut HandleContainer<B::Handle>) {
                let input = handles.get_int_tensor::<B>(&self.desc.input);
                let output = B::int_unfold(input, self.desc.dim, self.desc.size, self.desc.step);

                handles.register_int_tensor::<B>(&self.desc.out.id, output);
            }
        }

        let streams = OperationStreams::with_inputs([&tensor]);

        let client = tensor.client.clone();
        let desc = UnfoldOpIr::create(tensor.into_ir(), dim, size, step, || {
            client.create_empty_handle()
        });

        client
            .register(
                streams,
                OperationIr::BaseInt(BaseOperationIr::Unfold(desc.clone())),
                UnfoldOps::<B>::new(desc),
            )
            .output()
    }
}<|MERGE_RESOLUTION|>--- conflicted
+++ resolved
@@ -1,15 +1,9 @@
 use super::NoOp;
 use crate::{
-<<<<<<< HEAD
     Fusion, FusionBackend, binary_int_cmp_ops, binary_int_ops,
-    client::{FusionClient, OperationOutput},
+    client::OperationOutput,
     get_client, reduce_int_ops, scalar_int_cmp_ops, scalar_int_ops,
     stream::{OperationStreams, execution::Operation},
-=======
-    Fusion, FusionBackend, binary_int_cmp_ops, binary_int_ops, get_client, reduce_int_ops,
-    scalar_int_cmp_ops, scalar_int_ops,
-    stream::{OperationStreams, StreamId, execution::Operation},
->>>>>>> 221317ad
     unary_int_ops,
 };
 use burn_ir::*;
