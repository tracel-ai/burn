use super::NoOp;
use crate::{
    Fusion, FusionBackend, binary_int_cmp_ops, binary_int_ops,
    client::FusionClient,
    get_client, reduce_int_ops, scalar_int_cmp_ops, scalar_int_ops,
    stream::{OperationStreams, StreamId, execution::Operation},
    unary_int_ops,
};
use burn_ir::*;
use burn_tensor::ops::unfold::calculate_unfold_shape;
use burn_tensor::{
    Device, Distribution, Element, IntDType, Shape, Slice, TensorData, TensorMetadata,
    ops::{BoolTensor, FloatTensor, IntElem, IntTensor, IntTensorOps, binary_ops_shape},
};
use std::marker::PhantomData;

impl<B: FusionBackend> IntTensorOps<Self> for Fusion<B> {
    fn int_empty(shape: Shape, device: &Device<Self>, dtype: IntDType) -> IntTensor<Self> {
        #[derive(new, Debug)]
        struct EmptyOps<B: FusionBackend> {
            desc: TensorIr,
            device: Device<B>,
        }

        impl<B: FusionBackend> Operation<B::FusionRuntime> for EmptyOps<B> {
            fn execute(&self, handles: &mut HandleContainer<B::Handle>) {
                let output = B::int_empty(
                    Shape::from(&self.desc.shape),
                    &self.device,
                    self.desc.dtype.into(),
                );
                handles.register_int_tensor::<B>(&self.desc.id, output);
            }
        }

        let client = get_client::<B>(&device.clone());
        let out = client.tensor_uninitialized(shape.dims.clone(), dtype.into());

        let desc = out.to_ir_out();

        client.register(
            OperationStreams::default(),
            OperationIr::BaseInt(BaseOperationIr::Empty(desc.clone())),
            EmptyOps::<B>::new(desc, device.clone()),
        );

        out
    }

    async fn int_into_data(tensor: IntTensor<Self>) -> TensorData {
        tensor.int_into_data::<B>().await
    }

    fn int_from_data(data: TensorData, device: &Device<Self>) -> IntTensor<Self> {
        let stream = StreamId::current();
        let client = get_client::<B>(&device.clone());
        let dtype = data.dtype;
        let tensor = B::int_from_data(data, device);
        let shape = tensor.shape();

        let handle = B::int_tensor_handle(tensor);
        let out = client.register_tensor(handle, shape.dims, stream, dtype);
        let desc = out.to_ir_out();

        client.register(
            OperationStreams::default(),
            OperationIr::Init(InitOperationIr { out: desc }),
            NoOp::<B>::new(),
        );

        out
    }

    fn int_device(tensor: &IntTensor<Self>) -> Device<Self> {
        tensor.client.device().clone()
    }

    fn int_to_device(tensor: IntTensor<Self>, device: &Device<Self>) -> IntTensor<Self> {
        let device_original: &B::Device = tensor.client.device();
        let device_target: B::Device = device.clone();

        if device_original == &device_target {
            return tensor;
        }

        let id = tensor.stream;
        let client_target = get_client::<B>(&device_target);
        let client_original = tensor.client.clone();

        client_original
            .clone()
            .change_client_int::<B>(tensor.into_ir(), client_target, id)
    }

    fn int_reshape(tensor: IntTensor<Self>, shape: Shape) -> IntTensor<Self> {
        if tensor.shape == shape.dims {
            return tensor;
        }

        #[derive(new, Debug)]
        struct ReshapeDimsOps<B: FusionBackend> {
            desc: UnaryOpIr,
            _b: PhantomData<B>,
        }

        impl<B: FusionBackend> Operation<B::FusionRuntime> for ReshapeDimsOps<B> {
            fn execute(&self, handles: &mut HandleContainer<B::Handle>) {
                let input = handles.get_int_tensor::<B>(&self.desc.input);
                let output = B::int_reshape(input, Shape::from(&self.desc.out.shape));
                handles.register_int_tensor::<B>(&self.desc.out.id, output);
            }
        }

        let dtype = tensor.dtype;
        let mut streams = OperationStreams::default();
        streams.tensor(&tensor);
        let out = tensor.client.tensor_uninitialized(shape.dims, dtype);

        let desc = UnaryOpIr {
            input: tensor.into_ir(),
            out: out.to_ir_out(),
        };
        out.client.register(
            streams,
            OperationIr::BaseInt(BaseOperationIr::Reshape(desc.clone())),
            ReshapeDimsOps::<B>::new(desc),
        );

        out
    }

    fn int_slice(tensor: IntTensor<Self>, slices: &[Slice]) -> IntTensor<Self> {
        #[derive(new, Debug)]
        struct SliceOps<B: FusionBackend> {
            desc: SliceOpIr,
            _b: PhantomData<B>,
        }

        impl<B: FusionBackend> Operation<B::FusionRuntime> for SliceOps<B> {
            fn execute(&self, handles: &mut HandleContainer<B::Handle>) {
                let tensor = handles.get_int_tensor::<B>(&self.desc.tensor);

                let output = B::int_slice(tensor, self.desc.ranges.as_slice());

                handles.register_int_tensor::<B>(&self.desc.out.id, output);
            }
        }

        let mut streams = OperationStreams::default();
        streams.tensor(&tensor);
        let shape = burn_tensor::calculate_slice_output_shape(slices, &tensor.shape);

        let dtype = tensor.dtype;
        let out = tensor.client.tensor_uninitialized(shape, dtype);

        let desc = SliceOpIr {
            tensor: tensor.into_ir(),
            ranges: slices.to_vec(),
            out: out.to_ir_out(),
        };
        out.client.register(
            streams,
            OperationIr::BaseInt(BaseOperationIr::Slice(desc.clone())),
            SliceOps::<B>::new(desc),
        );

        out
    }

    fn int_slice_assign(
        tensor: IntTensor<Self>,
        ranges: &[burn_tensor::Slice],
        value: IntTensor<Self>,
    ) -> IntTensor<Self> {
        #[derive(new, Debug)]
        struct SliceAssignOps<B: FusionBackend> {
            desc: SliceAssignOpIr,
            _b: PhantomData<B>,
        }

        impl<B: FusionBackend> Operation<B::FusionRuntime> for SliceAssignOps<B> {
            fn execute(&self, handles: &mut HandleContainer<B::Handle>) {
                let tensor = handles.get_int_tensor::<B>(&self.desc.tensor);
                let value = handles.get_int_tensor::<B>(&self.desc.value);

                let output = B::int_slice_assign(tensor, self.desc.ranges.as_slice(), value);

                handles.register_int_tensor::<B>(&self.desc.out.id, output);
            }
        }

        let mut streams = OperationStreams::default();
        streams.tensor(&tensor);
        streams.tensor(&value);

        let dtype = tensor.dtype;
        let shape: Vec<usize> = tensor.shape.clone();
        let out = tensor.client.tensor_uninitialized(shape, dtype);
        let desc = SliceAssignOpIr {
            tensor: tensor.into_ir(),
            ranges: ranges.to_vec(),
            value: value.into_ir(),
            out: out.to_ir_out(),
        };
        out.client.register(
            streams,
            OperationIr::BaseInt(BaseOperationIr::SliceAssign(desc.clone())),
            SliceAssignOps::<B>::new(desc),
        );

        out
    }

    fn int_matmul(lhs: IntTensor<Self>, rhs: IntTensor<Self>) -> IntTensor<Self> {
        binary_int_ops!(MatmulOps, B::int_matmul);

        let mut streams = OperationStreams::default();
        streams.tensor(&lhs);
        streams.tensor(&rhs);
        let dtype = lhs.dtype;
        let mut shape = binary_ops_shape(&lhs.shape, &rhs.shape);
        let ndims = burn_tensor::TensorMetadata::shape(&lhs).num_dims();

        shape[ndims - 2] = lhs.shape[ndims - 2];
        shape[ndims - 1] = rhs.shape[ndims - 1];

        let out = lhs.client.tensor_uninitialized(shape, dtype);
        let desc = BinaryOpIr {
            lhs: lhs.into_ir(),
            rhs: rhs.into_ir(),
            out: out.to_ir_out(),
        };

        out.client.register(
            streams,
            OperationIr::Float(dtype, FloatOperationIr::Matmul(desc.clone())),
            MatmulOps::<B>::new(desc),
        );

        out
    }

    fn int_mask_where(
        tensor: IntTensor<Self>,
        mask: BoolTensor<Self>,
        value: IntTensor<Self>,
    ) -> IntTensor<Self> {
        #[derive(new, Debug)]
        struct MaskWhereOps<B: FusionBackend> {
            desc: MaskWhereOpIr,
            _b: PhantomData<B>,
        }

        impl<B: FusionBackend> Operation<B::FusionRuntime> for MaskWhereOps<B> {
            fn execute(&self, handles: &mut HandleContainer<B::Handle>) {
                let tensor = handles.get_int_tensor::<B>(&self.desc.tensor);
                let value = handles.get_int_tensor::<B>(&self.desc.value);
                let mask = handles.get_bool_tensor::<B>(&self.desc.mask);

                let output = B::int_mask_where(tensor, mask, value);

                handles.register_int_tensor::<B>(&self.desc.out.id, output);
            }
        }

        let mut streams = OperationStreams::default();
        streams.tensor(&tensor);
        streams.tensor(&value);
        streams.tensor(&mask);

        let dtype = tensor.dtype;
        let shape = binary_ops_shape(&tensor.shape, &mask.shape);
        let out = tensor.client.tensor_uninitialized(shape, dtype);

        let desc = MaskWhereOpIr {
            tensor: tensor.into_ir(),
            value: value.into_ir(),
            mask: mask.into_ir(),
            out: out.to_ir_out(),
        };
        out.client.register(
            streams,
            OperationIr::NumericInt(dtype, NumericOperationIr::MaskWhere(desc.clone())),
            MaskWhereOps::<B>::new(desc),
        );

        out
    }

    fn int_mask_fill(
        tensor: IntTensor<Self>,
        mask: BoolTensor<Self>,
        value: IntElem<Self>,
    ) -> IntTensor<Self> {
        #[derive(new, Debug)]
        struct MaskFillOps<B: FusionBackend> {
            desc: MaskFillOpIr,
            _b: PhantomData<B>,
        }

        impl<B: FusionBackend> Operation<B::FusionRuntime> for MaskFillOps<B> {
            fn execute(&self, handles: &mut HandleContainer<B::Handle>) {
                let tensor = handles.get_int_tensor::<B>(&self.desc.tensor);
                let mask = handles.get_bool_tensor::<B>(&self.desc.mask);

                let output = B::int_mask_fill(tensor, mask, self.desc.value.elem());

                handles.register_int_tensor::<B>(&self.desc.out.id, output);
            }
        }

        let mut streams = OperationStreams::default();
        streams.tensor(&tensor);
        streams.tensor(&mask);

        let dtype = tensor.dtype;
        let shape: Vec<usize> = tensor.shape.clone();
        let out = tensor.client.tensor_uninitialized(shape, dtype);
        let desc = MaskFillOpIr {
            tensor: tensor.into_ir(),
            value: ScalarIr::with_dtype(value, &dtype),
            mask: mask.into_ir(),
            out: out.to_ir_out(),
        };
        out.client.register(
            streams,
            OperationIr::NumericInt(dtype, NumericOperationIr::MaskFill(desc.clone())),
            MaskFillOps::<B>::new(desc),
        );

        out
    }

    fn int_gather(
        dim: usize,
        tensor: IntTensor<Self>,
        indices: IntTensor<Self>,
    ) -> IntTensor<Self> {
        #[derive(new, Debug)]
        struct GatherOps<B: FusionBackend> {
            desc: GatherOpIr,
            _b: PhantomData<B>,
        }

        impl<B: FusionBackend> Operation<B::FusionRuntime> for GatherOps<B> {
            fn execute(&self, handles: &mut HandleContainer<B::Handle>) {
                let tensor = handles.get_int_tensor::<B>(&self.desc.tensor);
                let indices = handles.get_int_tensor::<B>(&self.desc.indices);

                let output = B::int_gather(self.desc.dim, tensor, indices);
                handles.register_int_tensor::<B>(&self.desc.out.id, output);
            }
        }

        let mut streams = OperationStreams::default();
        streams.tensor(&tensor);
        streams.tensor(&indices);

        let dtype = tensor.dtype;
        let shape: Vec<usize> = indices.shape.clone();
        let out = tensor.client.tensor_uninitialized(shape, dtype);
        let desc = GatherOpIr {
            tensor: tensor.into_ir(),
            dim,
            indices: indices.into_ir(),
            out: out.to_ir_out(),
        };
        out.client.register(
            streams,
            OperationIr::NumericInt(dtype, NumericOperationIr::Gather(desc.clone())),
            GatherOps::<B>::new(desc),
        );

        out
    }

    fn int_scatter(
        dim: usize,
        tensor: IntTensor<Self>,
        indices: IntTensor<Self>,
        value: IntTensor<Self>,
    ) -> IntTensor<Self> {
        #[derive(new, Debug)]
        struct ScatterOps<B: FusionBackend> {
            desc: ScatterOpIr,
            _b: PhantomData<B>,
        }

        impl<B: FusionBackend> Operation<B::FusionRuntime> for ScatterOps<B> {
            fn execute(&self, handles: &mut HandleContainer<B::Handle>) {
                let tensor = handles.get_int_tensor::<B>(&self.desc.tensor);
                let indices = handles.get_int_tensor::<B>(&self.desc.indices);
                let value = handles.get_int_tensor::<B>(&self.desc.value);

                let output = B::int_scatter(self.desc.dim, tensor, indices, value);

                handles.register_int_tensor::<B>(&self.desc.out.id, output);
            }
        }

        let mut streams = OperationStreams::default();
        streams.tensor(&tensor);
        streams.tensor(&indices);
        streams.tensor(&value);

        let dtype = tensor.dtype;
        let shape: Vec<usize> = tensor.shape.clone();
        let out = tensor.client.tensor_uninitialized(shape, dtype);
        let desc = ScatterOpIr {
            tensor: tensor.into_ir(),
            dim,
            indices: indices.into_ir(),
            value: value.into_ir(),
            out: out.to_ir_out(),
        };
        out.client.register(
            streams,
            OperationIr::NumericInt(dtype, NumericOperationIr::Scatter(desc.clone())),
            ScatterOps::<B>::new(desc),
        );

        out
    }

    fn int_select(
        tensor: IntTensor<Self>,
        dim: usize,
        indices: IntTensor<Self>,
    ) -> IntTensor<Self> {
        #[derive(new, Debug)]
        struct SelectOps<B: FusionBackend> {
            desc: SelectOpIr,
            _b: PhantomData<B>,
        }

        impl<B: FusionBackend> Operation<B::FusionRuntime> for SelectOps<B> {
            fn execute(&self, handles: &mut HandleContainer<B::Handle>) {
                let tensor = handles.get_int_tensor::<B>(&self.desc.tensor);
                let indices = handles.get_int_tensor::<B>(&self.desc.indices);

                let output = B::int_select(tensor, self.desc.dim, indices);

                handles.register_int_tensor::<B>(&self.desc.out.id, output);
            }
        }

        let mut streams = OperationStreams::default();
        streams.tensor(&tensor);
        streams.tensor(&indices);

        let dtype = tensor.dtype;
        let mut shape: Vec<usize> = tensor.shape.clone();
        shape[dim] = indices.shape[0];
        let out = tensor.client.tensor_uninitialized(shape, dtype);
        let desc = SelectOpIr {
            tensor: tensor.into_ir(),
            dim,
            indices: indices.into_ir(),
            out: out.to_ir_out(),
        };
        out.client.register(
            streams,
            OperationIr::NumericInt(dtype, NumericOperationIr::Select(desc.clone())),
            SelectOps::<B>::new(desc),
        );

        out
    }

    fn int_select_assign(
        tensor: IntTensor<Self>,
        dim: usize,
        indices: IntTensor<Self>,
        value: IntTensor<Self>,
    ) -> IntTensor<Self> {
        #[derive(new, Debug)]
        struct SelectAssignOps<B: FusionBackend> {
            desc: SelectAssignOpIr,
            _b: PhantomData<B>,
        }

        impl<B: FusionBackend> Operation<B::FusionRuntime> for SelectAssignOps<B> {
            fn execute(&self, handles: &mut HandleContainer<B::Handle>) {
                let tensor = handles.get_int_tensor::<B>(&self.desc.tensor);
                let indices = handles.get_int_tensor::<B>(&self.desc.indices);
                let value = handles.get_int_tensor::<B>(&self.desc.value);

                let output = B::int_select_assign(tensor, self.desc.dim, indices, value);

                handles.register_int_tensor::<B>(&self.desc.out.id, output);
            }
        }

        let mut streams = OperationStreams::default();
        streams.tensor(&tensor);
        streams.tensor(&indices);
        streams.tensor(&value);

        let dtype = tensor.dtype;
        let shape: Vec<usize> = tensor.shape.clone();
        let out = tensor.client.tensor_uninitialized(shape, dtype);
        let desc = SelectAssignOpIr {
            tensor: tensor.into_ir(),
            dim,
            indices: indices.into_ir(),
            value: value.into_ir(),
            out: out.to_ir_out(),
        };
        out.client.register(
            streams,
            OperationIr::NumericInt(dtype, NumericOperationIr::SelectAssign(desc.clone())),
            SelectAssignOps::<B>::new(desc),
        );

        out
    }

    fn int_cat(tensors: Vec<IntTensor<Self>>, dim: usize) -> IntTensor<Self> {
        #[derive(new, Debug)]
        struct CatOps<B: FusionBackend> {
            desc: CatOpIr,
            _b: PhantomData<B>,
        }

        impl<B: FusionBackend> Operation<B::FusionRuntime> for CatOps<B> {
            fn execute(&self, handles: &mut HandleContainer<B::Handle>) {
                let tensors = self
                    .desc
                    .tensors
                    .iter()
                    .map(|tensor| handles.get_int_tensor::<B>(tensor))
                    .collect();

                let output = B::int_cat(tensors, self.desc.dim);

                handles.register_int_tensor::<B>(&self.desc.out.id, output);
            }
        }

        let tensor_first = tensors.first().unwrap();
        let client = tensor_first.client.clone();

        let mut streams = OperationStreams::default();
        tensors.iter().for_each(|tensor| streams.tensor(tensor));

        // Calculate the output shape
        let mut shape: Vec<usize> = tensor_first.shape.clone();
        shape[dim] = 0;
        for tensor in tensors.iter() {
            shape[dim] += tensor.shape[dim];
        }

        let dtype = tensor_first.dtype;
        let out = client.tensor_uninitialized(shape, dtype);

        let desc = CatOpIr {
            tensors: tensors.into_iter().map(|t| t.into_ir()).collect(),
            dim,
            out: out.to_ir_out(),
        };
        client.register(
            streams,
            OperationIr::BaseInt(BaseOperationIr::Cat(desc.clone())),
            CatOps::<B>::new(desc),
        );

        out
    }

    fn int_equal(lhs: IntTensor<Self>, rhs: IntTensor<Self>) -> BoolTensor<Self> {
        binary_int_cmp_ops!(EqualOps, B::int_equal);

        let mut streams = OperationStreams::default();
        streams.tensor(&lhs);
        streams.tensor(&rhs);
        let out = lhs.client.tensor_uninitialized(
            binary_ops_shape(&lhs.shape, &rhs.shape),
            B::BoolElem::dtype(),
        );

        let desc = BinaryOpIr {
            lhs: lhs.into_ir(),
            rhs: rhs.into_ir(),
            out: out.to_ir_out(),
        };
        out.client.register(
            streams,
            OperationIr::BaseInt(BaseOperationIr::Equal(desc.clone())),
            EqualOps::<B>::new(desc),
        );

        out
    }

    fn int_equal_elem(lhs: IntTensor<Self>, rhs: IntElem<Self>) -> BoolTensor<Self> {
        scalar_int_cmp_ops!(EqualElemOps, B::int_equal_elem);

        let mut streams = OperationStreams::default();
        streams.tensor(&lhs);
        let out = lhs
            .client
            .tensor_uninitialized(lhs.shape.clone(), B::BoolElem::dtype());

        let dtype = lhs.dtype;
        let desc = ScalarOpIr {
            lhs: lhs.into_ir(),
            rhs: ScalarIr::with_dtype(rhs, &dtype),
            out: out.to_ir_out(),
        };
        out.client.register(
            streams,
            OperationIr::NumericInt(dtype, NumericOperationIr::EqualElem(desc.clone())),
            EqualElemOps::<B>::new(desc),
        );

        out
    }

    fn int_greater(lhs: IntTensor<Self>, rhs: IntTensor<Self>) -> BoolTensor<Self> {
        binary_int_cmp_ops!(GreaterOps, B::int_greater);

        let mut streams = OperationStreams::default();
        streams.tensor(&lhs);
        streams.tensor(&rhs);
        let out = lhs.client.tensor_uninitialized(
            binary_ops_shape(&lhs.shape, &rhs.shape),
            B::BoolElem::dtype(),
        );

        let dtype = lhs.dtype;
        let desc = BinaryOpIr {
            lhs: lhs.into_ir(),
            rhs: rhs.into_ir(),
            out: out.to_ir_out(),
        };
        out.client.register(
            streams,
            OperationIr::NumericInt(dtype, NumericOperationIr::Greater(desc.clone())),
            GreaterOps::<B>::new(desc),
        );

        out
    }

    fn int_greater_elem(lhs: IntTensor<Self>, rhs: IntElem<Self>) -> BoolTensor<Self> {
        scalar_int_cmp_ops!(GreaterElemOps, B::int_greater_elem);

        let mut streams = OperationStreams::default();
        streams.tensor(&lhs);
        let out = lhs
            .client
            .tensor_uninitialized(lhs.shape.clone(), B::BoolElem::dtype());

        let dtype = lhs.dtype;
        let desc = ScalarOpIr {
            lhs: lhs.into_ir(),
            rhs: ScalarIr::with_dtype(rhs, &dtype),
            out: out.to_ir_out(),
        };
        out.client.register(
            streams,
            OperationIr::NumericInt(dtype, NumericOperationIr::GreaterElem(desc.clone())),
            GreaterElemOps::<B>::new(desc),
        );

        out
    }

    fn int_greater_equal(lhs: IntTensor<Self>, rhs: IntTensor<Self>) -> BoolTensor<Self> {
        binary_int_cmp_ops!(GreaterEqualOps, B::int_greater_equal);

        let mut streams = OperationStreams::default();
        streams.tensor(&lhs);
        streams.tensor(&rhs);
        let out = lhs.client.tensor_uninitialized(
            binary_ops_shape(&lhs.shape, &rhs.shape),
            B::BoolElem::dtype(),
        );

        let dtype = lhs.dtype;
        let desc = BinaryOpIr {
            lhs: lhs.into_ir(),
            rhs: rhs.into_ir(),
            out: out.to_ir_out(),
        };
        out.client.register(
            streams,
            OperationIr::NumericInt(dtype, NumericOperationIr::GreaterEqual(desc.clone())),
            GreaterEqualOps::<B>::new(desc),
        );

        out
    }

    fn int_greater_equal_elem(lhs: IntTensor<Self>, rhs: IntElem<Self>) -> BoolTensor<Self> {
        scalar_int_cmp_ops!(GreaterEqualElemOps, B::int_greater_equal_elem);

        let mut streams = OperationStreams::default();
        streams.tensor(&lhs);
        let out = lhs
            .client
            .tensor_uninitialized(lhs.shape.clone(), B::BoolElem::dtype());

        let dtype = lhs.dtype;
        let desc = ScalarOpIr {
            lhs: lhs.into_ir(),
            rhs: ScalarIr::with_dtype(rhs, &dtype),
            out: out.to_ir_out(),
        };
        out.client.register(
            streams,
            OperationIr::NumericInt(dtype, NumericOperationIr::GreaterEqualElem(desc.clone())),
            GreaterEqualElemOps::<B>::new(desc),
        );

        out
    }

    fn int_lower(lhs: IntTensor<Self>, rhs: IntTensor<Self>) -> BoolTensor<Self> {
        binary_int_cmp_ops!(LowerOps, B::int_lower);

        let mut streams = OperationStreams::default();
        streams.tensor(&lhs);
        streams.tensor(&rhs);
        let out = lhs.client.tensor_uninitialized(
            binary_ops_shape(&lhs.shape, &rhs.shape),
            B::BoolElem::dtype(),
        );

        let dtype = lhs.dtype;
        let desc = BinaryOpIr {
            lhs: lhs.into_ir(),
            rhs: rhs.into_ir(),
            out: out.to_ir_out(),
        };
        out.client.register(
            streams,
            OperationIr::NumericInt(dtype, NumericOperationIr::Lower(desc.clone())),
            LowerOps::<B>::new(desc),
        );

        out
    }

    fn int_lower_elem(lhs: IntTensor<Self>, rhs: IntElem<Self>) -> BoolTensor<Self> {
        scalar_int_cmp_ops!(LowerElemOps, B::int_lower_elem);

        let mut streams = OperationStreams::default();
        streams.tensor(&lhs);
        let out = lhs
            .client
            .tensor_uninitialized(lhs.shape.clone(), B::BoolElem::dtype());

        let dtype = lhs.dtype;
        let desc = ScalarOpIr {
            lhs: lhs.into_ir(),
            rhs: ScalarIr::with_dtype(rhs, &dtype),
            out: out.to_ir_out(),
        };
        out.client.register(
            streams,
            OperationIr::NumericInt(dtype, NumericOperationIr::LowerElem(desc.clone())),
            LowerElemOps::<B>::new(desc),
        );

        out
    }

    fn int_lower_equal(lhs: IntTensor<Self>, rhs: IntTensor<Self>) -> BoolTensor<Self> {
        binary_int_cmp_ops!(LowerEqualOps, B::int_lower_equal);

        let mut streams = OperationStreams::default();
        streams.tensor(&lhs);
        streams.tensor(&rhs);
        let out = lhs.client.tensor_uninitialized(
            binary_ops_shape(&lhs.shape, &rhs.shape),
            B::BoolElem::dtype(),
        );

        let dtype = lhs.dtype;
        let desc = BinaryOpIr {
            lhs: lhs.into_ir(),
            rhs: rhs.into_ir(),
            out: out.to_ir_out(),
        };
        out.client.register(
            streams,
            OperationIr::NumericInt(dtype, NumericOperationIr::LowerEqual(desc.clone())),
            LowerEqualOps::<B>::new(desc),
        );

        out
    }

    fn int_lower_equal_elem(lhs: IntTensor<Self>, rhs: IntElem<Self>) -> BoolTensor<Self> {
        scalar_int_cmp_ops!(LowerEqualElemOps, B::int_lower_equal_elem);

        let mut streams = OperationStreams::default();
        streams.tensor(&lhs);
        let out = lhs
            .client
            .tensor_uninitialized(lhs.shape.clone(), B::BoolElem::dtype());

        let dtype = lhs.dtype;
        let desc = ScalarOpIr {
            lhs: lhs.into_ir(),
            rhs: ScalarIr::with_dtype(rhs, &dtype),
            out: out.to_ir_out(),
        };
        out.client.register(
            streams,
            OperationIr::NumericInt(dtype, NumericOperationIr::LowerEqualElem(desc.clone())),
            LowerEqualElemOps::<B>::new(desc),
        );

        out
    }

    fn int_add(lhs: IntTensor<Self>, rhs: IntTensor<Self>) -> IntTensor<Self> {
        binary_int_ops!(AddOps, B::int_add);

        let dtype = lhs.dtype;
        let mut streams = OperationStreams::default();
        streams.tensor(&lhs);
        streams.tensor(&rhs);
        let out = lhs
            .client
            .tensor_uninitialized(binary_ops_shape(&lhs.shape, &rhs.shape), dtype);

        let desc = BinaryOpIr {
            lhs: lhs.into_ir(),
            rhs: rhs.into_ir(),
            out: out.to_ir_out(),
        };
        out.client.register(
            streams,
            OperationIr::NumericInt(dtype, NumericOperationIr::Add(desc.clone())),
            AddOps::<B>::new(desc),
        );

        out
    }

    fn int_add_scalar(lhs: IntTensor<Self>, rhs: IntElem<Self>) -> IntTensor<Self> {
        scalar_int_ops!(AddOps, B::int_add_scalar);

        let dtype = lhs.dtype;
        let mut streams = OperationStreams::default();
        streams.tensor(&lhs);
        let out = lhs.client.tensor_uninitialized(lhs.shape.clone(), dtype);

        let desc = ScalarOpIr {
            lhs: lhs.into_ir(),
            rhs: ScalarIr::with_dtype(rhs, &dtype),
            out: out.to_ir_out(),
        };
        out.client.register(
            streams,
            OperationIr::NumericInt(dtype, NumericOperationIr::AddScalar(desc.clone())),
            AddOps::<B>::new(desc),
        );

        out
    }

    fn int_sub(lhs: IntTensor<Self>, rhs: IntTensor<Self>) -> IntTensor<Self> {
        binary_int_ops!(SubOps, B::int_sub);

        let dtype = lhs.dtype;
        let mut streams = OperationStreams::default();
        streams.tensor(&lhs);
        streams.tensor(&rhs);
        let out = lhs
            .client
            .tensor_uninitialized(binary_ops_shape(&lhs.shape, &rhs.shape), dtype);

        let desc = BinaryOpIr {
            lhs: lhs.into_ir(),
            rhs: rhs.into_ir(),
            out: out.to_ir_out(),
        };
        out.client.register(
            streams,
            OperationIr::NumericInt(dtype, NumericOperationIr::Sub(desc.clone())),
            SubOps::<B>::new(desc),
        );

        out
    }

    fn int_sub_scalar(lhs: IntTensor<Self>, rhs: IntElem<Self>) -> IntTensor<Self> {
        scalar_int_ops!(SubOps, B::int_sub_scalar);

        let dtype = lhs.dtype;
        let mut streams = OperationStreams::default();
        streams.tensor(&lhs);
        let out = lhs.client.tensor_uninitialized(lhs.shape.clone(), dtype);

        let desc = ScalarOpIr {
            lhs: lhs.into_ir(),
            rhs: ScalarIr::with_dtype(rhs, &dtype),
            out: out.to_ir_out(),
        };
        out.client.register(
            streams,
            OperationIr::NumericInt(dtype, NumericOperationIr::SubScalar(desc.clone())),
            SubOps::<B>::new(desc),
        );

        out
    }

    fn int_mul(lhs: IntTensor<Self>, rhs: IntTensor<Self>) -> IntTensor<Self> {
        binary_int_ops!(MulOps, B::int_mul);

        let dtype = lhs.dtype;
        let mut streams = OperationStreams::default();
        streams.tensor(&lhs);
        streams.tensor(&rhs);
        let out = lhs
            .client
            .tensor_uninitialized(binary_ops_shape(&lhs.shape, &rhs.shape), dtype);

        let desc = BinaryOpIr {
            lhs: lhs.into_ir(),
            rhs: rhs.into_ir(),
            out: out.to_ir_out(),
        };
        out.client.register(
            streams,
            OperationIr::NumericInt(dtype, NumericOperationIr::Mul(desc.clone())),
            MulOps::<B>::new(desc),
        );

        out
    }

    fn int_mul_scalar(lhs: IntTensor<Self>, rhs: IntElem<Self>) -> IntTensor<Self> {
        scalar_int_ops!(MulOps, B::int_mul_scalar);

        let dtype = lhs.dtype;
        let mut streams = OperationStreams::default();
        streams.tensor(&lhs);
        let out = lhs.client.tensor_uninitialized(lhs.shape.clone(), dtype);

        let desc = ScalarOpIr {
            lhs: lhs.into_ir(),
            rhs: ScalarIr::with_dtype(rhs, &dtype),
            out: out.to_ir_out(),
        };
        out.client.register(
            streams,
            OperationIr::NumericInt(dtype, NumericOperationIr::MulScalar(desc.clone())),
            MulOps::<B>::new(desc),
        );

        out
    }

    fn int_div(lhs: IntTensor<Self>, rhs: IntTensor<Self>) -> IntTensor<Self> {
        binary_int_ops!(DivOps, B::int_div);

        let dtype = lhs.dtype;
        let mut streams = OperationStreams::default();
        streams.tensor(&lhs);
        streams.tensor(&rhs);
        let out = lhs
            .client
            .tensor_uninitialized(binary_ops_shape(&lhs.shape, &rhs.shape), dtype);

        let desc = BinaryOpIr {
            lhs: lhs.into_ir(),
            rhs: rhs.into_ir(),
            out: out.to_ir_out(),
        };
        out.client.register(
            streams,
            OperationIr::NumericInt(dtype, NumericOperationIr::Div(desc.clone())),
            DivOps::<B>::new(desc),
        );

        out
    }

    fn int_div_scalar(lhs: IntTensor<Self>, rhs: IntElem<Self>) -> IntTensor<Self> {
        scalar_int_ops!(DivOps, B::int_div_scalar);

        let dtype = lhs.dtype;
        let mut streams = OperationStreams::default();
        streams.tensor(&lhs);
        let out = lhs.client.tensor_uninitialized(lhs.shape.clone(), dtype);

        let desc = ScalarOpIr {
            lhs: lhs.into_ir(),
            rhs: ScalarIr::with_dtype(rhs, &dtype),
            out: out.to_ir_out(),
        };
        out.client.register(
            streams,
            OperationIr::NumericInt(dtype, NumericOperationIr::DivScalar(desc.clone())),
            DivOps::<B>::new(desc),
        );

        out
    }

    fn int_remainder(lhs: IntTensor<Self>, rhs: IntTensor<Self>) -> IntTensor<Self> {
        binary_int_ops!(ModOps, B::int_remainder);

        let dtype = lhs.dtype;
        let mut streams = OperationStreams::default();
        streams.tensor(&lhs);
        streams.tensor(&rhs);
        let out = lhs
            .client
            .tensor_uninitialized(binary_ops_shape(&lhs.shape, &rhs.shape), dtype);

        let desc = BinaryOpIr {
            lhs: lhs.into_ir(),
            rhs: rhs.into_ir(),
            out: out.to_ir_out(),
        };
        out.client.register(
            streams,
            OperationIr::NumericInt(dtype, NumericOperationIr::Rem(desc.clone())),
            ModOps::<B>::new(desc),
        );

        out
    }

    fn int_remainder_scalar(lhs: IntTensor<Self>, rhs: IntElem<Self>) -> IntTensor<Self> {
        scalar_int_ops!(ModOps, B::int_remainder_scalar);

        let dtype = lhs.dtype;
        let mut streams = OperationStreams::default();
        streams.tensor(&lhs);
        let out = lhs.client.tensor_uninitialized(lhs.shape.clone(), dtype);

        let desc = ScalarOpIr {
            lhs: lhs.into_ir(),
            rhs: ScalarIr::with_dtype(rhs, &dtype),
            out: out.to_ir_out(),
        };
        out.client.register(
            streams,
            OperationIr::NumericInt(dtype, NumericOperationIr::RemScalar(desc.clone())),
            ModOps::<B>::new(desc),
        );

        out
    }

    fn int_zeros(shape: Shape, device: &Device<Self>, dtype: IntDType) -> IntTensor<Self> {
        #[derive(new, Debug)]
        struct ZerosOps<B: FusionBackend> {
            desc: TensorIr,
            device: Device<B>,
        }

        impl<B: FusionBackend> Operation<B::FusionRuntime> for ZerosOps<B> {
            fn execute(&self, handles: &mut HandleContainer<B::Handle>) {
                let shape = Shape::from(self.desc.shape.clone());
                let output = B::int_zeros(shape, &self.device, self.desc.dtype.into());
                handles.register_int_tensor::<B>(&self.desc.id, output);
            }
        }

        let dtype = dtype.into();
        let client = get_client::<B>(&device.clone());
        let out = client.tensor_uninitialized(shape.dims, dtype);
        let desc = out.to_ir_out();
        client.register(
            OperationStreams::default(),
            OperationIr::NumericInt(dtype, NumericOperationIr::Zeros(desc.clone())),
            ZerosOps::<B>::new(desc, device.clone()),
        );

        out
    }

    fn int_ones(shape: Shape, device: &Device<Self>, dtype: IntDType) -> IntTensor<Self> {
        #[derive(new, Debug)]
        struct OnesOps<B: FusionBackend> {
            desc: TensorIr,
            device: Device<B>,
        }

        impl<B: FusionBackend> Operation<B::FusionRuntime> for OnesOps<B> {
            fn execute(&self, handles: &mut HandleContainer<B::Handle>) {
                let shape = Shape::from(self.desc.shape.clone());
                let output = B::int_ones(shape, &self.device, self.desc.dtype.into());
                handles.register_int_tensor::<B>(&self.desc.id, output);
            }
        }

        let dtype = dtype.into();
        let client = get_client::<B>(&device.clone());
        let out = client.tensor_uninitialized(shape.dims, dtype);

        let desc = out.to_ir_out();
        client.register(
            OperationStreams::default(),
            OperationIr::NumericInt(dtype, NumericOperationIr::Ones(desc.clone())),
            OnesOps::<B>::new(desc, device.clone()),
        );

        out
    }

    fn int_full(
        shape: Shape,
        fill_value: IntElem<Self>,
        device: &Device<Self>,
        dtype: IntDType,
    ) -> IntTensor<Self> {
        #[derive(new, Debug)]
        struct FullOps<B: FusionBackend> {
            out: TensorIr,
            elem: ScalarIr,
            device: Device<B>,
        }

        impl<B: FusionBackend> Operation<B::FusionRuntime> for FullOps<B> {
            fn execute(&self, handles: &mut HandleContainer<B::Handle>) {
                let shape = Shape::from(self.out.shape.clone());
                let output =
                    B::int_full(shape, self.elem.elem(), &self.device, self.out.dtype.into());
                handles.register_int_tensor::<B>(&self.out.id, output);
            }
        }

        let dtype = dtype.into();
        let client = get_client::<B>(&device.clone());
        let out = client.tensor_uninitialized(shape.dims, dtype);

        let desc = (out.to_ir_out(), ScalarIr::with_dtype(fill_value, &dtype));
        client.register(
            OperationStreams::default(),
            OperationIr::NumericInt(dtype, NumericOperationIr::Full(desc.clone())),
            FullOps::<B>::new(desc.0, desc.1, device.clone()),
        );

        out
    }

    fn int_sum(tensor: IntTensor<Self>) -> IntTensor<Self> {
        unary_int_ops!(SumOps, B::int_sum, reduce);

        let dtype = tensor.dtype;
        let mut streams = OperationStreams::default();
        streams.tensor(&tensor);
        let out = tensor.client.tensor_uninitialized(vec![1], dtype);

        let desc = UnaryOpIr {
            input: tensor.into_ir(),
            out: out.to_ir_out(),
        };
        out.client.register(
            streams,
            OperationIr::NumericInt(dtype, NumericOperationIr::Sum(desc.clone())),
            SumOps::<B>::new(desc),
        );

        out
    }

    fn int_sum_dim(tensor: IntTensor<Self>, axis: usize) -> IntTensor<Self> {
        reduce_int_ops!(SumDimOps, B::int_sum_dim);

        let dtype = tensor.dtype;
        let mut streams = OperationStreams::default();
        streams.tensor(&tensor);
        let mut shape = tensor.shape.clone();
        shape[axis] = 1;
        let out = tensor.client.tensor_uninitialized(shape, dtype);

        let desc = ReduceDimOpIr {
            out: out.to_ir_out(),
            input: tensor.into_ir(),
            axis,
        };
        out.client.register(
            streams,
            OperationIr::NumericInt(dtype, NumericOperationIr::SumDim(desc.clone())),
            SumDimOps::<B>::new(desc),
        );

        out
    }

    fn int_prod(tensor: IntTensor<Self>) -> IntTensor<Self> {
        unary_int_ops!(ProdOps, B::int_prod, reduce);

        let dtype = tensor.dtype;
        let mut streams = OperationStreams::default();
        streams.tensor(&tensor);
        let out = tensor.client.tensor_uninitialized(vec![1], dtype);

        let desc = UnaryOpIr {
            input: tensor.into_ir(),
            out: out.to_ir_out(),
        };
        out.client.register(
            streams,
            OperationIr::NumericInt(dtype, NumericOperationIr::Prod(desc.clone())),
            ProdOps::<B>::new(desc),
        );

        out
    }

    fn int_prod_dim(tensor: IntTensor<Self>, dim: usize) -> IntTensor<Self> {
        reduce_int_ops!(ProdDimOps, B::int_prod_dim);

        let dtype = tensor.dtype;
        let mut streams = OperationStreams::default();
        streams.tensor(&tensor);
        let mut shape = tensor.shape.clone();
        shape[dim] = 1;
        let out = tensor.client.tensor_uninitialized(shape, dtype);

        let desc = ReduceDimOpIr {
            input: tensor.into_ir(),
            axis: dim,
            out: out.to_ir_out(),
        };
        out.client.register(
            streams,
            OperationIr::NumericInt(dtype, NumericOperationIr::ProdDim(desc.clone())),
            ProdDimOps::<B>::new(desc),
        );

        out
    }

    fn int_mean(tensor: IntTensor<Self>) -> IntTensor<Self> {
        unary_int_ops!(MeanOps, B::int_mean, reduce);

        let dtype = tensor.dtype;
        let mut streams = OperationStreams::default();
        streams.tensor(&tensor);
        let out = tensor.client.tensor_uninitialized(vec![1], dtype);

        let desc = UnaryOpIr {
            input: tensor.into_ir(),
            out: out.to_ir_out(),
        };
        out.client.register(
            streams,
            OperationIr::NumericInt(dtype, NumericOperationIr::Mean(desc.clone())),
            MeanOps::<B>::new(desc),
        );

        out
    }

    fn int_mean_dim(tensor: IntTensor<Self>, dim: usize) -> IntTensor<Self> {
        reduce_int_ops!(MeanDimOps, B::int_mean_dim);

        let dtype = tensor.dtype;
        let mut streams = OperationStreams::default();
        streams.tensor(&tensor);
        let mut shape = tensor.shape.clone();
        shape[dim] = 1;
        let out = tensor.client.tensor_uninitialized(shape, dtype);

        let desc = ReduceDimOpIr {
            input: tensor.into_ir(),
            axis: dim,
            out: out.to_ir_out(),
        };
        out.client.register(
            streams,
            OperationIr::NumericInt(dtype, NumericOperationIr::MeanDim(desc.clone())),
            MeanDimOps::<B>::new(desc),
        );

        out
    }

    fn int_cumsum(tensor: IntTensor<Self>, dim: usize) -> IntTensor<Self> {
        #[derive(new, Debug)]
        struct CumsumOps<B: FusionBackend> {
            desc: DimOpIr,
            _b: PhantomData<B>,
        }

        impl<B: FusionBackend> Operation<B::FusionRuntime> for CumsumOps<B> {
            fn execute(&self, handles: &mut HandleContainer<B::Handle>) {
                let input = handles.get_int_tensor::<B>(&self.desc.input);
                let output = B::int_cumsum(input, self.desc.axis);
                handles.register_int_tensor::<B>(&self.desc.out.id, output);
            }
        }

        let dtype = tensor.dtype;
        let mut streams = OperationStreams::default();
        streams.tensor(&tensor);
        let shape = tensor.shape.clone();
        let out = tensor.client.tensor_uninitialized(shape, dtype);

        let desc = DimOpIr {
            out: out.to_ir_out(),
            input: tensor.into_ir(),
            axis: dim,
        };
        out.client.register(
            streams,
            OperationIr::BaseInt(BaseOperationIr::CumSum(desc.clone())),
            CumsumOps::<B>::new(desc),
        );

        out
    }

<<<<<<< HEAD
    fn int_cummin(tensor: IntTensor<Self>, dim: usize) -> IntTensor<Self> {
        #[derive(new, Debug)]
        struct CumminOps<B: FusionBackend> {
=======
    fn int_cummax(tensor: IntTensor<Self>, dim: usize) -> IntTensor<Self> {
        #[derive(new, Debug)]
        struct CummaxOps<B: FusionBackend> {
>>>>>>> 5420aa5a
            desc: DimOpIr,
            _b: PhantomData<B>,
        }

<<<<<<< HEAD
        impl<B: FusionBackend> Operation<B::FusionRuntime> for CumminOps<B> {
            fn execute(&self, handles: &mut HandleContainer<B::Handle>) {
                let input = handles.get_int_tensor::<B>(&self.desc.input);
                let output = B::int_cummin(input, self.desc.axis);
=======
        impl<B: FusionBackend> Operation<B::FusionRuntime> for CummaxOps<B> {
            fn execute(&self, handles: &mut HandleContainer<B::Handle>) {
                let input = handles.get_int_tensor::<B>(&self.desc.input);
                let output = B::int_cummax(input, self.desc.axis);
>>>>>>> 5420aa5a
                handles.register_int_tensor::<B>(&self.desc.out.id, output);
            }
        }

        let dtype = tensor.dtype;
        let mut streams = OperationStreams::default();
        streams.tensor(&tensor);
        let shape = tensor.shape.clone();
        let out = tensor.client.tensor_uninitialized(shape, dtype);

        let desc = DimOpIr {
            out: out.to_ir_out(),
            input: tensor.into_ir(),
            axis: dim,
        };
        out.client.register(
            streams,
<<<<<<< HEAD
            OperationIr::BaseInt(BaseOperationIr::CumMin(desc.clone())),
            CumminOps::<B>::new(desc),
=======
            OperationIr::BaseInt(BaseOperationIr::CumMax(desc.clone())),
            CummaxOps::<B>::new(desc),
>>>>>>> 5420aa5a
        );

        out
    }

    fn int_argmax(tensor: IntTensor<Self>, dim: usize) -> IntTensor<Self> {
        reduce_int_ops!(ArgMaxOps, B::int_argmax);

        let dtype = tensor.dtype;
        let mut streams = OperationStreams::default();
        streams.tensor(&tensor);
        let mut shape = tensor.shape.clone();
        shape[dim] = 1;
        let out = tensor.client.tensor_uninitialized(shape, dtype);

        let desc = ReduceDimOpIr {
            input: tensor.into_ir(),
            axis: dim,
            out: out.to_ir_out(),
        };
        out.client.register(
            streams,
            OperationIr::NumericInt(dtype, NumericOperationIr::ArgMax(desc.clone())),
            ArgMaxOps::<B>::new(desc),
        );

        out
    }

    fn int_argmin(tensor: IntTensor<Self>, dim: usize) -> IntTensor<Self> {
        reduce_int_ops!(ArgMinOps, B::int_argmin);

        let dtype = tensor.dtype;
        let mut streams = OperationStreams::default();
        streams.tensor(&tensor);
        let mut shape = tensor.shape.clone();
        shape[dim] = 1;
        let out = tensor.client.tensor_uninitialized(shape, dtype);

        let desc = ReduceDimOpIr {
            input: tensor.into_ir(),
            axis: dim,
            out: out.to_ir_out(),
        };
        out.client.register(
            streams,
            OperationIr::NumericInt(dtype, NumericOperationIr::ArgMin(desc.clone())),
            ArgMinOps::<B>::new(desc),
        );

        out
    }

    fn int_clamp(
        tensor: IntTensor<Self>,
        min: IntElem<Self>,
        max: IntElem<Self>,
    ) -> IntTensor<Self> {
        #[derive(new, Debug)]
        struct ClampOps<B: FusionBackend> {
            desc: ClampOpIr,
            _b: PhantomData<B>,
        }

        impl<B: FusionBackend> Operation<B::FusionRuntime> for ClampOps<B> {
            fn execute(&self, handles: &mut HandleContainer<B::Handle>) {
                let input = handles.get_int_tensor::<B>(&self.desc.tensor);
                let output = B::int_clamp(input, self.desc.min.elem(), self.desc.max.elem());

                handles.register_int_tensor::<B>(&self.desc.out.id, output);
            }
        }

        let dtype = tensor.dtype;
        let mut streams = OperationStreams::default();
        streams.tensor(&tensor);
        let out = tensor
            .client
            .tensor_uninitialized(tensor.shape.clone(), dtype);
        let desc = ClampOpIr {
            tensor: tensor.into_ir(),
            min: ScalarIr::with_dtype(min, &dtype),
            max: ScalarIr::with_dtype(max, &dtype),
            out: out.to_ir_out(),
        };
        out.client.register(
            streams,
            OperationIr::NumericInt(dtype, NumericOperationIr::Clamp(desc.clone())),
            ClampOps::<B>::new(desc),
        );

        out
    }

    fn int_abs(tensor: IntTensor<Self>) -> IntTensor<Self> {
        unary_int_ops!(AbsOps, B::int_abs);

        let dtype = tensor.dtype;
        let mut streams = OperationStreams::default();
        streams.tensor(&tensor);
        let out = tensor
            .client
            .tensor_uninitialized(tensor.shape.clone(), dtype);

        let desc = UnaryOpIr {
            input: tensor.into_ir(),
            out: out.to_ir_out(),
        };
        out.client.register(
            streams,
            OperationIr::NumericInt(dtype, NumericOperationIr::Abs(desc.clone())),
            AbsOps::<B>::new(desc),
        );

        out
    }

    fn int_into_float(tensor: IntTensor<Self>) -> FloatTensor<Self> {
        #[derive(new, Debug)]
        struct IntoFloatOps<B: FusionBackend> {
            desc: UnaryOpIr,
            _b: PhantomData<B>,
        }

        impl<B: FusionBackend> Operation<B::FusionRuntime> for IntoFloatOps<B> {
            fn execute(&self, handles: &mut HandleContainer<B::Handle>) {
                let input = handles.get_int_tensor::<B>(&self.desc.input);
                let output = B::int_into_float(input);
                handles.register_float_tensor::<B>(&self.desc.out.id, output);
            }
        }

        let mut streams = OperationStreams::default();
        streams.tensor(&tensor);
        let out = tensor
            .client
            .tensor_uninitialized(tensor.shape.clone(), B::FloatElem::dtype());
        let desc = UnaryOpIr {
            input: tensor.into_ir(),
            out: out.to_ir_out(),
        };
        out.client.register(
            streams,
            OperationIr::Int(IntOperationIr::IntoFloat(desc.clone())),
            IntoFloatOps::<B>::new(desc),
        );

        out
    }

    fn int_swap_dims(tensor: IntTensor<Self>, dim1: usize, dim2: usize) -> IntTensor<Self> {
        #[derive(new, Debug)]
        struct SwapDimsOps<B: FusionBackend> {
            desc: SwapDimsOpIr,
            _b: PhantomData<B>,
        }

        impl<B: FusionBackend> Operation<B::FusionRuntime> for SwapDimsOps<B> {
            fn execute(&self, handles: &mut HandleContainer<B::Handle>) {
                let input = handles.get_int_tensor::<B>(&self.desc.input);
                let output = B::int_swap_dims(input, self.desc.dim1, self.desc.dim2);
                handles.register_int_tensor::<B>(&self.desc.out.id, output);
            }
        }

        let mut streams = OperationStreams::default();
        streams.tensor(&tensor);
        let mut shape = tensor.shape.clone();
        shape[dim1] = tensor.shape[dim2];
        shape[dim2] = tensor.shape[dim1];

        let dtype = tensor.dtype;
        let out = tensor.client.tensor_uninitialized(shape, dtype);

        let desc = SwapDimsOpIr {
            input: tensor.into_ir(),
            dim1,
            dim2,
            out: out.to_ir_out(),
        };
        out.client.register(
            streams,
            OperationIr::BaseInt(BaseOperationIr::SwapDims(desc.clone())),
            SwapDimsOps::<B>::new(desc),
        );

        out
    }

    fn int_max(tensor: IntTensor<Self>) -> IntTensor<Self> {
        unary_int_ops!(MaxOps, B::int_max, reduce);

        let dtype = tensor.dtype;
        let mut streams = OperationStreams::default();
        streams.tensor(&tensor);
        let out = tensor.client.tensor_uninitialized(vec![1], dtype);

        let desc = UnaryOpIr {
            input: tensor.into_ir(),
            out: out.to_ir_out(),
        };
        out.client.register(
            streams,
            OperationIr::NumericInt(dtype, NumericOperationIr::Max(desc.clone())),
            MaxOps::<B>::new(desc),
        );

        out
    }

    fn int_max_dim(tensor: IntTensor<Self>, dim: usize) -> IntTensor<Self> {
        reduce_int_ops!(MaxDimOps, B::int_max_dim);

        let dtype = tensor.dtype;
        let mut streams = OperationStreams::default();
        streams.tensor(&tensor);
        let mut shape = tensor.shape.clone();
        shape[dim] = 1;
        let out = tensor.client.tensor_uninitialized(shape, dtype);

        let desc = ReduceDimOpIr {
            input: tensor.into_ir(),
            axis: dim,
            out: out.to_ir_out(),
        };
        out.client.register(
            streams,
            OperationIr::NumericInt(dtype, NumericOperationIr::MaxDim(desc.clone())),
            MaxDimOps::<B>::new(desc),
        );

        out
    }

    fn int_max_dim_with_indices(
        tensor: IntTensor<Self>,
        dim: usize,
    ) -> (IntTensor<Self>, IntTensor<Self>) {
        #[derive(new, Debug)]
        struct MaxDimWithIndicesOps<B: FusionBackend> {
            desc: ReduceDimWithIndicesOpIr,
            _b: PhantomData<B>,
        }

        impl<B: FusionBackend> Operation<B::FusionRuntime> for MaxDimWithIndicesOps<B> {
            fn execute(&self, handles: &mut HandleContainer<B::Handle>) {
                let tensor = handles.get_int_tensor::<B>(&self.desc.tensor);
                let (output, indices) = B::int_max_dim_with_indices(tensor, self.desc.dim);

                handles.register_int_tensor::<B>(&self.desc.out.id, output);
                handles.register_int_tensor::<B>(&self.desc.out_indices.id, indices);
            }
        }

        let dtype = tensor.dtype;
        let mut streams = OperationStreams::default();
        streams.tensor(&tensor);
        let mut shape = tensor.shape.clone();
        shape[dim] = 1;
        let client = tensor.client.clone();
        let out = client.tensor_uninitialized(shape.clone(), dtype);
        let out_indices = client.tensor_uninitialized(shape, dtype);
        let desc = ReduceDimWithIndicesOpIr {
            tensor: tensor.into_ir(),
            dim,
            out: out.to_ir_out(),
            out_indices: out_indices.to_ir_out(),
        };
        client.register(
            streams,
            OperationIr::NumericInt(dtype, NumericOperationIr::MaxDimWithIndices(desc.clone())),
            MaxDimWithIndicesOps::<B>::new(desc),
        );

        (out, out_indices)
    }

    fn int_min(tensor: IntTensor<Self>) -> IntTensor<Self> {
        unary_int_ops!(MinOps, B::int_min, reduce);

        let dtype = tensor.dtype;
        let mut streams = OperationStreams::default();
        streams.tensor(&tensor);
        let out = tensor.client.tensor_uninitialized(vec![1], dtype);

        let desc = UnaryOpIr {
            input: tensor.into_ir(),
            out: out.to_ir_out(),
        };
        out.client.register(
            streams,
            OperationIr::NumericInt(dtype, NumericOperationIr::Min(desc.clone())),
            MinOps::<B>::new(desc),
        );

        out
    }

    fn int_max_abs(tensor: IntTensor<Self>) -> IntTensor<Self> {
        unary_int_ops!(MaxAbsOps, B::int_max_abs, reduce);

        let dtype = tensor.dtype;
        let mut streams = OperationStreams::default();
        streams.tensor(&tensor);
        let out = tensor.client.tensor_uninitialized(vec![1], dtype);

        let desc = UnaryOpIr {
            input: tensor.into_ir(),
            out: out.to_ir_out(),
        };
        out.client.register(
            streams,
            OperationIr::NumericInt(dtype, NumericOperationIr::MaxAbs(desc.clone())),
            MaxAbsOps::<B>::new(desc),
        );

        out
    }

    fn int_max_abs_dim(tensor: IntTensor<Self>, dim: usize) -> IntTensor<Self> {
        reduce_int_ops!(MaxAbsDimOps, B::int_max_abs_dim);

        let dtype = tensor.dtype;
        let mut streams = OperationStreams::default();
        streams.tensor(&tensor);
        let mut shape = tensor.shape.clone();
        shape[dim] = 1;
        let out = tensor.client.tensor_uninitialized(shape, dtype);

        let desc = ReduceDimOpIr {
            input: tensor.into_ir(),
            axis: dim,
            out: out.to_ir_out(),
        };
        out.client.register(
            streams,
            OperationIr::NumericInt(dtype, NumericOperationIr::MaxAbsDim(desc.clone())),
            MaxAbsDimOps::<B>::new(desc),
        );

        out
    }

    fn int_min_dim(tensor: IntTensor<Self>, dim: usize) -> IntTensor<Self> {
        reduce_int_ops!(MinDimOps, B::int_min_dim);

        let dtype = tensor.dtype;
        let mut streams = OperationStreams::default();
        streams.tensor(&tensor);
        let mut shape = tensor.shape.clone();
        shape[dim] = 1;
        let out = tensor.client.tensor_uninitialized(shape, dtype);

        let desc = ReduceDimOpIr {
            input: tensor.into_ir(),
            axis: dim,
            out: out.to_ir_out(),
        };

        out.client.register(
            streams,
            OperationIr::NumericInt(dtype, NumericOperationIr::MinDim(desc.clone())),
            MinDimOps::<B>::new(desc),
        );

        out
    }

    fn int_min_dim_with_indices(
        tensor: IntTensor<Self>,
        dim: usize,
    ) -> (IntTensor<Self>, IntTensor<Self>) {
        #[derive(new, Debug)]
        struct MinDimWithIndicesOps<B: FusionBackend> {
            desc: ReduceDimWithIndicesOpIr,
            _b: PhantomData<B>,
        }

        impl<B: FusionBackend> Operation<B::FusionRuntime> for MinDimWithIndicesOps<B> {
            fn execute(&self, handles: &mut HandleContainer<B::Handle>) {
                let tensor = handles.get_int_tensor::<B>(&self.desc.tensor);
                let (output, indices) = B::int_min_dim_with_indices(tensor, self.desc.dim);

                handles.register_int_tensor::<B>(&self.desc.out.id, output);
                handles.register_int_tensor::<B>(&self.desc.out_indices.id, indices);
            }
        }

        let dtype = tensor.dtype;
        let mut streams = OperationStreams::default();
        streams.tensor(&tensor);
        let mut shape = tensor.shape.clone();
        shape[dim] = 1;
        let client = tensor.client.clone();
        let out = client.tensor_uninitialized(shape.clone(), dtype);
        let out_indices = client.tensor_uninitialized(shape, dtype);
        let desc = ReduceDimWithIndicesOpIr {
            tensor: tensor.into_ir(),
            dim,
            out: out.to_ir_out(),
            out_indices: out_indices.to_ir_out(),
        };
        client.register(
            streams,
            OperationIr::NumericInt(dtype, NumericOperationIr::MinDimWithIndices(desc.clone())),
            MinDimWithIndicesOps::<B>::new(desc),
        );

        (out, out_indices)
    }

    fn int_random(
        shape: Shape,
        distribution: Distribution,
        device: &Device<Self>,
    ) -> IntTensor<Self> {
        #[derive(new, Debug)]
        struct IntRandomOps<B: FusionBackend> {
            desc: RandomOpIr,
            device: Device<B>,
        }

        impl<B: FusionBackend> Operation<B::FusionRuntime> for IntRandomOps<B> {
            fn execute(&self, handles: &mut HandleContainer<B::Handle>) {
                let shape = Shape::from(self.desc.out.shape.clone());
                let output = B::int_random(shape, self.desc.distribution, &self.device);
                handles.register_int_tensor::<B>(&self.desc.out.id, output);
            }
        }

        let client = get_client::<B>(&device.clone());
        let out = client.tensor_uninitialized(shape.dims, B::IntElem::dtype());

        let desc = RandomOpIr {
            out: out.to_ir_out(),
            distribution,
        };
        client.register(
            OperationStreams::default(),
            OperationIr::NumericInt(
                IntElem::<Self>::dtype(),
                NumericOperationIr::IntRandom(desc.clone()),
            ),
            IntRandomOps::<B>::new(desc, device.clone()),
        );

        out
    }

    fn int_permute(tensor: IntTensor<Self>, axes: &[usize]) -> IntTensor<Self> {
        #[derive(new, Debug)]
        struct PermuteDimsOps<B: FusionBackend> {
            desc: PermuteOpIr,
            _b: PhantomData<B>,
        }

        impl<B: FusionBackend> Operation<B::FusionRuntime> for PermuteDimsOps<B> {
            fn execute(&self, handles: &mut HandleContainer<B::Handle>) {
                let input = handles.get_int_tensor::<B>(&self.desc.input);
                let output = B::int_permute(input, self.desc.axes.as_slice());
                handles.register_int_tensor::<B>(&self.desc.out.id, output);
            }
        }

        let mut streams = OperationStreams::default();
        streams.tensor(&tensor);

        // Change the shape of the tensor to match the new axes
        let shape = axes.iter().map(|x| tensor.shape[*x]).collect();

        let dtype = tensor.dtype;
        let out = tensor.client.tensor_uninitialized(shape, dtype);

        let desc = PermuteOpIr {
            input: tensor.into_ir(),
            axes: axes.to_vec(),
            out: out.to_ir_out(),
        };

        out.client.register(
            streams,
            OperationIr::BaseInt(BaseOperationIr::Permute(desc.clone())),
            PermuteDimsOps::<B>::new(desc),
        );

        out
    }

    fn int_expand(tensor: IntTensor<Self>, shape: Shape) -> IntTensor<Self> {
        #[derive(new, Debug)]
        struct ExpandOps<B: FusionBackend> {
            desc: ExpandOpIr,
            _b: PhantomData<B>,
        }

        impl<B: FusionBackend> Operation<B::FusionRuntime> for ExpandOps<B> {
            fn execute(&self, handles: &mut HandleContainer<B::Handle>) {
                let input = handles.get_int_tensor::<B>(&self.desc.input);
                let output = B::int_expand(input, self.desc.shape.as_slice().into());
                handles.register_int_tensor::<B>(&self.desc.out.id, output);
            }
        }

        let mut streams = OperationStreams::default();
        streams.tensor(&tensor);

        let dtype = tensor.dtype;
        let out = tensor
            .client
            .tensor_uninitialized(shape.dims.clone(), dtype);

        let desc = ExpandOpIr {
            input: tensor.into_ir(),
            shape: shape.dims,
            out: out.to_ir_out(),
        };

        out.client.register(
            streams,
            OperationIr::BaseInt(BaseOperationIr::Expand(desc.clone())),
            ExpandOps::<B>::new(desc),
        );

        out
    }

    fn int_flip(tensor: IntTensor<Self>, axes: &[usize]) -> IntTensor<Self> {
        #[derive(new, Debug)]
        struct FlipDimsOps<B: FusionBackend> {
            desc: FlipOpIr,
            _b: PhantomData<B>,
        }

        impl<B: FusionBackend> Operation<B::FusionRuntime> for FlipDimsOps<B> {
            fn execute(&self, handles: &mut HandleContainer<B::Handle>) {
                let input = handles.get_int_tensor::<B>(&self.desc.input);
                let axes = &self.desc.axes;
                let output = B::int_flip(input, axes);
                handles.register_int_tensor::<B>(&self.desc.out.id, output);
            }
        }

        let mut streams = OperationStreams::default();
        streams.tensor(&tensor);

        let dtype = tensor.dtype;
        let out = tensor
            .client
            .tensor_uninitialized(tensor.shape.clone(), dtype);

        let desc = FlipOpIr {
            input: tensor.into_ir(),
            axes: axes.to_vec(),
            out: out.to_ir_out(),
        };

        out.client.register(
            streams,
            OperationIr::BaseInt(BaseOperationIr::Flip(desc.clone())),
            FlipDimsOps::<B>::new(desc),
        );

        out
    }

    fn int_repeat_dim(tensor: IntTensor<Self>, dim: usize, times: usize) -> IntTensor<Self> {
        #[derive(new, Debug)]
        struct RepeatDimOps<B: FusionBackend> {
            desc: RepeatDimOpIr,
            _b: PhantomData<B>,
        }

        impl<B: FusionBackend> Operation<B::FusionRuntime> for RepeatDimOps<B> {
            fn execute(&self, handles: &mut HandleContainer<B::Handle>) {
                let tensor = handles.get_int_tensor::<B>(&self.desc.tensor);

                let output = B::int_repeat_dim(tensor, self.desc.dim, self.desc.times);

                handles.register_int_tensor::<B>(&self.desc.out.id, output);
            }
        }

        let dtype = tensor.dtype;
        let mut streams = OperationStreams::default();
        streams.tensor(&tensor);
        let mut shape = tensor.shape.clone();
        shape[dim] *= times;
        let out = tensor.client.tensor_uninitialized(shape, dtype);

        let desc = RepeatDimOpIr {
            tensor: tensor.into_ir(),
            dim,
            times,
            out: out.to_ir_out(),
        };
        out.client.register(
            streams,
            OperationIr::BaseInt(BaseOperationIr::RepeatDim(desc.clone())),
            RepeatDimOps::<B>::new(desc),
        );

        out
    }

    fn bitwise_and(lhs: IntTensor<Self>, rhs: IntTensor<Self>) -> IntTensor<Self> {
        binary_int_ops!(BitwiseAndOps, B::bitwise_and);

        let dtype = lhs.dtype;
        let mut streams = OperationStreams::default();
        streams.tensor(&lhs);
        streams.tensor(&rhs);
        let out = lhs
            .client
            .tensor_uninitialized(binary_ops_shape(&lhs.shape, &rhs.shape), dtype);

        let desc = BinaryOpIr {
            lhs: lhs.into_ir(),
            rhs: rhs.into_ir(),
            out: out.to_ir_out(),
        };
        out.client.register(
            streams,
            OperationIr::Int(IntOperationIr::BitwiseAnd(desc.clone())),
            BitwiseAndOps::<B>::new(desc),
        );

        out
    }

    fn bitwise_and_scalar(lhs: IntTensor<Self>, rhs: IntElem<Self>) -> IntTensor<Self> {
        scalar_int_ops!(BitwiseAndOps, B::bitwise_and_scalar);

        let dtype = lhs.dtype;
        let mut streams = OperationStreams::default();
        streams.tensor(&lhs);
        let out = lhs.client.tensor_uninitialized(lhs.shape.clone(), dtype);

        let desc = ScalarOpIr {
            lhs: lhs.into_ir(),
            rhs: ScalarIr::with_dtype(rhs, &dtype),
            out: out.to_ir_out(),
        };
        out.client.register(
            streams,
            OperationIr::Int(IntOperationIr::BitwiseAndScalar(desc.clone())),
            BitwiseAndOps::<B>::new(desc),
        );

        out
    }

    fn bitwise_or(lhs: IntTensor<Self>, rhs: IntTensor<Self>) -> IntTensor<Self> {
        binary_int_ops!(BitwiseOrOps, B::bitwise_or);

        let dtype = lhs.dtype;
        let mut streams = OperationStreams::default();
        streams.tensor(&lhs);
        streams.tensor(&rhs);
        let out = lhs
            .client
            .tensor_uninitialized(binary_ops_shape(&lhs.shape, &rhs.shape), dtype);

        let desc = BinaryOpIr {
            lhs: lhs.into_ir(),
            rhs: rhs.into_ir(),
            out: out.to_ir_out(),
        };
        out.client.register(
            streams,
            OperationIr::Int(IntOperationIr::BitwiseOr(desc.clone())),
            BitwiseOrOps::<B>::new(desc),
        );

        out
    }

    fn bitwise_or_scalar(lhs: IntTensor<Self>, rhs: IntElem<Self>) -> IntTensor<Self> {
        scalar_int_ops!(BitwiseOrOps, B::bitwise_or_scalar);

        let dtype = lhs.dtype;
        let mut streams = OperationStreams::default();
        streams.tensor(&lhs);
        let out = lhs.client.tensor_uninitialized(lhs.shape.clone(), dtype);

        let desc = ScalarOpIr {
            lhs: lhs.into_ir(),
            rhs: ScalarIr::with_dtype(rhs, &dtype),
            out: out.to_ir_out(),
        };
        out.client.register(
            streams,
            OperationIr::Int(IntOperationIr::BitwiseOrScalar(desc.clone())),
            BitwiseOrOps::<B>::new(desc),
        );

        out
    }

    fn bitwise_xor(lhs: IntTensor<Self>, rhs: IntTensor<Self>) -> IntTensor<Self> {
        binary_int_ops!(BitwiseXorOps, B::bitwise_xor);

        let dtype = lhs.dtype;
        let mut streams = OperationStreams::default();
        streams.tensor(&lhs);
        streams.tensor(&rhs);
        let out = lhs
            .client
            .tensor_uninitialized(binary_ops_shape(&lhs.shape, &rhs.shape), dtype);

        let desc = BinaryOpIr {
            lhs: lhs.into_ir(),
            rhs: rhs.into_ir(),
            out: out.to_ir_out(),
        };
        out.client.register(
            streams,
            OperationIr::Int(IntOperationIr::BitwiseXor(desc.clone())),
            BitwiseXorOps::<B>::new(desc),
        );

        out
    }

    fn bitwise_xor_scalar(lhs: IntTensor<Self>, rhs: IntElem<Self>) -> IntTensor<Self> {
        scalar_int_ops!(BitwiseXorOps, B::bitwise_xor_scalar);

        let dtype = lhs.dtype;
        let mut streams = OperationStreams::default();
        streams.tensor(&lhs);
        let out = lhs.client.tensor_uninitialized(lhs.shape.clone(), dtype);

        let desc = ScalarOpIr {
            lhs: lhs.into_ir(),
            rhs: ScalarIr::with_dtype(rhs, &dtype),
            out: out.to_ir_out(),
        };
        out.client.register(
            streams,
            OperationIr::Int(IntOperationIr::BitwiseXorScalar(desc.clone())),
            BitwiseXorOps::<B>::new(desc),
        );

        out
    }

    fn bitwise_not(tensor: IntTensor<Self>) -> IntTensor<Self> {
        unary_int_ops!(BitwiseNotOps, B::bitwise_not);

        let dtype = tensor.dtype;
        let mut streams = OperationStreams::default();
        streams.tensor(&tensor);
        let out = tensor
            .client
            .tensor_uninitialized(tensor.shape.clone(), dtype);

        let desc = UnaryOpIr {
            input: tensor.into_ir(),
            out: out.to_ir_out(),
        };
        out.client.register(
            streams,
            OperationIr::Int(IntOperationIr::BitwiseNot(desc.clone())),
            BitwiseNotOps::<B>::new(desc),
        );

        out
    }

    fn bitwise_left_shift(lhs: IntTensor<Self>, rhs: IntTensor<Self>) -> IntTensor<Self> {
        binary_int_ops!(BitwiseLeftShiftOps, B::bitwise_left_shift);

        let dtype = lhs.dtype;
        let mut streams = OperationStreams::default();
        streams.tensor(&lhs);
        streams.tensor(&rhs);
        let out = lhs
            .client
            .tensor_uninitialized(binary_ops_shape(&lhs.shape, &rhs.shape), dtype);

        let desc = BinaryOpIr {
            lhs: lhs.into_ir(),
            rhs: rhs.into_ir(),
            out: out.to_ir_out(),
        };
        out.client.register(
            streams,
            OperationIr::Int(IntOperationIr::BitwiseLeftShift(desc.clone())),
            BitwiseLeftShiftOps::<B>::new(desc),
        );

        out
    }

    fn bitwise_left_shift_scalar(lhs: IntTensor<Self>, rhs: IntElem<Self>) -> IntTensor<Self> {
        scalar_int_ops!(BitwiseLeftShiftOps, B::bitwise_left_shift_scalar);

        let dtype = lhs.dtype;
        let mut streams = OperationStreams::default();
        streams.tensor(&lhs);
        let out = lhs.client.tensor_uninitialized(lhs.shape.clone(), dtype);

        let desc = ScalarOpIr {
            lhs: lhs.into_ir(),
            rhs: ScalarIr::with_dtype(rhs, &dtype),
            out: out.to_ir_out(),
        };
        out.client.register(
            streams,
            OperationIr::Int(IntOperationIr::BitwiseLeftShiftScalar(desc.clone())),
            BitwiseLeftShiftOps::<B>::new(desc),
        );

        out
    }

    fn bitwise_right_shift(lhs: IntTensor<Self>, rhs: IntTensor<Self>) -> IntTensor<Self> {
        binary_int_ops!(BitwiseRightShiftOps, B::bitwise_right_shift);

        let dtype = lhs.dtype;
        let mut streams = OperationStreams::default();
        streams.tensor(&lhs);
        streams.tensor(&rhs);
        let out = lhs
            .client
            .tensor_uninitialized(binary_ops_shape(&lhs.shape, &rhs.shape), dtype);

        let desc = BinaryOpIr {
            lhs: lhs.into_ir(),
            rhs: rhs.into_ir(),
            out: out.to_ir_out(),
        };
        out.client.register(
            streams,
            OperationIr::Int(IntOperationIr::BitwiseRightShift(desc.clone())),
            BitwiseRightShiftOps::<B>::new(desc),
        );

        out
    }

    fn bitwise_right_shift_scalar(lhs: IntTensor<Self>, rhs: IntElem<Self>) -> IntTensor<Self> {
        scalar_int_ops!(BitwiseRightShiftOps, B::bitwise_right_shift_scalar);

        let dtype = lhs.dtype;
        let mut streams = OperationStreams::default();
        streams.tensor(&lhs);
        let out = lhs.client.tensor_uninitialized(lhs.shape.clone(), dtype);

        let desc = ScalarOpIr {
            lhs: lhs.into_ir(),
            rhs: ScalarIr::with_dtype(rhs, &dtype),
            out: out.to_ir_out(),
        };
        out.client.register(
            streams,
            OperationIr::Int(IntOperationIr::BitwiseRightShiftScalar(desc.clone())),
            BitwiseRightShiftOps::<B>::new(desc),
        );

        out
    }

    fn int_cast(tensor: IntTensor<Self>, dtype: burn_tensor::IntDType) -> IntTensor<Self> {
        #[derive(new, Debug)]
        struct CastOps<B: FusionBackend> {
            desc: UnaryOpIr,
            dtype: burn_tensor::IntDType,
            _b: PhantomData<B>,
        }

        impl<B: FusionBackend> Operation<B::FusionRuntime> for CastOps<B> {
            fn execute(&self, handles: &mut HandleContainer<B::Handle>) {
                let input = handles.get_int_tensor::<B>(&self.desc.input);
                let output: B::IntTensorPrimitive = B::int_cast(input, self.dtype);
                handles.register_int_tensor::<B>(&self.desc.out.id, output);
            }
        }

        let mut streams = OperationStreams::default();
        streams.tensor(&tensor);
        let out = tensor
            .client
            .tensor_uninitialized(tensor.shape.clone(), dtype.into());

        let desc = UnaryOpIr {
            input: tensor.into_ir(),
            out: out.to_ir_out(),
        };
        out.client.register(
            streams,
            OperationIr::BaseInt(BaseOperationIr::Cast(desc.clone())),
            CastOps::<B>::new(desc, dtype),
        );

        out
    }

    fn int_unfold(
        tensor: IntTensor<Self>,
        dim: usize,
        size: usize,
        step: usize,
    ) -> IntTensor<Self> {
        #[derive(new, Debug)]
        struct UnfoldOps<B: FusionBackend> {
            desc: UnfoldOpIr,
            _b: PhantomData<B>,
        }

        impl<B: FusionBackend> Operation<B::FusionRuntime> for UnfoldOps<B> {
            fn execute(&self, handles: &mut HandleContainer<B::Handle>) {
                let input = handles.get_int_tensor::<B>(&self.desc.input);
                let output = B::int_unfold(input, self.desc.dim, self.desc.size, self.desc.step);

                handles.register_int_tensor::<B>(&self.desc.out.id, output);
            }
        }

        let mut streams = OperationStreams::default();
        streams.tensor(&tensor);

        let shape = calculate_unfold_shape(tensor.shape(), dim, size, step);
        let out = tensor.client.tensor_uninitialized(shape, tensor.dtype);

        let desc = UnfoldOpIr {
            input: tensor.into_ir(),
            out: out.to_ir_out(),
            dim,
            size,
            step,
        };

        out.client.register(
            streams,
            OperationIr::BaseInt(BaseOperationIr::Unfold(desc.clone())),
            UnfoldOps::<B>::new(desc),
        );

        out
    }
}<|MERGE_RESOLUTION|>--- conflicted
+++ resolved
@@ -1314,30 +1314,52 @@
         out
     }
 
-<<<<<<< HEAD
     fn int_cummin(tensor: IntTensor<Self>, dim: usize) -> IntTensor<Self> {
         #[derive(new, Debug)]
         struct CumminOps<B: FusionBackend> {
-=======
-    fn int_cummax(tensor: IntTensor<Self>, dim: usize) -> IntTensor<Self> {
-        #[derive(new, Debug)]
-        struct CummaxOps<B: FusionBackend> {
->>>>>>> 5420aa5a
             desc: DimOpIr,
             _b: PhantomData<B>,
         }
 
-<<<<<<< HEAD
         impl<B: FusionBackend> Operation<B::FusionRuntime> for CumminOps<B> {
             fn execute(&self, handles: &mut HandleContainer<B::Handle>) {
                 let input = handles.get_int_tensor::<B>(&self.desc.input);
                 let output = B::int_cummin(input, self.desc.axis);
-=======
+                handles.register_int_tensor::<B>(&self.desc.out.id, output);
+            }
+        }
+
+        let dtype = tensor.dtype;
+        let mut streams = OperationStreams::default();
+        streams.tensor(&tensor);
+        let shape = tensor.shape.clone();
+        let out = tensor.client.tensor_uninitialized(shape, dtype);
+
+        let desc = DimOpIr {
+            out: out.to_ir_out(),
+            input: tensor.into_ir(),
+            axis: dim,
+        };
+        out.client.register(
+            streams,
+            OperationIr::BaseInt(BaseOperationIr::CumMin(desc.clone())),
+            CumminOps::<B>::new(desc),
+        );
+
+        out
+    }
+
+    fn int_cummax(tensor: IntTensor<Self>, dim: usize) -> IntTensor<Self> {
+        #[derive(new, Debug)]
+        struct CummaxOps<B: FusionBackend> {
+            desc: DimOpIr,
+            _b: PhantomData<B>,
+        }
+
         impl<B: FusionBackend> Operation<B::FusionRuntime> for CummaxOps<B> {
             fn execute(&self, handles: &mut HandleContainer<B::Handle>) {
                 let input = handles.get_int_tensor::<B>(&self.desc.input);
                 let output = B::int_cummax(input, self.desc.axis);
->>>>>>> 5420aa5a
                 handles.register_int_tensor::<B>(&self.desc.out.id, output);
             }
         }
@@ -1355,13 +1377,8 @@
         };
         out.client.register(
             streams,
-<<<<<<< HEAD
-            OperationIr::BaseInt(BaseOperationIr::CumMin(desc.clone())),
-            CumminOps::<B>::new(desc),
-=======
             OperationIr::BaseInt(BaseOperationIr::CumMax(desc.clone())),
             CummaxOps::<B>::new(desc),
->>>>>>> 5420aa5a
         );
 
         out
