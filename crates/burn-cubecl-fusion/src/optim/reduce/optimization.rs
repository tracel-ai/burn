use super::args::{
    FusedReduceInput, FusedReduceInputLaunch, FusedReduceOutput, FusedReduceOutputLaunch,
};
use super::tune::fused_reduce_autotune;
use crate::engine::launch::FuseTraceLauncher;
use crate::engine::launch::runner::{TraceRunner, Vectorization};
use crate::{
    CubeFusionHandle, FallbackOperation,
    engine::{
        codegen::ir::{FuseArg, FuseBlockConfig, FuseType, GlobalArgsLaunch, RefLayout},
        trace::{FuseTrace, TraceError, TuneOutput},
    },
    optim::{elemwise::ElemwiseRunner, reduce::args::FusedReduceArgs},
};
use burn_fusion::stream::Context;
use burn_ir::ReduceDimOpIr;
use burn_std::DType;
use cubecl::{Runtime, client::ComputeClient, ir::StorageType, prelude::*};
use cubek::reduce::ReduceDtypes;
use cubek::reduce::routines::cube::CubeRoutine;
use cubek::reduce::routines::plane::PlaneRoutine;
use cubek::reduce::routines::unit::UnitRoutine;
use cubek::reduce::routines::{ReduceLaunchSettings, ReduceLineSettings, ReduceProblem, Routine};
use cubek::reduce::{
    LineMode, ReduceError,
    components::instructions::ReduceOperationConfig,
    init_tensors,
<<<<<<< HEAD
    launch::{ReduceLaunchInfo, ReduceStrategy},
    routines::{
        CubeReduceBlueprint, GlobalReduceBlueprint, PlaneReduceBlueprint, ReduceBlueprint,
        ReduceBlueprintKind, reduce_kernel_virtual,
    },
=======
    launch::{ReduceStrategy, reduce_kernel_virtual},
    routines::ReduceBlueprint,
>>>>>>> ddb8de68
};
use serde::{Deserialize, Serialize};
use std::sync::Arc;

pub struct ReduceOptimization<R: Runtime> {
    info: Arc<ReduceOptimizationInfo<R>>,
}

pub(crate) struct ReduceOptimizationInfo<R: Runtime> {
    pub(crate) trace: FuseTrace,
    trace_read_fallback: FuseTrace,
    trace_write_fallback: FuseTrace,
    pub(crate) client: ComputeClient<R>,
    pub(crate) device: R::Device,
    pub(crate) len: usize,
    pub(crate) len_read: usize,
    pub(crate) reduce: FusedReduce,
}

pub(crate) struct ReduceOptimizationTuneArg<R: Runtime> {
    pub(crate) info: Arc<ReduceOptimizationInfo<R>>,
    pub(crate) fallback: Box<dyn FallbackOperation<R>>,
}

#[derive(Clone, Copy, Serialize, Deserialize, Debug)]
pub enum ReduceInstruction {
    ArgMax,
    ArgMin,
    Mean,
    Prod,
    Sum,
    Max,
    Min,
    MaxAbs,
}

pub trait ReduceFallbackFn<R: Runtime>: Send + Sync {
    fn run(&self, context: &mut Context<'_, CubeFusionHandle<R>>);
}

#[derive(Serialize, Deserialize)]
pub struct ReduceOptimizationState {
    trace: FuseTrace,
    trace_read_fallback: FuseTrace,
    trace_write_fallback: FuseTrace,
    pub(crate) reduce: FusedReduce,
    len: usize,
    len_read: usize,
}

impl core::fmt::Debug for ReduceOptimizationState {
    fn fmt(&self, f: &mut std::fmt::Formatter<'_>) -> std::fmt::Result {
        f.write_fmt(format_args!(
            "{{ len_read: {}, len_total: {} }}",
            self.len_read, self.len
        ))
    }
}

#[derive(Clone, Debug, Serialize, Deserialize)]
pub struct FusedReduce {
    pub(crate) input: FuseArg,
    pub(crate) output: FuseArg,
    pub(crate) acc: FuseType,
    pub(crate) axis: usize,
    pub(crate) op: ReduceDimOpIr,
    pub(crate) use_planes: bool,
    pub(crate) shared: bool,
    pub(crate) inst: ReduceInstruction,
}

#[derive(new)]
pub struct FusedReduceLaunch<'a> {
    reduce: &'a FusedReduce,
    strategy: ReduceStrategy,
}

#[derive(Debug)]
pub enum FusedReduceError {
    Reduce(ReduceError),
    InvalidSelection(Box<&'static str>),
    InvalidInput,
}

impl From<ReduceError> for FusedReduceError {
    fn from(value: ReduceError) -> Self {
        Self::Reduce(value)
    }
}

impl<R: Runtime> ReduceOptimizationTuneArg<R> {
    pub fn execute_fused<BT: CubeElement>(
        &self,
        context: &mut Context<'_, CubeFusionHandle<R>>,
        strategy: ReduceStrategy,
    ) -> Result<TuneOutput<R>, TraceError<FusedReduceError>> {
        let launch = FusedReduceLaunch::new(&self.info.reduce, strategy);
        let launcher = FuseTraceLauncher::new(&self.info.trace, &launch);
        launcher.launch::<BT>(&self.info.client, &self.info.device, context)
    }

    pub fn execute_fallback<BT: CubeElement>(
        &self,
        context: &mut Context<'_, CubeFusionHandle<R>>,
    ) -> TuneOutput<R> {
        let launcher = FuseTraceLauncher::new(&self.info.trace_read_fallback, &ElemwiseRunner);

        #[allow(unused_mut)] // It is used when `autotune-checks` is activated.
        let mut output_read = launcher
            .launch::<BT>(&self.info.client, &self.info.device, context)
            .unwrap();

        self.fallback.run(context);

        #[cfg(feature = "autotune-checks")]
        if let TuneOutput::Checked { handles } = &mut output_read {
            let out_desc = context.tensors.get(&self.info.reduce.op.out.id).unwrap();
            let handle_out = context
                .handles
                .get_handle(&out_desc.id, &burn_ir::TensorStatus::ReadOnly);

            handles.insert(
                self.info.reduce.op.out.id,
                (out_desc.shape.dims.clone(), handle_out.clone()),
            );
        }

        let launcher = FuseTraceLauncher::new(&self.info.trace_write_fallback, &ElemwiseRunner);

        let output_write = launcher
            .launch::<BT>(&self.info.client, &self.info.device, context)
            .unwrap();

        output_read.merge(output_write)
    }
}

#[allow(clippy::too_many_arguments)]
impl<R: Runtime> ReduceOptimization<R> {
    pub fn new(
        trace: FuseTrace,
        trace_read_fallback: FuseTrace,
        trace_write_fallback: FuseTrace,
        client: ComputeClient<R>,
        device: R::Device,
        len: usize,
        len_read: usize,
        reduce: FusedReduce,
    ) -> Self {
        let info = ReduceOptimizationInfo {
            trace,
            trace_read_fallback,
            trace_write_fallback,
            client,
            device,
            len,
            len_read,
            reduce,
        };

        Self {
            info: Arc::new(info),
        }
    }
    /// Execute the optimization.
    pub fn execute<BT: CubeElement>(
        &mut self,
        context: &mut Context<'_, CubeFusionHandle<R>>,
        fallback: impl FnOnce(usize) -> Box<dyn FallbackOperation<R>>,
    ) {
        // The index of the fallback reduce is the number of ops fused as read.
        let fallback = fallback(self.info.len_read);
        let arg = ReduceOptimizationTuneArg {
            info: self.info.clone(),
            fallback,
        };

        #[cfg(feature = "autotune")]
        fused_reduce_autotune::<R, BT>(arg, context);

        #[cfg(not(feature = "autotune"))]
        if arg.execute_fused_reduce::<BT>(context).is_err() {
            arg.execute_fallback::<BT>(context);
        }
    }

    pub fn num_output_buffers(&self) -> usize {
        self.info.trace_read_fallback.resources.outputs.len()
    }

    pub fn to_state(&self) -> ReduceOptimizationState {
        ReduceOptimizationState {
            trace: self.info.trace.clone(),
            trace_read_fallback: self.info.trace_read_fallback.clone(),
            trace_write_fallback: self.info.trace_write_fallback.clone(),
            reduce: self.info.reduce.clone(),
            len: self.info.len,
            len_read: self.info.len_read,
        }
    }

    pub fn from_state(device: &R::Device, state: ReduceOptimizationState) -> Self {
        let client = R::client(device);

        let info = ReduceOptimizationInfo {
            trace: state.trace,
            trace_read_fallback: state.trace_read_fallback,
            trace_write_fallback: state.trace_write_fallback,
            reduce: state.reduce,
            len: state.len,
            len_read: state.len_read,
            client,
            device: device.clone(),
        };

        Self {
            info: Arc::new(info),
        }
    }

    /// Returns the number of output buffers added by fusion.
    pub fn num_ops_fused(&self) -> usize {
        self.info.len
    }
}

impl<R: Runtime> Vectorization<R> for FusedReduceLaunch<'_> {}

impl<R: Runtime> TraceRunner<R> for FusedReduceLaunch<'_> {
    type Error = FusedReduceError;

    fn run<'a>(
        &'a self,
        client: &'a ComputeClient<R>,
        inputs: GlobalArgsLaunch<'a, R>,
        outputs: GlobalArgsLaunch<'a, R>,
        configs: &'a [FuseBlockConfig],
    ) -> Result<(), FusedReduceError> {
        let [config_read, config_write] = [&configs[0], &configs[1]];
        let shape = match &config_read.ref_layout {
            RefLayout::Concrete(FuseArg::Output(..)) => {
                outputs.shape_ref(&config_read.ref_layout, config_read.rank as usize)
            }
            _ => inputs.shape_ref(&config_read.ref_layout, config_read.rank as usize),
        };
        let reduce_count: u32 = shape
            .iter()
            .enumerate()
            .map(|(i, s)| if i == self.reduce.axis { 1 } else { *s as u32 })
            .product();

        let line_mode = match self.reduce.axis == config_read.rank as usize - 1 {
            true => LineMode::Parallel,
            false => LineMode::Perpendicular,
        };

        let settings = ReduceLineSettings {
            line_mode,
            line_size_input: config_read.width,
            line_size_output: config_write.width,
        };
        let problem = ReduceProblem {
            vector_size: shape[self.reduce.axis] as u32,
            vector_count: reduce_count,
            axis: self.reduce.axis as u32,
            dtypes: ReduceDtypes {
                input: self.reduce.op.input.dtype.into(),
                output: self.reduce.op.out.dtype.into(),
                accumulation: self.reduce.acc.into_elem().into(),
            },
        };

        let (blueprint, settings) = match self.strategy.clone() {
            ReduceStrategy::FullUnit(strategy) => {
                let routine = UnitRoutine;
                routine.prepare(client, problem, settings, strategy)?
            }
            ReduceStrategy::FullPlane(strategy) => {
                let routine = PlaneRoutine;
                routine.prepare(client, problem, settings, strategy)?
            }
            ReduceStrategy::FullCube(strategy) => {
                let routine = CubeRoutine;
                routine.prepare(client, problem, settings, strategy)?
            }
        };

        let kwargs = ReduceKwArgs {
            client,
            inputs,
            outputs,
            axis: self.reduce.axis as u32,
            config_fuse_read: config_read.clone(),
            config_fuse_write: config_write.clone(),
            input: self.reduce.input.clone(),
            output: self.reduce.output.clone(),
            blueprint,
            settings,
        };
        let result = launch_reduce_mixed_precision(
            kwargs,
            self.reduce.inst,
            self.reduce.op.input.dtype,
            self.reduce.op.out.dtype,
            DType::from(self.reduce.acc.into_elem()),
        );

        match result {
            Ok(_) => Ok(()),
            Err(err) => Err(FusedReduceError::Reduce(ReduceError::Launch(err))),
        }
    }
}

struct ReduceKwArgs<'a, 'b, Run: Runtime> {
    client: &'b ComputeClient<Run>,
    inputs: GlobalArgsLaunch<'a, Run>,
    outputs: GlobalArgsLaunch<'a, Run>,
    axis: u32,
    blueprint: ReduceBlueprint,
    settings: ReduceLaunchSettings,
    config_fuse_read: FuseBlockConfig,
    config_fuse_write: FuseBlockConfig,
    input: FuseArg,
    output: FuseArg,
}

fn launch_reduce_mixed_precision<Run: Runtime>(
    kwargs: ReduceKwArgs<'_, '_, Run>,
    instruction: ReduceInstruction,
    dtype_input: DType,
    dtype_output: DType,
    dtype_acc: DType,
) -> Result<(), LaunchError> {
    let config = match instruction {
        ReduceInstruction::ArgMax => ReduceOperationConfig::ArgMax,
        ReduceInstruction::ArgMin => ReduceOperationConfig::ArgMin,
        ReduceInstruction::Prod => ReduceOperationConfig::Prod,
        ReduceInstruction::Mean => ReduceOperationConfig::Mean,
        ReduceInstruction::Sum => ReduceOperationConfig::Sum,
        ReduceInstruction::Max => ReduceOperationConfig::Max,
        ReduceInstruction::Min => ReduceOperationConfig::Min,
        ReduceInstruction::MaxAbs => ReduceOperationConfig::MaxAbs,
    };
    launch_reduce::<Run>(kwargs, config, dtype_input, dtype_output, dtype_acc)
}

fn launch_reduce<Run: Runtime>(
    kwargs: ReduceKwArgs<'_, '_, Run>,
    inst: ReduceOperationConfig,
    dtype_input: DType,
    dtype_output: DType,
    dtype_acc: DType,
) -> Result<(), LaunchError> {
<<<<<<< HEAD
    let kind = match (kwargs.strategy.shared, kwargs.strategy.use_planes) {
        (true, true) => GlobalReduceBlueprint::Cube(CubeReduceBlueprint {
            accumulator_size: kwargs.info.cube_dim.y,
            bound_checks_inner: kwargs.info.bound_checks_inner,
            use_planes: true,
        }),
        (true, false) => ReduceBlueprintKind::Cube(CubeReduceBlueprint {
            accumulator_size: kwargs.info.cube_dim.num_elems(),
            bound_checks_inner: kwargs.info.bound_checks_inner,
            use_planes: false,
        }),
        (false, true) => ReduceBlueprintKind::Plane(PlaneReduceBlueprint {
            bound_checks_inner: kwargs.info.bound_checks_inner,
        }),
        (false, false) => ReduceBlueprintKind::Unit,
    };

    let blueprint = ReduceBlueprint {
        line_mode: kwargs.info.line_mode,
        bound_checks: kwargs.info.bound_checks,
        kind,
    };

=======
>>>>>>> ddb8de68
    unsafe {
        reduce_kernel::launch_unchecked::<Run>(
            kwargs.client,
            kwargs.settings.cube_count,
            kwargs.settings.cube_dim,
            FusedReduceInputLaunch::new(kwargs.inputs, kwargs.config_fuse_read, kwargs.input),
            FusedReduceOutputLaunch::new(kwargs.outputs, kwargs.config_fuse_write, kwargs.output),
            ScalarArg::new(kwargs.axis),
            kwargs.blueprint,
            inst,
            dtype_input.into(),
            dtype_output.into(),
            dtype_acc.into(),
        )
    }
}

#[cube(launch_unchecked)]
pub fn reduce_kernel<In: Numeric, Out: Numeric, Acc: Numeric>(
    input: &FusedReduceInput,
    output: &mut FusedReduceOutput,
    axis_reduce: u32,
    #[comptime] blueprint: ReduceBlueprint,
    #[comptime] config: ReduceOperationConfig,
    #[define(In)] _input_dtype: StorageType,
    #[define(Out)] _output_dtype: StorageType,
    #[define(Acc)] _acc_dtype: StorageType,
) {
    let (input, mut output) = init_tensors::<FusedReduceArgs, In, Out>(input, output);

    reduce_kernel_virtual::<In, Out, Acc>(&input, &mut output, axis_reduce, blueprint, config);
}<|MERGE_RESOLUTION|>--- conflicted
+++ resolved
@@ -25,16 +25,8 @@
     LineMode, ReduceError,
     components::instructions::ReduceOperationConfig,
     init_tensors,
-<<<<<<< HEAD
-    launch::{ReduceLaunchInfo, ReduceStrategy},
-    routines::{
-        CubeReduceBlueprint, GlobalReduceBlueprint, PlaneReduceBlueprint, ReduceBlueprint,
-        ReduceBlueprintKind, reduce_kernel_virtual,
-    },
-=======
     launch::{ReduceStrategy, reduce_kernel_virtual},
     routines::ReduceBlueprint,
->>>>>>> ddb8de68
 };
 use serde::{Deserialize, Serialize};
 use std::sync::Arc;
@@ -389,32 +381,6 @@
     dtype_output: DType,
     dtype_acc: DType,
 ) -> Result<(), LaunchError> {
-<<<<<<< HEAD
-    let kind = match (kwargs.strategy.shared, kwargs.strategy.use_planes) {
-        (true, true) => GlobalReduceBlueprint::Cube(CubeReduceBlueprint {
-            accumulator_size: kwargs.info.cube_dim.y,
-            bound_checks_inner: kwargs.info.bound_checks_inner,
-            use_planes: true,
-        }),
-        (true, false) => ReduceBlueprintKind::Cube(CubeReduceBlueprint {
-            accumulator_size: kwargs.info.cube_dim.num_elems(),
-            bound_checks_inner: kwargs.info.bound_checks_inner,
-            use_planes: false,
-        }),
-        (false, true) => ReduceBlueprintKind::Plane(PlaneReduceBlueprint {
-            bound_checks_inner: kwargs.info.bound_checks_inner,
-        }),
-        (false, false) => ReduceBlueprintKind::Unit,
-    };
-
-    let blueprint = ReduceBlueprint {
-        line_mode: kwargs.info.line_mode,
-        bound_checks: kwargs.info.bound_checks,
-        kind,
-    };
-
-=======
->>>>>>> ddb8de68
     unsafe {
         reduce_kernel::launch_unchecked::<Run>(
             kwargs.client,
