use burn_common::tensor::{contiguous_strides, is_contiguous};
use burn_fusion::stream::Context;
use burn_ir::{TensorId, TensorIr};
use burn_tensor::DType;
use cubecl::{CubeElement, Runtime, client::ComputeClient, ir::Elem};

use crate::{
    CubeFusionHandle, elem_dtype,
    shared::{
        ir::{Arg, FuseOp, LayoutInfo},
        settings::RefLayoutSetting,
        trace::HandleInput,
    },
    strides_dyn_rank,
};

use super::{
    super::ir::FusePrecision, BlockPlan, FuseResources, HandleOutput, InputReference, LaunchPlan,
    NormalHandleInput, ReferenceSelection, RegisterTensor, TensorView, block::FuseBlock,
};

/// Create or reuse handles for the outputs.
///
/// It is also responsible to select the reference tensor.
pub struct OutputPlanner<'a, R: Runtime> {
    resources: &'a FuseResources,
    outputs_sorted: Vec<OutputSorted<'a>>,
    handles: Vec<Option<HandleOutput<R>>>,
    globals: Vec<Option<TensorIr>>,
    blocks: &'a Vec<FuseBlock>,
}

#[derive(Debug)]
struct OutputSorted<'a> {
    pos_original: usize,
    precision: FusePrecision,
    tensor_relative: &'a TensorIr,
}

#[derive(Debug)]
enum OutputKind {
    Normal,
    Inplace {
        /// The position in the potential inplace vector
        input_pos: usize,
    },
    Transform(TensorView),
}

impl<'a, R: Runtime> OutputPlanner<'a, R> {
    pub fn new(resources: &'a FuseResources, blocks: &'a Vec<FuseBlock>) -> Self {
        let mut outputs_sorted: Vec<_> = resources
            .outputs
            .iter()
            .enumerate()
            .filter_map(|(pos, entry)| match entry {
                RegisterTensor::Normal(ir, p) => Some((pos, ir, p)),
                RegisterTensor::QuantData(_) => None,
                RegisterTensor::QuantScales(_) => None,
            })
            .map(|(pos, tensor, precision)| OutputSorted {
                pos_original: pos,
                precision: *precision,
                tensor_relative: tensor,
            })
            .collect();

        outputs_sorted.sort_by(|a, b| {
            let a_val: usize = a.tensor_relative.shape.iter().sum();
            let b_val: usize = b.tensor_relative.shape.iter().sum();

            b_val.cmp(&a_val)
        });

        let mut handles = Vec::with_capacity(resources.outputs.len());
        let mut globals = Vec::with_capacity(resources.outputs.len());

        for _ in 0..resources.outputs.len() {
            handles.push(None);
            globals.push(None);
        }

        Self {
            resources,
            outputs_sorted,
            handles,
            globals,
            blocks,
        }
    }

    pub fn run<BT: CubeElement>(
        mut self,
        client: &ComputeClient<R::Server, R::Channel>,
        device: &R::Device,
        context: &mut Context<'_, CubeFusionHandle<R>>,
        plan: &mut LaunchPlan<'a, R>,
    ) {
        // So that we can borrow self during the iteration.
        let mut outputs = Vec::new();
        core::mem::swap(&mut outputs, &mut self.outputs_sorted);

        for output in outputs.into_iter() {
            let tensor_global = context
                .tensors
                .get(&output.tensor_relative.id)
                .unwrap()
                .clone();
            let strides = strides_dyn_rank(&tensor_global.shape);
            let (kind, block_idx) = self.output_kind(plan, &tensor_global, &output, &strides);

            match kind {
                OutputKind::Inplace { input_pos } => {
                    self.inplace_output(context, plan, output, tensor_global, input_pos, block_idx);
                }
                OutputKind::Normal => {
                    self.normal_output::<BT>(
                        client,
                        device,
                        context,
                        plan,
                        output,
                        tensor_global,
                        strides,
                        block_idx,
                    );
                }
                OutputKind::Transform(TensorView::Reshape { original, .. }) => {
                    self.reshaped_output::<BT>(
                        client,
                        device,
                        context,
                        plan,
                        output,
                        tensor_global,
                        strides,
                        original,
                        block_idx,
                    );
                }
                OutputKind::Transform(TensorView::SwapDims { original, dims, .. }) => {
                    self.swapped_dims_output::<BT>(
                        client,
                        device,
                        context,
                        plan,
                        output,
                        tensor_global,
                        original,
                        dims,
                        block_idx,
                    );
                }
            }
        }

        for (handle, global) in self.handles.into_iter().zip(self.globals.into_iter()) {
            plan.handle_outputs.push(handle.unwrap());
            plan.global_outputs.push(global.unwrap());
        }

        for (i, block) in plan.blocks.iter_mut().enumerate() {
            if !block.reference.is_found() {
                Self::select_reference_from_inputs(
                    self.blocks[i].settings.ref_layout,
                    block,
                    &plan.handle_inputs,
                );
            } else {
                Self::add_layout_info_inputs(block, &plan.handle_inputs);
            }
        }

        // Make sure dropped are correctly executed.
        for id in self.resources.dropped.iter() {
            if let Some(tensor_global) = context.tensors.get(id) {
                context.handles.remove_handle(tensor_global.id);
            }
        }
        for id in plan.cleared.drain(..) {
            context.handles.remove_handle(id);
        }
    }

    fn select_reference_from_inputs(
        ref_layout_setting: RefLayoutSetting,
        block: &mut BlockPlan<'_>,
        handle_inputs: &[HandleInput<R>],
    ) {
        if let Some(input_ref) = block.potential_reference_input.take() {
            match input_ref {
                InputReference::Normal { input_pos } => {
                    let reference = handle_inputs
                        .get(input_pos)
                        .unwrap()
                        .as_normal()
                        .expect("Quant can't be used as inplace");

                    let set_ref_as_concrete = |block: &mut BlockPlan<'_>| {
                        block.reference = ReferenceSelection::Concrete {
                            layout: Arg::Input(
                                input_pos as u32,
                                reference.precision,
                                LayoutInfo::IsRef,
                            ),
                            shape: reference.global_ir.shape.clone(),
                            strides: reference.handle.strides.clone(),
                        };
                    };

                    let set_ref_as_virtual = |block: &mut BlockPlan<'_>| {
                        block.reference = ReferenceSelection::VirtualShape {
                            original: Arg::Input(
                                input_pos as u32,
                                reference.precision,
                                LayoutInfo::Unknown,
                            ),
                            shape: reference.global_ir.shape.clone(),
                            strides: contiguous_strides(&reference.global_ir.shape),
                        };
                    };

                    match ref_layout_setting {
                        RefLayoutSetting::Any => set_ref_as_concrete(block),
                        RefLayoutSetting::OnlyContiguous => {
                            if is_contiguous(&reference.global_ir.shape, &reference.handle.strides)
                            {
                                set_ref_as_concrete(block)
                            } else {
                                set_ref_as_virtual(block)
                            }
                        }
                    }

                    Self::add_layout_info_inputs(block, handle_inputs);
                }
                InputReference::SwapDims { original_pos, dims } => {
                    let reference = handle_inputs
                        .get(original_pos)
                        .unwrap()
                        .as_normal()
                        .expect("Quant can't be used in swap dims operation");
                    block.reference = ReferenceSelection::SwapDims {
                        original: Arg::Input(
                            original_pos as u32,
                            reference.precision,
                            LayoutInfo::Unknown,
                        ),
                        dims,
                    };
                }
                InputReference::Reshaped { reshape_pos } => {
                    block.reference = ReferenceSelection::Reshaped { reshape_pos };
                }
            };
        } else {
            block.reference = ReferenceSelection::NotFound;
        }
    }

    fn add_layout_info_inputs(block: &mut BlockPlan<'_>, handle_inputs: &[HandleInput<R>]) {
        for hi in handle_inputs.iter().filter_map(|h| match h {
            HandleInput::Normal(input) => Some(input),
            _ => None,
        }) {
            if let ReferenceSelection::Concrete { strides, shape, .. }
            | ReferenceSelection::VirtualShape { strides, shape, .. } = &block.reference
                && strides == &hi.handle.strides
                && shape == &hi.global_shape
                && let Some(ops) = block.reads.get_mut(&hi.relative_id)
            {
<<<<<<< HEAD
                if strides == &hi.handle.strides && shape == &hi.global_ir.shape {
                    if let Some(ops) = block.reads.get_mut(&hi.relative_id) {
                        for op in ops.iter_mut() {
                            if let FuseOp::Assign(op) = op {
                                op.input.add_layout_info(LayoutInfo::SameAsRef);
                            }
                        }
=======
                for op in ops.iter_mut() {
                    if let FuseOp::Assign(op) = op {
                        op.input.add_layout_info(LayoutInfo::SameAsRef);
>>>>>>> 82a2e162
                    }
                }
            }
        }
    }

    fn output_kind(
        &self,
        plan: &mut LaunchPlan<'a, R>,
        tensor_global: &TensorIr,
        output: &OutputSorted,
        strides: &[usize],
    ) -> (OutputKind, usize) {
        let mut block_idx = None;
        for (i, block) in plan.blocks.iter().enumerate() {
            if block.writes.contains_key(&output.tensor_relative.id) {
                block_idx = Some(i);
                break;
            }
        }
        let block_idx = block_idx.unwrap();

        if let Some(transform) = self.resources.views.iter().find(|v| match v {
            TensorView::Reshape { reshaped, .. } => reshaped == &output.tensor_relative.id,
            TensorView::SwapDims { swapped, .. } => swapped == &output.tensor_relative.id,
        }) {
            return (OutputKind::Transform(transform.clone()), block_idx);
        }

        let block = &plan.blocks[block_idx];
        let kind = block
            .potential_inplaces
            .iter()
            .enumerate()
            .find(|(_pos, pi)| {
                pi.tensor_relative.dtype == tensor_global.dtype
                    && pi.tensor_relative.shape == output.tensor_relative.shape
                    && pi.strides == strides
                    && block.reference.compatible_strides_for_inplace(strides)
            })
            .map(|(pos, _)| OutputKind::Inplace { input_pos: pos })
            .unwrap_or(OutputKind::Normal);

        (kind, block_idx)
    }

    fn inplace_output(
        &mut self,
        context: &mut Context<'_, CubeFusionHandle<R>>,
        plan: &mut LaunchPlan<'a, R>,
        output: OutputSorted,
        tensor_global: TensorIr,
        input_index: usize,
        block_idx: usize,
    ) {
        let block = &mut plan.blocks[block_idx];
        let potential_inplace = block.potential_inplaces.remove(input_index);
        let handle_input = match plan.handle_inputs.get(potential_inplace.input_pos).unwrap() {
            HandleInput::Normal(handle) => handle,
            _ => {
                unreachable!("Quant tensor handle can't be used inplace yet.")
            }
        };

        if !block.reference.is_found() {
            let index_input = self
                .resources
                .inputs
                .get_index(potential_inplace.tensor_relative.id)
                .unwrap();

            block.reference = ReferenceSelection::Concrete {
                layout: Arg::Input(index_input, output.precision, LayoutInfo::IsRef),
                shape: tensor_global.shape.clone(),
                strides: handle_input.handle.strides.clone(),
            };

            if let Some(ops) = block.reads.get_mut(&handle_input.relative_id) {
                for op in ops.iter_mut() {
                    if let FuseOp::Assign(op) = op {
                        op.input.add_layout_info(LayoutInfo::IsRef);
                    };
                }
            }

            if let Some(FuseOp::Assign(op)) = block.writes.get_mut(&output.tensor_relative.id) {
                op.out.add_layout_info(LayoutInfo::IsRef);
            };
        } else {
            // Already validated, necessary for correctness.
            if let Some(FuseOp::Assign(op)) = block.writes.get_mut(&output.tensor_relative.id) {
                op.out.add_layout_info(LayoutInfo::SameAsRef);
            };
        }

        context
            .handles
            .register_handle(tensor_global.id, handle_input.handle.clone());

        self.handles[output.pos_original] = Some(HandleOutput::Alias {
            input_pos: potential_inplace.input_pos,
            precision: output.precision,
            #[cfg(feature = "autotune-checks")]
            debug_info: super::HandleOutputAliasDebugInfo {
                relative_id: output.tensor_relative.id,
                handle: handle_input.handle.clone(),
                global_shape: tensor_global.shape.clone(),
            },
        });
        self.globals[output.pos_original] = Some(tensor_global);
    }

    #[allow(clippy::too_many_arguments)]
    fn normal_output<BT: CubeElement>(
        &mut self,
        client: &ComputeClient<R::Server, R::Channel>,
        device: &R::Device,
        context: &mut Context<'_, CubeFusionHandle<R>>,
        plan: &mut LaunchPlan<'a, R>,
        output: OutputSorted,
        tensor_global: TensorIr,
        strides: Vec<usize>,
        block_idx: usize,
    ) {
        let block = &mut plan.blocks[block_idx];

        if !block.reference.is_found()
            && self.blocks[block_idx].shape_ref == output.tensor_relative.shape
        {
            block.reference = ReferenceSelection::Concrete {
                layout: Arg::Output(
                    output.pos_original as u32,
                    output.precision,
                    LayoutInfo::IsRef,
                ),
                shape: tensor_global.shape.clone(),
                strides: strides.clone(),
            };

            // Sometimes outputs that are manually handled don't have any write registered.
            if let Some(FuseOp::Assign(op)) = block.writes.get_mut(&output.tensor_relative.id) {
                op.out.add_layout_info(LayoutInfo::IsRef);
            };
        } else if let ReferenceSelection::Concrete {
            shape: ref_shape,
            strides: ref_strides,
            ..
        } = &block.reference
            && ref_strides == &strides
            && ref_shape == &tensor_global.shape
            && let FuseOp::Assign(op) = block.writes.get_mut(&output.tensor_relative.id).unwrap()
        {
            op.out.add_layout_info(LayoutInfo::SameAsRef);
        };

        // We encode bool tensors as `B`.
        let dtype = match tensor_global.dtype {
            DType::Bool => elem_dtype::<BT>(),
            _ => tensor_global.dtype,
        };
        let size = tensor_global.shape.iter().product::<usize>() * Elem::from(dtype).size();

        let handle = CubeFusionHandle {
            client: client.clone(),
            handle: client.empty(size),
            device: device.clone(),
            strides,
            dtype,
            qparams: None,
        };

        plan.rank = usize::max(tensor_global.shape.len(), plan.rank);
        context
            .handles
            .register_handle(tensor_global.id, handle.clone());

        self.handles[output.pos_original] = Some(HandleOutput::Owned {
            precision: output.precision,
            handle,
            global_shape: tensor_global.shape.clone(),
            global_id: tensor_global.id,
            relative_id: output.tensor_relative.id,
            vectorization: 1,
        });
        self.globals[output.pos_original] = Some(tensor_global);
    }

    #[allow(clippy::too_many_arguments)]
    fn reshaped_output<BT: CubeElement>(
        &mut self,
        client: &ComputeClient<R::Server, R::Channel>,
        device: &R::Device,
        context: &mut Context<'_, CubeFusionHandle<R>>,
        plan: &mut LaunchPlan<'a, R>,
        output: OutputSorted,
        tensor_global: TensorIr,
        strides: Vec<usize>,
        original: TensorId,
        block_idx: usize,
    ) {
        let block = &mut plan.blocks[block_idx];

        let (pos_input, original_handle) = Self::find_child_input(&plan.handle_inputs, original);

        // We encode bool tensors as `B`.
        let dtype = match tensor_global.dtype {
            DType::Bool => elem_dtype::<BT>(),
            _ => tensor_global.dtype,
        };

        if is_contiguous(
            &original_handle.global_ir.shape,
            &original_handle.handle.strides,
        ) {
            block.writes.remove(&output.tensor_relative.id);

            let handle = CubeFusionHandle {
                client: client.clone(),
                handle: original_handle.handle.handle.clone(),
                device: device.clone(),
                strides,
                dtype,
                qparams: original_handle.handle.qparams.clone(),
            };
            context
                .handles
                .register_handle(tensor_global.id, handle.clone());

            // IT will never be access, just a way to keep the original position working.
            self.handles[output.pos_original] = Some(HandleOutput::Alias {
                input_pos: pos_input,
                precision: output.precision,
                #[cfg(feature = "autotune-checks")]
                debug_info: super::HandleOutputAliasDebugInfo {
                    relative_id: output.tensor_relative.id,
                    handle: handle.clone(),
                    global_shape: tensor_global.shape.clone(),
                },
            });
            self.globals[output.pos_original] = Some(tensor_global);
        } else {
            self.normal_output::<BT>(
                client,
                device,
                context,
                plan,
                output,
                tensor_global,
                strides,
                block_idx,
            );
        }
    }

    #[allow(clippy::too_many_arguments)]
    fn swapped_dims_output<BT: CubeElement>(
        &mut self,
        client: &ComputeClient<R::Server, R::Channel>,
        device: &R::Device,
        context: &mut Context<'_, CubeFusionHandle<R>>,
        plan: &mut LaunchPlan<'a, R>,
        output: OutputSorted,
        tensor_global: TensorIr,
        original: TensorId,
        dims: (u32, u32),
        block_idx: usize,
    ) {
        let block = &mut plan.blocks[block_idx];
        let (pos_input, original_handle) = Self::find_child_input(&plan.handle_inputs, original);

        // We encode bool tensors as `B`.
        let dtype = match tensor_global.dtype {
            DType::Bool => elem_dtype::<BT>(),
            _ => tensor_global.dtype,
        };

        // TODO: Check if we can also remove the read, if we have a dead partial graph.
        block.writes.remove(&output.tensor_relative.id);

        let strides = original_handle.handle.strides.clone();
        let mut handle = CubeFusionHandle {
            client: client.clone(),
            handle: original_handle.handle.handle.clone(),
            device: device.clone(),
            strides,
            dtype,
            qparams: original_handle.handle.qparams.clone(),
        };
        handle.strides.swap(dims.0 as usize, dims.1 as usize);

        context
            .handles
            .register_handle(tensor_global.id, handle.clone());

        // IT will never be access, just a way to keep the original position working.
        self.handles[output.pos_original] = Some(HandleOutput::Alias {
            input_pos: pos_input,
            precision: output.precision,
            #[cfg(feature = "autotune-checks")]
            debug_info: super::HandleOutputAliasDebugInfo {
                relative_id: output.tensor_relative.id,
                handle: handle.clone(),
                global_shape: tensor_global.shape.clone(),
            },
        });
        self.globals[output.pos_original] = Some(tensor_global);
    }

    fn find_child_input<'b>(
        handle_inputs: &'b [HandleInput<R>],
        original: TensorId,
    ) -> (usize, &'b NormalHandleInput<R>) {
        handle_inputs
            .iter()
            .enumerate()
            .find_map(|(pi, handle)| match handle {
                HandleInput::Normal(handle) => match handle.relative_id == original {
                    true => Some((pi, handle)),
                    false => None,
                },
                _ => None, // Quant tensor can't be reshaped.
            })
            .unwrap()
    }
}<|MERGE_RESOLUTION|>--- conflicted
+++ resolved
@@ -266,10 +266,9 @@
             if let ReferenceSelection::Concrete { strides, shape, .. }
             | ReferenceSelection::VirtualShape { strides, shape, .. } = &block.reference
                 && strides == &hi.handle.strides
-                && shape == &hi.global_shape
+                && shape == &hi.global_ir.shape
                 && let Some(ops) = block.reads.get_mut(&hi.relative_id)
             {
-<<<<<<< HEAD
                 if strides == &hi.handle.strides && shape == &hi.global_ir.shape {
                     if let Some(ops) = block.reads.get_mut(&hi.relative_id) {
                         for op in ops.iter_mut() {
@@ -277,11 +276,6 @@
                                 op.input.add_layout_info(LayoutInfo::SameAsRef);
                             }
                         }
-=======
-                for op in ops.iter_mut() {
-                    if let FuseOp::Assign(op) = op {
-                        op.input.add_layout_info(LayoutInfo::SameAsRef);
->>>>>>> 82a2e162
                     }
                 }
             }
