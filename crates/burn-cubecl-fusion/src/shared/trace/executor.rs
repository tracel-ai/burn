--- conflicted
+++ resolved
@@ -9,8 +9,8 @@
 };
 
 use super::{
-    block::FuseBlock, HandleInput, HandleOutput, KernelResources, LaunchPlan, ReferenceSelection,
-    TensorView, TraceError, TraceRunner,
+    HandleInput, HandleOutput, KernelResources, LaunchPlan, ReferenceSelection, TensorView,
+    TraceError, TraceRunner, block::FuseBlock,
 };
 use crate::{
     CubeFusionHandle, elem_dtype,
@@ -37,161 +37,6 @@
     pub handles_output: Vec<HandleOutput<R>>,
 }
 
-<<<<<<< HEAD
-=======
-#[derive(new, Debug)]
-pub struct MultiExecutionError<R: Runtime, Runner: MultiTraceRunner<R>> {
-    pub error: TraceError<Runner::Error>,
-    pub plan_0_handles_input: Vec<HandleInput<R>>,
-    pub plan_0_handles_output: Vec<HandleOutput<R>>,
-    pub plan_1_handles_input: Vec<HandleInput<R>>,
-    pub plan_1_handles_output: Vec<HandleOutput<R>>,
-}
-
-impl<'a, R: Runtime> LaunchMultiPlanExecutor<'a, R> {
-    #[allow(clippy::type_complexity)]
-    pub fn new(
-        scalars: (
-            &'a Vec<(ElemwisePrecision, u32)>,
-            &'a Vec<(ElemwisePrecision, u32)>,
-        ),
-        views: (&'a Vec<TensorView>, &'a Vec<TensorView>),
-        ops: (&'a Vec<ElemwiseOp>, &'a Vec<ElemwiseOp>),
-    ) -> Self {
-        Self {
-            scalars,
-            views,
-            ops,
-            _r: PhantomData,
-        }
-    }
-
-    pub fn execute<Runner: MultiTraceRunner<R>, BT: CubeElement>(
-        self,
-        client: &ComputeClient<R::Server, R::Channel>,
-        runner: &Runner,
-        context: &mut Context<'_, CubeFusionHandle<R>>,
-        mut plans: (LaunchPlan<'a, R>, LaunchPlan<'a, R>),
-    ) -> Result<(), MultiExecutionError<R, Runner>> {
-        if plans.0.writes.is_empty() && plans.1.writes.is_empty() {
-            // Nothing to write, can skip execution.
-            return Ok(());
-        }
-
-        let reference = match plans.0.reference {
-            ReferenceSelection::Concrete { layout, .. } => RefLayout::Concrete(layout),
-            ReferenceSelection::SwapDims { original, dims } => {
-                RefLayout::Virtual(VirtualLayout::SwapDims(original, dims))
-            }
-            ReferenceSelection::Reshaped { reshape_pos } => {
-                RefLayout::Virtual(VirtualLayout::Reshaped(reshape_pos as u32))
-            }
-            ReferenceSelection::Searching | ReferenceSelection::NotFound => {
-                return Err(MultiExecutionError::new(
-                    TraceError::ReferenceNotFound,
-                    plans.0.handle_inputs,
-                    plans.0.handle_outputs,
-                    plans.1.handle_inputs,
-                    plans.1.handle_outputs,
-                ));
-            }
-        };
-
-        let mut inputs = GlobalArgsLaunch::default();
-        let mut outputs = GlobalArgsLaunch::default();
-
-        register_inputs(&plans.0.handle_inputs, &mut inputs);
-        register_outputs::<BT, R>(&plans.0.handle_outputs, &mut outputs);
-
-        let output_offset = outputs.tensors.values.len() as u32;
-
-        let mut ops = Sequence::<ElemwiseOp>::new();
-
-        for read_ops in plans.0.reads.into_values() {
-            for op in read_ops {
-                ops.push(op);
-            }
-        }
-
-        for op in self.ops.0.iter() {
-            ops.push(op.clone());
-        }
-
-        for op in plans.0.writes.into_values() {
-            ops.push(op);
-        }
-
-        let config_0 = ElemwiseConfig {
-            rank: plans.0.rank as u32,
-            ref_layout: reference,
-            ops,
-            width: plans.0.width,
-        };
-
-        plans.1.output_offset(output_offset);
-
-        let reference = match plans.1.reference {
-            ReferenceSelection::Concrete { layout, .. } => RefLayout::Concrete(layout),
-            ReferenceSelection::SwapDims { original, dims } => {
-                RefLayout::Virtual(VirtualLayout::SwapDims(original, dims))
-            }
-            ReferenceSelection::Reshaped { reshape_pos } => {
-                RefLayout::Virtual(VirtualLayout::Reshaped(reshape_pos as u32))
-            }
-            ReferenceSelection::Searching | ReferenceSelection::NotFound => {
-                return Err(MultiExecutionError::new(
-                    TraceError::ReferenceNotFound,
-                    plans.0.handle_inputs,
-                    plans.0.handle_outputs,
-                    plans.1.handle_inputs,
-                    plans.1.handle_outputs,
-                ));
-            }
-        };
-
-        register_inputs(&plans.1.handle_inputs, &mut inputs);
-        register_outputs::<BT, R>(&plans.1.handle_outputs, &mut outputs);
-        register_scalars::<R>(
-            self.scalars.0.iter().chain(self.scalars.1.iter()),
-            self.views.0.iter().chain(self.views.1.iter()),
-            context,
-            &mut inputs,
-        );
-
-        let mut ops = Sequence::<ElemwiseOp>::new();
-
-        for read_ops in plans.1.reads.into_values() {
-            for op in read_ops {
-                ops.push(op);
-            }
-        }
-
-        for op in self.ops.1.iter() {
-            ops.push(op.clone());
-        }
-
-        for op in plans.1.writes.into_values() {
-            ops.push(op);
-        }
-        let config_1 = ElemwiseConfig {
-            rank: plans.1.rank as u32,
-            ref_layout: reference,
-            ops,
-            width: plans.1.width,
-        };
-
-        Runner::run(runner, client, inputs, outputs, &config_0, &config_1).map_err(|err| {
-            MultiExecutionError::new(
-                TraceError::RunnerError(err),
-                plans.0.handle_inputs,
-                plans.0.handle_outputs,
-                plans.1.handle_inputs,
-                plans.1.handle_outputs,
-            )
-        })
-    }
-}
->>>>>>> e6de2708
 impl<'a, R: Runtime> LaunchPlanExecutor<'a, R> {
     pub fn new(resources: &'a KernelResources, blocks: &'a Vec<FuseBlock>) -> Self {
         Self {
