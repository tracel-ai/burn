--- conflicted
+++ resolved
@@ -554,11 +554,7 @@
     #[unroll]
     for r in 0..rank {
         let i = reverse_index(rank, r);
-<<<<<<< HEAD
         let arg = comptime![shape.index(i)];
-=======
-        let arg = comptime![shape.index(i.clone())];
->>>>>>> eaf3160d
         let shape_i = read_scalar_shape(inputs, comptime![arg.clone()]);
         let ogwl = index / locals.ref_strides[i];
 
@@ -583,11 +579,7 @@
     #[unroll]
     for r in 0..rank {
         let i = reverse_index(rank, r);
-<<<<<<< HEAD
         let shape = original.shape(comptime![i]);
-=======
-        let shape = original.shape(comptime![i.clone()]);
->>>>>>> eaf3160d
         let stride = original.stride(i);
 
         let coordinate = remaining % shape;
@@ -599,7 +591,6 @@
     offset / original.line_size()
 }
 
-<<<<<<< HEAD
 #[allow(unused_variables)]
 #[cube]
 pub(crate) fn reverse_index(#[comptime] rank: u32, iter: u32) -> comptime_type!(u32) {
@@ -607,27 +598,6 @@
         let elem = iter.constant().map(|cons| cons.as_u32()).unwrap();
         rank - elem - 1
     })
-=======
-pub(crate) fn reverse_index(_rank: u32, _iter: u32) -> u32 {
-    unexpanded!()
-}
-
-pub(crate) mod reverse_index {
-    use super::*;
-
-    pub(crate) fn expand(
-        _scope: &mut Scope,
-        rank: u32,
-        elem: ExpandElementTyped<u32>,
-    ) -> ExpandElementTyped<u32> {
-        let elem = elem.constant().map(|cons| cons.as_u32()).unwrap();
-        let result = rank - elem - 1;
-        let scalar: Variable = result.into();
-        let expand: ExpandElement = ExpandElement::Plain(scalar);
-
-        expand.into()
-    }
->>>>>>> eaf3160d
 }
 
 /// Generic way to construct any [`CubePrimitive`] from an int. Used for fusion.
