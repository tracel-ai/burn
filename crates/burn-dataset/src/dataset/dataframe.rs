--- conflicted
+++ resolved
@@ -1,21 +1,14 @@
-use std::io;
 use std::marker::PhantomData;
 
-<<<<<<< HEAD
-=======
 use polars::datatypes::AnyValue;
->>>>>>> 3decbd9f
 use polars::frame::DataFrame;
 use polars::frame::row::Row;
-use polars::prelude::*;
+use polars::prelude::Schema;
+use polars::series::Series;
 use serde::de::DeserializeOwned;
-<<<<<<< HEAD
-use serde_json::{json, to_string, Value};
-=======
 use serde::Serialize;
 use serde_json::{to_string, Value};
 use serde_json::value::Serializer;
->>>>>>> 3decbd9f
 
 use crate::Dataset;
 
@@ -24,15 +17,6 @@
 /// Custom error type for DataframeDataset type
 #[derive(thiserror::Error, Debug)]
 pub enum DataframeDatasetError {
-    /// IO related error.
-    #[error("IO error: {0}")]
-    Io(#[from] io::Error),
-    /// Serde related error.
-    #[error("Serde error: {0}")]
-    Serde(#[from] rmp_serde::encode::Error),
-    /// Polars related error
-    #[error("Polars error: {0}")]
-    PolarsError(#[from] PolarsError),
     /// Any other error.
     #[error("{0}")]
     Other(&'static str),
@@ -118,54 +102,12 @@
     fn get(&self, index: usize) -> Option<I> {
         let row = self.dataframe.get_row(index).unwrap();
         let schema = self.dataframe.schema();
-<<<<<<< HEAD
-        match Self::check_if_row_is_serializable(&row, &schema) {
-            Ok(check) => {
-                match check {
-                    true => {
-                        match Self::row_to_serde_value(&row, &schema) {
-                            Ok(serialized_row) => {
-                                if let Some(serde_map) = serialized_row.as_object() {
-                                    if let Ok(json_str) = to_string(serde_map) {
-                                        // Deserialize row into generic struct I
-                                        return match serde_json::from_str::<I>(&json_str) {
-                                            Ok(deserialized_row) => Some(deserialized_row),
-                                            Err(e) => {
-                                                println!("An error occurred while \
-                                                        deserializing string into struct: {}", e);
-                                                None
-                                            }
-                                        }
-                                    } else { None }
-                                } else { None }
-                            },
-                            Err(e) => {
-                                println!("An error occurred while serializing Polars dataframe row. Error: {:?}", e);
-                                None
-                            }
-                        }
-                    },
-                    false => { None }
-                }
-            },
-            Err(e) => {
-                println!("An error occurred while checking if a Polars row is serializable: Error: {:?}", e);
-                None
-            }
-        }
-            },
-            Err(e) =>{
-                println!("An error occurred while getting row from polars dataframe. Error: {}", e);
-                None
-            }
-        }
-=======
+
         let serialized_row = Self::row_to_serde_value(&row, &schema).unwrap();
         let serde_map = serialized_row.as_object().unwrap();
         let json_str = to_string(serde_map).unwrap();
         let deserialized_row = serde_json::from_str::<I>(&json_str).unwrap();
         Some(deserialized_row)
->>>>>>> 3decbd9f
     }
     fn len(&self) -> usize {self.len}
     fn is_empty(&self) -> bool {self.dataframe.is_empty()}
@@ -173,17 +115,14 @@
 
 #[cfg(test)]
 mod tests {
+    use polars::datatypes::DataType;
+    use polars::prelude::NamedFrom;
     use rstest::{fixture, rstest};
     use serde::{Deserialize, Serialize};
 
     use crate::Dataset;
 
     use super::*;
-<<<<<<< HEAD
-
-    type DataframeSample = DataframeDataset<SampleDf>;
-=======
->>>>>>> 3decbd9f
 
     #[derive(Debug, Clone, Serialize, Deserialize, PartialEq)]
     pub struct SampleDf {
