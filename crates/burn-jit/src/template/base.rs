use crate::{element::JitElement, tensor::JitTensor, JitRuntime};
use cubecl::{prelude::*, ExecutionMode, KernelId};

use super::SourceTemplate;

/// Kernel source to create a [source](SourceTemplate)
pub trait KernelSource: Send + 'static + Sync {
    /// Convert to [source](SourceTemplate)
    fn source(&self) -> SourceTemplate;
    /// Identifier for the kernel, used for caching kernel compilation.
    fn id(&self) -> KernelId;
}

#[derive(new)]
/// Wraps a [kernel source](KernelSource) into a [cube task](CubeTask).
pub struct SourceKernel<K> {
    kernel_source: K,
    cube_dim: CubeDim,
}

impl<K: KernelSource> CubeTask for SourceKernel<K> {
<<<<<<< HEAD
    fn compile(&self, _execution_mode: ExecutionMode) -> CompiledKernel {
=======
    fn compile(&self, _mode: ExecutionMode) -> CompiledKernel {
>>>>>>> 58ce5024
        let source_template = self.kernel_source.source();
        let source = source_template.complete();

        CompiledKernel {
            name: Some(core::any::type_name::<K>()),
            source,
            cube_dim: self.cube_dim,
            shared_mem_bytes: 0,
            debug_info: None,
        }
    }

    fn id(&self) -> cubecl::KernelId {
        self.kernel_source.id()
    }
}

/// Generates kernel source code by replacing some information using templating.
#[macro_export]
macro_rules! kernel_source {
    (
        $struct:ident,
        $file:expr
    ) => {
        /// Generated kernel from a source file.
        #[derive(new)]
        pub struct $struct;

        impl $struct {
            fn source(&self) -> $crate::template::SourceTemplate {
                $crate::template::SourceTemplate::new(include_str!($file))
            }
        }
    };
}

/// Create a vector containing the dimension, strides and shape of tensors.
///
/// # Example
///
/// With two tensors (lhs, rhs)
///
/// | Indexes                  | Value       |
/// |:------------------------:|:-----------:|
/// |           0..1           | D           |
/// |           1..D + 1       | lhs strides |
/// |     (D + 1)..(2 * D + 1) | rhs strides |
/// | (2 * D + 1)..(3 * D + 1) | lhs shape   |
/// | (3 * D + 1)..(4 * D + 1) | rhs shape   |
pub fn build_info<R: JitRuntime, E: JitElement, const D: usize>(
    tensors: &[&JitTensor<R, E, D>],
) -> Vec<u32> {
    let mut info: Vec<u32> = vec![0; tensors.len() * 2 * D + 1];
    info[0] = D as u32;

    let mut current = 1;
    for tensor in tensors.iter() {
        for d in 0..D {
            info[current] = tensor.strides[d] as u32;
            current += 1;
        }
    }
    for tensor in tensors.iter() {
        for d in 0..D {
            info[current] = tensor.shape.dims[d] as u32;
            current += 1;
        }
    }
    info
}<|MERGE_RESOLUTION|>--- conflicted
+++ resolved
@@ -19,11 +19,7 @@
 }
 
 impl<K: KernelSource> CubeTask for SourceKernel<K> {
-<<<<<<< HEAD
-    fn compile(&self, _execution_mode: ExecutionMode) -> CompiledKernel {
-=======
     fn compile(&self, _mode: ExecutionMode) -> CompiledKernel {
->>>>>>> 58ce5024
         let source_template = self.kernel_source.source();
         let source = source_template.complete();
 
