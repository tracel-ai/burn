--- conflicted
+++ resolved
@@ -299,52 +299,51 @@
         kernel::flip::<R, I, BT>(tensor, axes)
     }
 
-<<<<<<< HEAD
+    fn bitwise_and(lhs: IntTensor<Self>, rhs: IntTensor<Self>) -> IntTensor<Self> {
+        numeric::bitwise_and::<R, I>(lhs, rhs)
+    }
+
+    fn bitwise_and_scalar(lhs: IntTensor<Self>, rhs: IntElem<Self>) -> IntTensor<Self> {
+        numeric::bitwise_and_scalar::<R, I>(lhs, rhs)
+    }
+
+    fn bitwise_or(lhs: IntTensor<Self>, rhs: IntTensor<Self>) -> IntTensor<Self> {
+        numeric::bitwise_or::<R, I>(lhs, rhs)
+    }
+
+    fn bitwise_or_scalar(lhs: IntTensor<Self>, rhs: IntElem<Self>) -> IntTensor<Self> {
+        numeric::bitwise_or_scalar(lhs, rhs)
+    }
+
+    fn bitwise_xor(lhs: IntTensor<Self>, rhs: IntTensor<Self>) -> IntTensor<Self> {
+        numeric::bitwise_xor::<R, I>(lhs, rhs)
+    }
+
+    fn bitwise_xor_scalar(lhs: IntTensor<Self>, rhs: IntElem<Self>) -> IntTensor<Self> {
+        numeric::bitwise_xor_scalar(lhs, rhs)
+    }
+
+    fn bitwise_not(tensor: IntTensor<Self>) -> IntTensor<Self> {
+        unary_basic_int::launch::<R, _, I>(tensor, |_| &BasicIntUnaryKind::BitwiseNot)
+    }
+
+    fn bitwise_left_shift(lhs: IntTensor<Self>, rhs: IntTensor<Self>) -> IntTensor<Self> {
+        launch_binop_int::<R, I, kernel::BitwiseShlOp>(lhs, rhs)
+    }
+
+    fn bitwise_left_shift_scalar(lhs: IntTensor<Self>, rhs: IntElem<Self>) -> IntTensor<Self> {
+        launch_scalar_binop_int::<R, I, BitwiseShlOp>(lhs, rhs)
+    }
+
+    fn bitwise_right_shift(lhs: IntTensor<Self>, rhs: IntTensor<Self>) -> IntTensor<Self> {
+        launch_binop_int::<R, I, BitwiseShrOp>(lhs, rhs)
+    }
+
+    fn bitwise_right_shift_scalar(lhs: IntTensor<Self>, rhs: IntElem<Self>) -> IntTensor<Self> {
+        launch_scalar_binop_int::<R, I, BitwiseShrOp>(lhs, rhs)
+    }
+
     fn int_cumsum(_tensor: IntTensor<Self>, _dim: usize) -> IntTensor<Self> {
         todo!()
-=======
-    fn bitwise_and(lhs: IntTensor<Self>, rhs: IntTensor<Self>) -> IntTensor<Self> {
-        numeric::bitwise_and::<R, I>(lhs, rhs)
-    }
-
-    fn bitwise_and_scalar(lhs: IntTensor<Self>, rhs: IntElem<Self>) -> IntTensor<Self> {
-        numeric::bitwise_and_scalar::<R, I>(lhs, rhs)
-    }
-
-    fn bitwise_or(lhs: IntTensor<Self>, rhs: IntTensor<Self>) -> IntTensor<Self> {
-        numeric::bitwise_or::<R, I>(lhs, rhs)
-    }
-
-    fn bitwise_or_scalar(lhs: IntTensor<Self>, rhs: IntElem<Self>) -> IntTensor<Self> {
-        numeric::bitwise_or_scalar(lhs, rhs)
-    }
-
-    fn bitwise_xor(lhs: IntTensor<Self>, rhs: IntTensor<Self>) -> IntTensor<Self> {
-        numeric::bitwise_xor::<R, I>(lhs, rhs)
-    }
-
-    fn bitwise_xor_scalar(lhs: IntTensor<Self>, rhs: IntElem<Self>) -> IntTensor<Self> {
-        numeric::bitwise_xor_scalar(lhs, rhs)
-    }
-
-    fn bitwise_not(tensor: IntTensor<Self>) -> IntTensor<Self> {
-        unary_basic_int::launch::<R, _, I>(tensor, |_| &BasicIntUnaryKind::BitwiseNot)
-    }
-
-    fn bitwise_left_shift(lhs: IntTensor<Self>, rhs: IntTensor<Self>) -> IntTensor<Self> {
-        launch_binop_int::<R, I, kernel::BitwiseShlOp>(lhs, rhs)
-    }
-
-    fn bitwise_left_shift_scalar(lhs: IntTensor<Self>, rhs: IntElem<Self>) -> IntTensor<Self> {
-        launch_scalar_binop_int::<R, I, BitwiseShlOp>(lhs, rhs)
-    }
-
-    fn bitwise_right_shift(lhs: IntTensor<Self>, rhs: IntTensor<Self>) -> IntTensor<Self> {
-        launch_binop_int::<R, I, BitwiseShrOp>(lhs, rhs)
-    }
-
-    fn bitwise_right_shift_scalar(lhs: IntTensor<Self>, rhs: IntElem<Self>) -> IntTensor<Self> {
-        launch_scalar_binop_int::<R, I, BitwiseShrOp>(lhs, rhs)
->>>>>>> e2fa935a
     }
 }