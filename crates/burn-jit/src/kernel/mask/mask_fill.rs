--- conflicted
+++ resolved
@@ -86,15 +86,9 @@
         &input.client,
         cube_count,
         cube_dim,
-<<<<<<< HEAD
-        input.as_handle_ref().as_tensor_arg(1),
-        mask.as_handle_ref().as_tensor_arg(1),
-        output.as_handle_ref().as_tensor_arg(1),
-=======
         input.as_tensor_arg(1),
         mask.as_tensor_arg(1),
         output.as_tensor_arg(1),
->>>>>>> 58ce5024
         ScalarArg::new(value),
         D as u32,
     );
@@ -114,13 +108,8 @@
         &input.client,
         cube_count,
         cube_dim,
-<<<<<<< HEAD
-        input.as_handle_ref().as_tensor_arg(1),
-        mask.as_handle_ref().as_tensor_arg(1),
-=======
         input.as_tensor_arg(1),
         mask.as_tensor_arg(1),
->>>>>>> 58ce5024
         ScalarArg::new(value),
         D as u32,
     );
