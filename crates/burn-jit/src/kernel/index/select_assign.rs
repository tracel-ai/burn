--- conflicted
+++ resolved
@@ -74,17 +74,6 @@
     let cube_dim = CubeDim::default();
     let cube_count = calculate_cube_count_elemwise(num_elems, cube_dim);
 
-<<<<<<< HEAD
-    Execution::start(kernel, indices.client)
-        .inputs(&[
-            tensor.as_handle_ref(),
-            value.as_handle_ref(),
-            // We use the custom strides here instead of the shape, since we don't use it in the
-            // kernel, but we need to put the right number of dimensions (rank).
-            unsafe { TensorHandleRef::from_raw_parts(&indices.handle, &strides, &strides) },
-        ])
-        .execute(CubeCountSettings::Custom(cube_count));
-=======
     unsafe {
         select_assign_kernel::launch_unchecked::<E, I, R>(
             &tensor.client,
@@ -97,7 +86,6 @@
             ScalarArg::new(dim as u32),
         );
     };
->>>>>>> 58ce5024
 
     tensor
 }