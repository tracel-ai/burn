--- conflicted
+++ resolved
@@ -38,22 +38,6 @@
     let total_elem = shape_output.num_elements();
 
     let output = empty_device(tensor.client.clone(), tensor.device.clone(), shape_output);
-<<<<<<< HEAD
-    let kernel = SelectEagerKernel::<R, E>::new(dim);
-
-    Execution::start(kernel, tensor.client.clone())
-        .inputs(&[
-            tensor.as_handle_ref(),
-            // This is a current hacks because the info buffer that contains the strides and shapes is
-            // hardcoded to only contains information about tensors of the same rank. However, since
-            // we don't rely on the shape and stride of the indices tensors, it doesn't matter
-            // which value we put, it just needs to be of the same rank.
-            unsafe { TensorHandleRef::from_raw_parts(&indices.handle, &[1; D], &[1; D]) },
-        ])
-        .outputs(&[output.as_handle_ref()])
-        .execute(CubeCountSettings::Output { pos: 0 });
-=======
->>>>>>> 58ce5024
 
     let dummy_array = [1; D];
     let cube_dim = CubeDim::default();
