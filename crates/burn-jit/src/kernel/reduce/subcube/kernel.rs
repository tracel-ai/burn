use cubecl::{prelude::*, CubeCount, CubeDim, Feature};

use crate::{
    kernel::reduce::{init_reduce_output, shared::kernel::reduce_dim_shared, ReduceDimAlgorithm},
    tensor::JitTensor,
    JitElement, JitRuntime,
};

use super::base::ReduceDimSubcube;

#[cube(launch_unchecked)]
pub fn reduce_dim_subcube_kernel<
    RD: ReduceDimSubcube<EIn, EOut>,
    EIn: JitElement,
    EOut: JitElement,
>(
    input: &Tensor<EIn>,
    output: &mut Tensor<EOut>,
    #[comptime] dim: u32,
    #[comptime] subcube_size: u32,
    #[comptime] elems_per_thread: u32,
    #[comptime] divisible_shape: bool,
    #[comptime] check_out: bool,
) {
    let reduce_group_id = CUBE_POS;

    if check_out && reduce_group_id >= output.len() {
        return;
    }

    let stride_reduce_dim_input = input.stride(dim);
    let shape_reduce_dim_input = input.shape(dim);

    let should_unroll = elems_per_thread <= 8;

    let warp_id = UNIT_POS / PLANE_DIM;

    let mut shared_memory = RD::init_shared(subcube_size);

    let mut index_offset = 0;

    for i in 0..input.rank() {
        let num_block = reduce_group_id / output.stride(i) % output.shape(i);
        index_offset += num_block * input.stride(i);
    }

    let mut value = RD::init_value();

    #[unroll(should_unroll)]
    for i in 0..elems_per_thread {
        let nth = i * CUBE_DIM + UNIT_POS;
        let current_pos = nth * stride_reduce_dim_input + index_offset;

        #[allow(clippy::collapsible_else_if)]
        if divisible_shape {
            let next = RD::read_value(input, current_pos, nth);
            RD::update_value(&mut value, next);
        } else {
            if nth < shape_reduce_dim_input {
                let next = RD::read_value(input, current_pos, nth);
                RD::update_value(&mut value, next);
            }
        }
    }

    RD::reduce_subcube(&mut shared_memory, warp_id, value);

    sync_units();

    if UNIT_POS >= PLANE_DIM {
        return;
    }

    let value = RD::read_from_shared(&shared_memory, UNIT_POS);
    RD::reduce_subcube(&mut shared_memory, 0, value);

    if UNIT_POS == 0 {
        RD::store(
            &shared_memory,
            output,
            reduce_group_id,
            shape_reduce_dim_input,
        );
    }
}

/// Executes the shared memory kernel for reduce dim
pub fn reduce_dim_subcube<
    RD: ReduceDimAlgorithm<EI, EO>,
    R: JitRuntime,
    EI: JitElement,
    EO: JitElement,
>(
    input: JitTensor<R, EI>,
    dim: usize,
) -> JitTensor<R, EO> {
<<<<<<< HEAD
    let topology = input.client.properties().topology_properties();

    if !input.client.properties().feature_enabled(Feature::Subcube)
        || topology.subcube_size_min < 32
    {
=======
    if !input.client.properties().feature_enabled(Feature::Plane) {
>>>>>>> c7233bfb
        return reduce_dim_shared::<RD, R, EI, EO>(input, dim);
    }

    let subcube_size = topology.subcube_size_min;

    let output = init_reduce_output::<R, EI, EO>(&input, dim);

    let num_elems_output = output.shape.num_elements();
    let cube_dim = CubeDim {
        x: subcube_size,
        y: subcube_size,
        z: 1,
    };
    let cube_count_x = f32::ceil(f32::sqrt(num_elems_output as f32));
    let cube_count_y = f32::ceil(num_elems_output as f32 / cube_count_x);
    let cube_count = CubeCount::Static(cube_count_x as u32, cube_count_y as u32, 1);

    let reduce_group_size = input.shape.dims[dim];
    let n_invocation_per_cube = cube_dim.num_elems();
    let elems_per_thread =
        f32::ceil(reduce_group_size as f32 / n_invocation_per_cube as f32) as u32;

    let divisible_shape = n_invocation_per_cube * elems_per_thread == reduce_group_size as u32;
    let check_out = (cube_count_x * cube_count_y) as usize != num_elems_output;

    unsafe {
        reduce_dim_subcube_kernel::launch_unchecked::<RD, EI, EO, R>(
            &input.client,
            cube_count,
            cube_dim,
            input.as_tensor_arg(1),
            output.as_tensor_arg(1),
            dim as u32,
            subcube_size,
            elems_per_thread,
            divisible_shape,
            check_out,
        )
    };

    output
}<|MERGE_RESOLUTION|>--- conflicted
+++ resolved
@@ -94,19 +94,13 @@
     input: JitTensor<R, EI>,
     dim: usize,
 ) -> JitTensor<R, EO> {
-<<<<<<< HEAD
-    let topology = input.client.properties().topology_properties();
+    let topology = input.client.properties().hardware_properties();
 
-    if !input.client.properties().feature_enabled(Feature::Subcube)
-        || topology.subcube_size_min < 32
-    {
-=======
-    if !input.client.properties().feature_enabled(Feature::Plane) {
->>>>>>> c7233bfb
+    if !input.client.properties().feature_enabled(Feature::Plane) || topology.plane_size_min < 32 {
         return reduce_dim_shared::<RD, R, EI, EO>(input, dim);
     }
 
-    let subcube_size = topology.subcube_size_min;
+    let subcube_size = topology.plane_size_min;
 
     let output = init_reduce_output::<R, EI, EO>(&input, dim);
 
