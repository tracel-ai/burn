--- conflicted
+++ resolved
@@ -2,13 +2,13 @@
     ops::{conv::calculate_conv_output_size, ConvOptions},
     Shape,
 };
-use cubecl::{calculate_cube_count_elemwise, linalg::matmul, prelude::*};
+use cubecl::{calculate_cube_count_elemwise, prelude::*};
 
 use crate::{
     kernel::{
         conv::index,
         into_contiguous, launch_binop,
-        matmul::{cube_strategy, matmul, MatmulStrategy},
+        matmul::{matmul, MatmulStrategy},
         AddOp,
     },
     ops::{numeric::empty_device, reshape, swap_dims},
@@ -271,7 +271,7 @@
     let weight = reshape(weight, Shape::new([groups, out_c_per_grp, in_c_per_grp]));
     let in_shape = Shape::new([groups, in_c_per_grp, batch_size * height * width]);
     let input = reshape(input, in_shape);
-    let out = matmul::<R, E>(weight, input, MatmulStrategy::default());
+    let out = matmul::<R, E>(weight, input, None, MatmulStrategy::default());
     let mut out = reshape(out, Shape::new([out_channels, batch_size, height, width]));
 
     if let Some(bias) = bias {
@@ -290,7 +290,6 @@
     out_h: usize,
     out_w: usize,
 ) {
-    let client = input.client.clone();
     let [out_channels, _, kernel_h, kernel_w] = weight.shape.dims();
     let groups = options.groups;
 
@@ -302,15 +301,5 @@
     let columns = reshape(columns, Shape::new([groups, col_shape_0, col_shape_1]));
     let weight = reshape(weight, Shape::new([groups, out_c_per_group, col_shape_0]));
 
-    matmul::launch_ref::<R, E>(
-<<<<<<< HEAD
-        &Default::default(),
-=======
-        &cube_strategy::<R>(&client),
->>>>>>> a5624c15
-        &client,
-        &weight.as_handle_ref(),
-        &columns.as_handle_ref(),
-        &out.as_handle_ref(),
-    );
+    matmul::<R, E>(weight, columns, Some(out), Default::default());
 }