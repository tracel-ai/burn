--- conflicted
+++ resolved
@@ -31,15 +31,11 @@
     kernel_size_0_unroll: Comptime<Option<UInt>>,
     kernel_size_1_unroll: Comptime<Option<UInt>>,
 ) {
-<<<<<<< HEAD
-    let in_channels = weight.shape(1);
-=======
-    if AbsoluteIndex::get() >= Tensor::<F>::len(output) {
+    if AbsoluteIndex::get() >= output.len() {
         return;
     }
 
-    let in_channels = Tensor::<F>::shape(weight, 1u32);
->>>>>>> dc85daa1
+    let in_channels = weight.shape(1);
 
     let kernel_size_0 = Comptime::unwrap_or_else(kernel_size_0_unroll, || weight.shape(2));
     let unroll_0 = Comptime::is_some(kernel_size_0_unroll);
