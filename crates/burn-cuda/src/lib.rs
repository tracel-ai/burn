--- conflicted
+++ resolved
@@ -2,11 +2,7 @@
 
 extern crate alloc;
 
-<<<<<<< HEAD
-use burn_jit::CubeBackend;
-=======
-use burn_cubecl::JitBackend;
->>>>>>> 3ed38cfc
+use burn_cubecl::CubeBackend;
 pub use cubecl::cuda::CudaDevice;
 use cubecl::cuda::CudaRuntime;
 
@@ -18,11 +14,7 @@
 
 #[cfg(test)]
 mod tests {
-<<<<<<< HEAD
-    use burn_jit::CubeBackend;
-=======
-    use burn_cubecl::JitBackend;
->>>>>>> 3ed38cfc
+    use burn_cubecl::CubeBackend;
 
     pub type TestRuntime = cubecl::cuda::CudaRuntime;
     pub use half::f16;
