use alloc::{vec, vec::Vec};
use burn_tensor::backend::Backend;

use crate::{BackendRouter, RunnerChannel, RunnerClient, get_client};
use burn_ir::{
    BaseOperationIr, BinaryOpIr, CatOpIr, ClampOpIr, DimOpIr, ExpandOpIr, FlipOpIr, GatherOpIr,
    InitOperationIr, IntOperationIr, MaskFillOpIr, MaskWhereOpIr, NumericOperationIr, OperationIr,
    PermuteOpIr, RandomOpIr, ReduceDimOpIr, ReduceDimWithIndicesOpIr, RepeatDimOpIr, ScalarIr,
    ScalarOpIr, ScatterOpIr, SelectAssignOpIr, SelectOpIr, SliceAssignOpIr, SliceOpIr,
    SwapDimsOpIr, UnaryOpIr, UnfoldOpIr,
};
use burn_tensor::ops::unfold::calculate_unfold_shape;
use burn_tensor::ops::{
    BoolTensor, FloatElem, FloatTensor, IntElem, IntTensor, IntTensorOps, binary_ops_shape,
};
use burn_tensor::{
    Device, Distribution, Element, IntDType, Shape, Slice, TensorData, TensorMetadata,
    calculate_slice_output_shape,
};

impl<R: RunnerChannel> IntTensorOps<Self> for BackendRouter<R> {
    fn int_empty(shape: Shape, device: &Device<Self>, dtype: IntDType) -> IntTensor<Self> {
        // Get the runtime client on which to register the operation for execution.
        let client = get_client::<R>(device);
        let out = client.register_empty_tensor(shape.into(), dtype.into());

        client.register(OperationIr::BaseInt(BaseOperationIr::Empty(
            out.to_ir_out(),
        )));

        out
    }

    async fn int_into_data(tensor: IntTensor<Self>) -> TensorData {
        tensor
            .into_data()
            .await
            // Since underlying backends can have different data types, we convert to the current elem
            .convert::<<Self as Backend>::IntElem>()
    }

    fn int_from_data(data: TensorData, device: &Device<Self>) -> IntTensor<Self> {
        let client = get_client::<R>(device);
        let out = client.register_tensor_data(data);
        let desc = InitOperationIr {
            out: out.to_ir_out(),
        };

        client.register(OperationIr::Init(desc));

        out
    }

    fn int_device(tensor: &IntTensor<Self>) -> Device<Self> {
        tensor.client.device()
    }

    fn int_to_device(tensor: IntTensor<Self>, device: &Device<Self>) -> IntTensor<Self> {
        if &tensor.client.device() == device {
            return tensor;
        }
        R::change_client_backend(tensor, device)
    }

    fn int_reshape(tensor: IntTensor<Self>, shape: Shape) -> IntTensor<Self> {
        let client = tensor.client.clone();
        let out = client.register_empty_tensor(shape.into(), tensor.dtype);

        let desc = UnaryOpIr {
            input: tensor.into_ir(),
            out: out.to_ir_out(),
        };

        client.register(OperationIr::BaseInt(BaseOperationIr::Reshape(desc)));

        out
    }

    fn int_slice(tensor: IntTensor<Self>, slices: &[Slice]) -> IntTensor<Self> {
        let client = tensor.client.clone();
        let dtype = tensor.dtype;

        let shape = calculate_slice_output_shape(slices, &tensor.shape);

        let out = client.register_empty_tensor(shape, dtype);

        let desc = SliceOpIr {
            tensor: tensor.into_ir(),
            ranges: slices.to_vec(),
            out: out.to_ir_out(),
        };

        client.register(OperationIr::BaseInt(BaseOperationIr::Slice(desc)));

        out
    }

    fn int_slice_assign(
        tensor: IntTensor<Self>,
        slices: &[burn_tensor::Slice],
        value: IntTensor<Self>,
    ) -> IntTensor<Self> {
        let client = tensor.client.clone();
        let out = client.register_empty_tensor(tensor.shape.clone(), tensor.dtype);

        let desc = SliceAssignOpIr {
            tensor: tensor.into_ir(),
            ranges: slices.to_vec(),
            value: value.into_ir(),
            out: out.to_ir_out(),
        };

        client.register(OperationIr::BaseInt(BaseOperationIr::SliceAssign(desc)));

        out
    }

    fn int_matmul(lhs: IntTensor<Self>, rhs: IntTensor<Self>) -> IntTensor<Self> {
        let client = lhs.client.clone();
        let dtype = lhs.dtype;

        let mut shape = binary_ops_shape(&lhs.shape, &rhs.shape);
        let ndims = lhs.shape().num_dims();

        shape[ndims - 2] = lhs.shape[ndims - 2];
        shape[ndims - 1] = rhs.shape[ndims - 1];
        let out = client.register_empty_tensor(shape, dtype);

        let desc = BinaryOpIr {
            lhs: lhs.into_ir(),
            rhs: rhs.into_ir(),
            out: out.to_ir_out(),
        };

        client.register(OperationIr::Int(IntOperationIr::Matmul(desc)));

        out
    }

    fn int_mask_where(
        tensor: IntTensor<Self>,
        mask: BoolTensor<Self>,
        value: IntTensor<Self>,
    ) -> IntTensor<Self> {
        let client = tensor.client.clone();
        let dtype = tensor.dtype;
        let shape = binary_ops_shape(&tensor.shape, &mask.shape);
        let out = client.register_empty_tensor(shape, dtype);

        let desc = MaskWhereOpIr {
            tensor: tensor.into_ir(),
            mask: mask.into_ir(),
            value: value.into_ir(),
            out: out.to_ir_out(),
        };

        client.register(OperationIr::NumericInt(
            dtype,
            NumericOperationIr::MaskWhere(desc),
        ));

        out
    }

    fn int_mask_fill(
        tensor: IntTensor<Self>,
        mask: BoolTensor<Self>,
        value: IntElem<Self>,
    ) -> IntTensor<Self> {
        let client = tensor.client.clone();
        let dtype = tensor.dtype;
        let out = client.register_empty_tensor(tensor.shape.clone(), dtype);

        let desc = MaskFillOpIr {
            tensor: tensor.into_ir(),
            mask: mask.into_ir(),
            value: ScalarIr::with_dtype(value, &dtype),
            out: out.to_ir_out(),
        };

        client.register(OperationIr::NumericInt(
            dtype,
            NumericOperationIr::MaskFill(desc),
        ));

        out
    }

    fn int_gather(
        dim: usize,
        tensor: IntTensor<Self>,
        indices: IntTensor<Self>,
    ) -> IntTensor<Self> {
        let client = tensor.client.clone();
        let dtype = tensor.dtype;
        let out = client.register_empty_tensor(indices.shape.clone(), dtype);

        let desc = GatherOpIr {
            tensor: tensor.into_ir(),
            dim,
            indices: indices.into_ir(),
            out: out.to_ir_out(),
        };

        client.register(OperationIr::NumericInt(
            dtype,
            NumericOperationIr::Gather(desc),
        ));

        out
    }

    fn int_scatter(
        dim: usize,
        tensor: IntTensor<Self>,
        indices: IntTensor<Self>,
        value: IntTensor<Self>,
    ) -> IntTensor<Self> {
        let client = tensor.client.clone();
        let dtype = tensor.dtype;
        let out = client.register_empty_tensor(tensor.shape.clone(), dtype);

        let desc = ScatterOpIr {
            tensor: tensor.into_ir(),
            dim,
            indices: indices.into_ir(),
            value: value.into_ir(),
            out: out.to_ir_out(),
        };

        client.register(OperationIr::NumericInt(
            dtype,
            NumericOperationIr::Scatter(desc),
        ));

        out
    }

    fn int_select(
        tensor: IntTensor<Self>,
        dim: usize,
        indices: IntTensor<Self>,
    ) -> IntTensor<Self> {
        let client = tensor.client.clone();
        let dtype = tensor.dtype;
        let mut shape = tensor.shape.clone();
        shape[dim] = indices.shape[0];
        let out = client.register_empty_tensor(shape, dtype);

        let desc = SelectOpIr {
            tensor: tensor.into_ir(),
            dim,
            indices: indices.into_ir(),
            out: out.to_ir_out(),
        };

        client.register(OperationIr::NumericInt(
            dtype,
            NumericOperationIr::Select(desc),
        ));

        out
    }

    fn int_select_assign(
        tensor: IntTensor<Self>,
        dim: usize,
        indices: IntTensor<Self>,
        value: IntTensor<Self>,
    ) -> IntTensor<Self> {
        let client = tensor.client.clone();
        let dtype = tensor.dtype;
        let out = client.register_empty_tensor(tensor.shape.clone(), dtype);

        let desc = SelectAssignOpIr {
            tensor: tensor.into_ir(),
            dim,
            indices: indices.into_ir(),
            value: value.into_ir(),
            out: out.to_ir_out(),
        };

        client.register(OperationIr::NumericInt(
            dtype,
            NumericOperationIr::SelectAssign(desc),
        ));

        out
    }

    fn int_cat(tensors: Vec<IntTensor<Self>>, dim: usize) -> IntTensor<Self> {
        let tensor_first = tensors.first().unwrap();
        let client = tensor_first.client.clone();
        let dtype = tensor_first.dtype;

        // Calculate the output shape
        let mut shape = tensor_first.shape.clone();
        shape[dim] = 0;
        for tensor in tensors.iter() {
            shape[dim] += tensor.shape[dim];
        }
        let out = client.register_empty_tensor(shape, dtype);

        let desc = CatOpIr {
            tensors: tensors.into_iter().map(|t| t.into_ir()).collect(),
            dim,
            out: out.to_ir_out(),
        };

        client.register(OperationIr::BaseInt(BaseOperationIr::Cat(desc)));

        out
    }

    fn int_equal(lhs: IntTensor<Self>, rhs: IntTensor<Self>) -> BoolTensor<Self> {
        let client = lhs.client.clone();
        let out = client.register_empty_tensor(
            binary_ops_shape(&lhs.shape, &rhs.shape),
            R::BoolElem::dtype(),
        );

        let desc = BinaryOpIr {
            lhs: lhs.into_ir(),
            rhs: rhs.into_ir(),
            out: out.to_ir_out(),
        };

        client.register(OperationIr::BaseInt(BaseOperationIr::Equal(desc)));

        out
    }

    fn int_equal_elem(lhs: IntTensor<Self>, rhs: IntElem<Self>) -> BoolTensor<Self> {
        let client = lhs.client.clone();
        let dtype = lhs.dtype;
        let out = client.register_empty_tensor(lhs.shape.clone(), R::BoolElem::dtype());

        let desc = ScalarOpIr {
            lhs: lhs.into_ir(),
            rhs: ScalarIr::with_dtype(rhs, &dtype),
            out: out.to_ir_out(),
        };

        client.register(OperationIr::NumericInt(
            dtype,
            NumericOperationIr::EqualElem(desc),
        ));

        out
    }

    fn int_greater(lhs: IntTensor<Self>, rhs: IntTensor<Self>) -> BoolTensor<Self> {
        let client = lhs.client.clone();
        let dtype = lhs.dtype;
        let out = client.register_empty_tensor(
            binary_ops_shape(&lhs.shape, &rhs.shape),
            R::BoolElem::dtype(),
        );

        let desc = BinaryOpIr {
            lhs: lhs.into_ir(),
            rhs: rhs.into_ir(),
            out: out.to_ir_out(),
        };

        client.register(OperationIr::NumericInt(
            dtype,
            NumericOperationIr::Greater(desc),
        ));

        out
    }

    fn int_greater_elem(lhs: IntTensor<Self>, rhs: IntElem<Self>) -> BoolTensor<Self> {
        let client = lhs.client.clone();
        let dtype = lhs.dtype;
        let out = client.register_empty_tensor(lhs.shape.clone(), R::BoolElem::dtype());

        let desc = ScalarOpIr {
            lhs: lhs.into_ir(),
            rhs: ScalarIr::with_dtype(rhs, &dtype),
            out: out.to_ir_out(),
        };

        client.register(OperationIr::NumericInt(
            dtype,
            NumericOperationIr::GreaterElem(desc),
        ));

        out
    }

    fn int_greater_equal(lhs: IntTensor<Self>, rhs: IntTensor<Self>) -> BoolTensor<Self> {
        let client = lhs.client.clone();
        let dtype = lhs.dtype;
        let out = client.register_empty_tensor(
            binary_ops_shape(&lhs.shape, &rhs.shape),
            R::BoolElem::dtype(),
        );

        let desc = BinaryOpIr {
            lhs: lhs.into_ir(),
            rhs: rhs.into_ir(),
            out: out.to_ir_out(),
        };

        client.register(OperationIr::NumericInt(
            dtype,
            NumericOperationIr::GreaterEqual(desc),
        ));

        out
    }

    fn int_greater_equal_elem(lhs: IntTensor<Self>, rhs: IntElem<Self>) -> BoolTensor<Self> {
        let client = lhs.client.clone();
        let dtype = lhs.dtype;
        let out = client.register_empty_tensor(lhs.shape.clone(), R::BoolElem::dtype());

        let desc = ScalarOpIr {
            lhs: lhs.into_ir(),
            rhs: ScalarIr::with_dtype(rhs, &dtype),
            out: out.to_ir_out(),
        };

        client.register(OperationIr::NumericInt(
            dtype,
            NumericOperationIr::GreaterEqualElem(desc),
        ));

        out
    }

    fn int_lower(lhs: IntTensor<Self>, rhs: IntTensor<Self>) -> BoolTensor<Self> {
        let client = lhs.client.clone();
        let dtype = lhs.dtype;
        let out = client.register_empty_tensor(
            binary_ops_shape(&lhs.shape, &rhs.shape),
            R::BoolElem::dtype(),
        );

        let desc = BinaryOpIr {
            lhs: lhs.into_ir(),
            rhs: rhs.into_ir(),
            out: out.to_ir_out(),
        };

        client.register(OperationIr::NumericInt(
            dtype,
            NumericOperationIr::Lower(desc),
        ));

        out
    }

    fn int_lower_elem(lhs: IntTensor<Self>, rhs: IntElem<Self>) -> BoolTensor<Self> {
        let client = lhs.client.clone();
        let dtype = lhs.dtype;
        let out = client.register_empty_tensor(lhs.shape.clone(), R::BoolElem::dtype());

        let desc = ScalarOpIr {
            lhs: lhs.into_ir(),
            rhs: ScalarIr::with_dtype(rhs, &dtype),
            out: out.to_ir_out(),
        };

        client.register(OperationIr::NumericInt(
            dtype,
            NumericOperationIr::LowerElem(desc),
        ));

        out
    }

    fn int_lower_equal(lhs: IntTensor<Self>, rhs: IntTensor<Self>) -> BoolTensor<Self> {
        let client = lhs.client.clone();
        let dtype = lhs.dtype;
        let out = client.register_empty_tensor(
            binary_ops_shape(&lhs.shape, &rhs.shape),
            R::BoolElem::dtype(),
        );

        let desc = BinaryOpIr {
            lhs: lhs.into_ir(),
            rhs: rhs.into_ir(),
            out: out.to_ir_out(),
        };

        client.register(OperationIr::NumericInt(
            dtype,
            NumericOperationIr::LowerEqual(desc),
        ));

        out
    }

    fn int_lower_equal_elem(lhs: IntTensor<Self>, rhs: IntElem<Self>) -> BoolTensor<Self> {
        let client = lhs.client.clone();
        let dtype = lhs.dtype;
        let out = client.register_empty_tensor(lhs.shape.clone(), R::BoolElem::dtype());

        let desc = ScalarOpIr {
            lhs: lhs.into_ir(),
            rhs: ScalarIr::with_dtype(rhs, &dtype),
            out: out.to_ir_out(),
        };

        client.register(OperationIr::NumericInt(
            dtype,
            NumericOperationIr::LowerEqualElem(desc),
        ));

        out
    }

    fn int_add(lhs: IntTensor<Self>, rhs: IntTensor<Self>) -> IntTensor<Self> {
        let client = lhs.client.clone();
        let dtype = lhs.dtype;
        let out = client.register_empty_tensor(binary_ops_shape(&lhs.shape, &rhs.shape), dtype);

        let desc = BinaryOpIr {
            lhs: lhs.into_ir(),
            rhs: rhs.into_ir(),
            out: out.to_ir_out(),
        };

        client.register(OperationIr::NumericInt(
            dtype,
            NumericOperationIr::Add(desc),
        ));

        out
    }

    fn int_add_scalar(lhs: IntTensor<Self>, rhs: IntElem<Self>) -> IntTensor<Self> {
        let client = lhs.client.clone();
        let dtype = lhs.dtype;
        let out = client.register_empty_tensor(lhs.shape.clone(), dtype);

        let desc = ScalarOpIr {
            lhs: lhs.into_ir(),
            rhs: ScalarIr::with_dtype(rhs, &dtype),
            out: out.to_ir_out(),
        };

        client.register(OperationIr::NumericInt(
            dtype,
            NumericOperationIr::AddScalar(desc),
        ));

        out
    }

    fn int_sub(lhs: IntTensor<Self>, rhs: IntTensor<Self>) -> IntTensor<Self> {
        let client = lhs.client.clone();
        let dtype = lhs.dtype;
        let out = client.register_empty_tensor(binary_ops_shape(&lhs.shape, &rhs.shape), dtype);

        let desc = BinaryOpIr {
            lhs: lhs.into_ir(),
            rhs: rhs.into_ir(),
            out: out.to_ir_out(),
        };

        client.register(OperationIr::NumericInt(
            dtype,
            NumericOperationIr::Sub(desc),
        ));

        out
    }

    fn int_sub_scalar(lhs: IntTensor<Self>, rhs: IntElem<Self>) -> IntTensor<Self> {
        let client = lhs.client.clone();
        let dtype = lhs.dtype;
        let out = client.register_empty_tensor(lhs.shape.clone(), dtype);

        let desc = ScalarOpIr {
            lhs: lhs.into_ir(),
            rhs: ScalarIr::with_dtype(rhs, &dtype),
            out: out.to_ir_out(),
        };

        client.register(OperationIr::NumericInt(
            dtype,
            NumericOperationIr::SubScalar(desc),
        ));

        out
    }

    fn int_mul(lhs: IntTensor<Self>, rhs: IntTensor<Self>) -> IntTensor<Self> {
        let client = lhs.client.clone();
        let dtype = lhs.dtype;
        let out = client.register_empty_tensor(binary_ops_shape(&lhs.shape, &rhs.shape), dtype);

        let desc = BinaryOpIr {
            lhs: lhs.into_ir(),
            rhs: rhs.into_ir(),
            out: out.to_ir_out(),
        };

        client.register(OperationIr::NumericInt(
            dtype,
            NumericOperationIr::Mul(desc),
        ));

        out
    }

    fn int_mul_scalar(lhs: IntTensor<Self>, rhs: IntElem<Self>) -> IntTensor<Self> {
        let client = lhs.client.clone();
        let dtype = lhs.dtype;
        let out = client.register_empty_tensor(lhs.shape.clone(), dtype);

        let desc = ScalarOpIr {
            lhs: lhs.into_ir(),
            rhs: ScalarIr::with_dtype(rhs, &dtype),
            out: out.to_ir_out(),
        };

        client.register(OperationIr::NumericInt(
            dtype,
            NumericOperationIr::MulScalar(desc),
        ));

        out
    }

    fn int_div(lhs: IntTensor<Self>, rhs: IntTensor<Self>) -> IntTensor<Self> {
        let client = lhs.client.clone();
        let dtype = lhs.dtype;
        let out = client.register_empty_tensor(binary_ops_shape(&lhs.shape, &rhs.shape), dtype);

        let desc = BinaryOpIr {
            lhs: lhs.into_ir(),
            rhs: rhs.into_ir(),
            out: out.to_ir_out(),
        };

        client.register(OperationIr::NumericInt(
            dtype,
            NumericOperationIr::Div(desc),
        ));

        out
    }

    fn int_div_scalar(lhs: IntTensor<Self>, rhs: IntElem<Self>) -> IntTensor<Self> {
        let client = lhs.client.clone();
        let dtype = lhs.dtype;
        let out = client.register_empty_tensor(lhs.shape.clone(), dtype);

        let desc = ScalarOpIr {
            lhs: lhs.into_ir(),
            rhs: ScalarIr::with_dtype(rhs, &dtype),
            out: out.to_ir_out(),
        };

        client.register(OperationIr::NumericInt(
            dtype,
            NumericOperationIr::DivScalar(desc),
        ));

        out
    }

    fn int_remainder(lhs: IntTensor<Self>, rhs: IntTensor<Self>) -> IntTensor<Self> {
        let client = lhs.client.clone();
        let dtype = lhs.dtype;
        let out = client.register_empty_tensor(binary_ops_shape(&lhs.shape, &rhs.shape), dtype);

        let desc = BinaryOpIr {
            lhs: lhs.into_ir(),
            rhs: rhs.into_ir(),
            out: out.to_ir_out(),
        };

        client.register(OperationIr::NumericInt(
            dtype,
            NumericOperationIr::Rem(desc),
        ));

        out
    }

    fn int_remainder_scalar(lhs: IntTensor<Self>, rhs: IntElem<Self>) -> IntTensor<Self> {
        let client = lhs.client.clone();
        let dtype = lhs.dtype;
        let out = client.register_empty_tensor(lhs.shape.clone(), dtype);

        let desc = ScalarOpIr {
            lhs: lhs.into_ir(),
            rhs: ScalarIr::with_dtype(rhs, &dtype),
            out: out.to_ir_out(),
        };

        client.register(OperationIr::NumericInt(
            dtype,
            NumericOperationIr::RemScalar(desc),
        ));

        out
    }

    fn int_zeros(shape: Shape, device: &Device<Self>, dtype: IntDType) -> IntTensor<Self> {
        // Get the runtime client on which to register the operation for execution.
        let client = get_client::<R>(device);
        let dtype = dtype.into();
        let out = client.register_empty_tensor(shape.dims.to_vec(), dtype);

        client.register(OperationIr::NumericInt(
            dtype,
            NumericOperationIr::Zeros(out.to_ir_out()),
        ));

        out
    }

    fn int_ones(shape: Shape, device: &Device<Self>, dtype: IntDType) -> IntTensor<Self> {
        // Get the runtime client on which to register the operation for execution.
        let client = get_client::<R>(device);
        let dtype = dtype.into();
        let out = client.register_empty_tensor(shape.into(), dtype);

        client.register(OperationIr::NumericInt(
            dtype,
            NumericOperationIr::Ones(out.to_ir_out()),
        ));

        out
    }

    fn int_sum(tensor: IntTensor<Self>) -> IntTensor<Self> {
        let client = tensor.client.clone();
        let dtype = tensor.dtype;
        let out = client.register_empty_tensor(vec![1], dtype);

        let desc = UnaryOpIr {
            input: tensor.into_ir(),
            out: out.to_ir_out(),
        };

        client.register(OperationIr::NumericInt(
            dtype,
            NumericOperationIr::Sum(desc),
        ));

        out
    }

    fn int_sum_dim(tensor: IntTensor<Self>, axis: usize) -> IntTensor<Self> {
        let client = tensor.client.clone();
        let dtype = tensor.dtype;
        let mut shape = tensor.shape.clone();
        shape[axis] = 1;
        let out = client.register_empty_tensor(shape, dtype);

        let desc = ReduceDimOpIr {
            input: tensor.into_ir(),
            out: out.to_ir_out(),
            axis,
        };

        client.register(OperationIr::NumericInt(
            dtype,
            NumericOperationIr::SumDim(desc),
        ));

        out
    }

    fn int_prod(tensor: IntTensor<Self>) -> IntTensor<Self> {
        let client = tensor.client.clone();
        let dtype = tensor.dtype;
        let out = client.register_empty_tensor(vec![1], dtype);

        let desc = UnaryOpIr {
            input: tensor.into_ir(),
            out: out.to_ir_out(),
        };

        client.register(OperationIr::NumericInt(
            dtype,
            NumericOperationIr::Prod(desc),
        ));

        out
    }

    fn int_prod_dim(tensor: IntTensor<Self>, dim: usize) -> IntTensor<Self> {
        let client = tensor.client.clone();
        let dtype = tensor.dtype;
        let mut shape = tensor.shape.clone();
        shape[dim] = 1;
        let out = client.register_empty_tensor(shape, dtype);

        let desc = ReduceDimOpIr {
            input: tensor.into_ir(),
            axis: dim,
            out: out.to_ir_out(),
        };

        client.register(OperationIr::NumericInt(
            dtype,
            NumericOperationIr::ProdDim(desc),
        ));

        out
    }

    fn int_mean(tensor: IntTensor<Self>) -> IntTensor<Self> {
        let client = tensor.client.clone();
        let dtype = tensor.dtype;
        let out = client.register_empty_tensor(vec![1], dtype);

        let desc = UnaryOpIr {
            input: tensor.into_ir(),
            out: out.to_ir_out(),
        };

        client.register(OperationIr::NumericInt(
            dtype,
            NumericOperationIr::Mean(desc),
        ));

        out
    }

    fn int_mean_dim(tensor: IntTensor<Self>, dim: usize) -> IntTensor<Self> {
        let client = tensor.client.clone();
        let dtype = tensor.dtype;
        let mut shape = tensor.shape.clone();
        shape[dim] = 1;
        let out = client.register_empty_tensor(shape, dtype);

        let desc = ReduceDimOpIr {
            input: tensor.into_ir(),
            axis: dim,
            out: out.to_ir_out(),
        };

        client.register(OperationIr::NumericInt(
            dtype,
            NumericOperationIr::MeanDim(desc),
        ));

        out
    }

    fn int_cumsum(tensor: IntTensor<Self>, dim: usize) -> IntTensor<Self> {
        let client = tensor.client.clone();
        let dtype = tensor.dtype;
        let shape = tensor.shape.clone();
        let out = client.register_empty_tensor(shape, dtype);

        let desc = DimOpIr {
            input: tensor.into_ir(),
            axis: dim,
            out: out.to_ir_out(),
        };

        client.register(OperationIr::BaseInt(BaseOperationIr::CumSum(desc)));

        out
    }

<<<<<<< HEAD
    fn int_cummin(tensor: IntTensor<Self>, dim: usize) -> IntTensor<Self> {
=======
    fn int_cummax(tensor: IntTensor<Self>, dim: usize) -> IntTensor<Self> {
>>>>>>> 5420aa5a
        let client = tensor.client.clone();
        let dtype = tensor.dtype;
        let shape = tensor.shape.clone();
        let out = client.register_empty_tensor(shape, dtype);

        let desc = DimOpIr {
            input: tensor.into_ir(),
            axis: dim,
            out: out.to_ir_out(),
        };

<<<<<<< HEAD
        client.register(OperationIr::BaseInt(BaseOperationIr::CumMin(desc)));
=======
        client.register(OperationIr::BaseInt(BaseOperationIr::CumMax(desc)));
>>>>>>> 5420aa5a

        out
    }

    fn int_argmax(tensor: IntTensor<Self>, dim: usize) -> IntTensor<Self> {
        let client = tensor.client.clone();
        let dtype = tensor.dtype;
        let mut shape = tensor.shape.clone();
        shape[dim] = 1;
        let out = client.register_empty_tensor(shape, IntElem::<Self>::dtype());

        let desc = ReduceDimOpIr {
            input: tensor.into_ir(),
            axis: dim,
            out: out.to_ir_out(),
        };

        client.register(OperationIr::NumericInt(
            dtype,
            NumericOperationIr::ArgMax(desc),
        ));

        out
    }

    fn int_argmin(tensor: IntTensor<Self>, dim: usize) -> IntTensor<Self> {
        let client = tensor.client.clone();
        let dtype = tensor.dtype;
        let mut shape = tensor.shape.clone();
        shape[dim] = 1;
        let out = client.register_empty_tensor(shape, IntElem::<Self>::dtype());

        let desc = ReduceDimOpIr {
            input: tensor.into_ir(),
            axis: dim,
            out: out.to_ir_out(),
        };

        client.register(OperationIr::NumericInt(
            dtype,
            NumericOperationIr::ArgMin(desc),
        ));

        out
    }

    fn int_clamp(
        tensor: IntTensor<Self>,
        min: IntElem<Self>,
        max: IntElem<Self>,
    ) -> IntTensor<Self> {
        let client = tensor.client.clone();
        let dtype = tensor.dtype;
        let out = client.register_empty_tensor(tensor.shape.clone(), dtype);

        let desc = ClampOpIr {
            tensor: tensor.into_ir(),
            min: ScalarIr::with_dtype(min, &dtype),
            max: ScalarIr::with_dtype(max, &dtype),
            out: out.to_ir_out(),
        };

        client.register(OperationIr::NumericInt(
            dtype,
            NumericOperationIr::Clamp(desc),
        ));

        out
    }

    fn int_abs(tensor: IntTensor<Self>) -> IntTensor<Self> {
        let client = tensor.client.clone();
        let dtype = tensor.dtype;
        let out = client.register_empty_tensor(tensor.shape.clone(), dtype);

        let desc = UnaryOpIr {
            input: tensor.into_ir(),
            out: out.to_ir_out(),
        };

        client.register(OperationIr::NumericInt(
            dtype,
            NumericOperationIr::Abs(desc),
        ));

        out
    }

    fn int_into_float(tensor: IntTensor<Self>) -> FloatTensor<Self> {
        let client = tensor.client.clone();
        let out = client.register_empty_tensor(tensor.shape.clone(), FloatElem::<Self>::dtype());

        let desc = UnaryOpIr {
            input: tensor.into_ir(),
            out: out.to_ir_out(),
        };

        client.register(OperationIr::Int(IntOperationIr::IntoFloat(desc)));

        out
    }

    fn int_swap_dims(tensor: IntTensor<Self>, dim1: usize, dim2: usize) -> IntTensor<Self> {
        let client = tensor.client.clone();
        let mut shape = tensor.shape.clone();
        shape[dim1] = tensor.shape[dim2];
        shape[dim2] = tensor.shape[dim1];
        let out = client.register_empty_tensor(shape, tensor.dtype);

        let desc = SwapDimsOpIr {
            input: tensor.into_ir(),
            out: out.to_ir_out(),
            dim1,
            dim2,
        };

        client.register(OperationIr::BaseInt(BaseOperationIr::SwapDims(desc)));

        out
    }

    fn int_max(tensor: IntTensor<Self>) -> IntTensor<Self> {
        let client = tensor.client.clone();
        let dtype = tensor.dtype;
        let out = client.register_empty_tensor(vec![1], dtype);

        let desc = UnaryOpIr {
            input: tensor.into_ir(),
            out: out.to_ir_out(),
        };

        client.register(OperationIr::NumericInt(
            dtype,
            NumericOperationIr::Max(desc),
        ));

        out
    }

    fn int_max_dim(tensor: IntTensor<Self>, dim: usize) -> IntTensor<Self> {
        let client = tensor.client.clone();
        let dtype = tensor.dtype;
        let mut shape = tensor.shape.clone();
        shape[dim] = 1;
        let out = client.register_empty_tensor(shape, dtype);

        let desc = ReduceDimOpIr {
            input: tensor.into_ir(),
            axis: dim,
            out: out.to_ir_out(),
        };

        client.register(OperationIr::NumericInt(
            dtype,
            NumericOperationIr::MaxDim(desc),
        ));

        out
    }

    fn int_max_dim_with_indices(
        tensor: IntTensor<Self>,
        dim: usize,
    ) -> (IntTensor<Self>, IntTensor<Self>) {
        let client = tensor.client.clone();
        let dtype = tensor.dtype;
        let mut shape = tensor.shape.clone();
        shape[dim] = 1;
        let out = client.register_empty_tensor(shape.clone(), dtype);
        let out_indices = client.register_empty_tensor(shape, IntElem::<Self>::dtype());

        let desc = ReduceDimWithIndicesOpIr {
            tensor: tensor.into_ir(),
            dim,
            out: out.to_ir_out(),
            out_indices: out_indices.to_ir_out(),
        };

        client.register(OperationIr::NumericInt(
            dtype,
            NumericOperationIr::MaxDimWithIndices(desc),
        ));

        (out, out_indices)
    }

    fn int_max_abs(tensor: IntTensor<Self>) -> IntTensor<Self> {
        let client = tensor.client.clone();
        let dtype = tensor.dtype;
        let out = client.register_empty_tensor(vec![1], dtype);

        let desc = UnaryOpIr {
            input: tensor.into_ir(),
            out: out.to_ir_out(),
        };

        client.register(OperationIr::NumericInt(
            dtype,
            NumericOperationIr::MaxAbs(desc),
        ));

        out
    }

    fn int_max_abs_dim(tensor: IntTensor<Self>, dim: usize) -> IntTensor<Self> {
        let client = tensor.client.clone();
        let dtype = tensor.dtype;
        let mut shape = tensor.shape.clone();
        shape[dim] = 1;
        let out = client.register_empty_tensor(shape, dtype);

        let desc = ReduceDimOpIr {
            input: tensor.into_ir(),
            axis: dim,
            out: out.to_ir_out(),
        };

        client.register(OperationIr::NumericInt(
            dtype,
            NumericOperationIr::MaxAbsDim(desc),
        ));

        out
    }

    fn int_min(tensor: IntTensor<Self>) -> IntTensor<Self> {
        let client = tensor.client.clone();
        let dtype = tensor.dtype;
        let out = client.register_empty_tensor(vec![1], dtype);

        let desc = UnaryOpIr {
            input: tensor.into_ir(),
            out: out.to_ir_out(),
        };

        client.register(OperationIr::NumericInt(
            dtype,
            NumericOperationIr::Min(desc),
        ));

        out
    }

    fn int_min_dim(tensor: IntTensor<Self>, dim: usize) -> IntTensor<Self> {
        let client = tensor.client.clone();
        let dtype = tensor.dtype;
        let mut shape = tensor.shape.clone();
        shape[dim] = 1;
        let out = client.register_empty_tensor(shape, dtype);

        let desc = ReduceDimOpIr {
            input: tensor.into_ir(),
            axis: dim,
            out: out.to_ir_out(),
        };

        client.register(OperationIr::NumericInt(
            dtype,
            NumericOperationIr::MinDim(desc),
        ));

        out
    }

    fn int_min_dim_with_indices(
        tensor: IntTensor<Self>,
        dim: usize,
    ) -> (IntTensor<Self>, IntTensor<Self>) {
        let client = tensor.client.clone();
        let dtype = tensor.dtype;
        let mut shape = tensor.shape.clone();
        shape[dim] = 1;
        let out = client.register_empty_tensor(shape.clone(), dtype);
        let out_indices = client.register_empty_tensor(shape, IntElem::<Self>::dtype());

        let desc = ReduceDimWithIndicesOpIr {
            tensor: tensor.into_ir(),
            dim,
            out: out.to_ir_out(),
            out_indices: out_indices.to_ir_out(),
        };

        client.register(OperationIr::NumericInt(
            dtype,
            NumericOperationIr::MinDimWithIndices(desc),
        ));

        (out, out_indices)
    }

    fn int_random(
        shape: Shape,
        distribution: Distribution,
        device: &Device<Self>,
    ) -> IntTensor<Self> {
        // Get the runtime client on which to register the operation for execution.
        let client = get_client::<R>(device);
        let dtype = IntElem::<Self>::dtype();
        let out = client.register_empty_tensor(shape.into(), dtype);

        client.register(OperationIr::NumericInt(
            dtype,
            NumericOperationIr::IntRandom(RandomOpIr {
                out: out.to_ir_out(),
                distribution,
            }),
        ));

        out
    }

    fn int_permute(tensor: IntTensor<Self>, axes: &[usize]) -> IntTensor<Self> {
        let client = tensor.client.clone();
        // Change the shape of the tensor to match the new axes
        let shape = axes.iter().map(|x| tensor.shape[*x]).collect();
        let out = client.register_empty_tensor(shape, tensor.dtype);

        let desc = PermuteOpIr {
            input: tensor.into_ir(),
            out: out.to_ir_out(),
            axes: axes.to_vec(),
        };

        client.register(OperationIr::BaseInt(BaseOperationIr::Permute(desc)));

        out
    }

    fn int_expand(tensor: IntTensor<Self>, shape: Shape) -> IntTensor<Self> {
        let client = tensor.client.clone();
        let shape: Vec<_> = shape.into();
        let out = client.register_empty_tensor(shape.clone(), tensor.dtype);

        let desc = ExpandOpIr {
            input: tensor.into_ir(),
            out: out.to_ir_out(),
            shape,
        };

        client.register(OperationIr::BaseInt(BaseOperationIr::Expand(desc)));

        out
    }

    fn int_flip(tensor: IntTensor<Self>, axes: &[usize]) -> IntTensor<Self> {
        let client = tensor.client.clone();
        let out = client.register_empty_tensor(tensor.shape.clone(), tensor.dtype);

        let desc = FlipOpIr {
            input: tensor.into_ir(),
            out: out.to_ir_out(),
            axes: axes.to_vec(),
        };

        client.register(OperationIr::BaseInt(BaseOperationIr::Flip(desc)));

        out
    }

    fn int_repeat_dim(tensor: IntTensor<Self>, dim: usize, times: usize) -> IntTensor<Self> {
        let client = tensor.client.clone();
        let mut shape = tensor.shape.clone();
        shape[dim] *= times;
        let out = client.register_empty_tensor(shape, tensor.dtype);

        let desc = RepeatDimOpIr {
            tensor: tensor.into_ir(),
            dim,
            times,
            out: out.to_ir_out(),
        };

        client.register(OperationIr::BaseInt(BaseOperationIr::RepeatDim(desc)));

        out
    }

    fn bitwise_and(lhs: IntTensor<Self>, rhs: IntTensor<Self>) -> IntTensor<Self> {
        let client = lhs.client.clone();
        let dtype = lhs.dtype;
        let out = client.register_empty_tensor(binary_ops_shape(&lhs.shape, &rhs.shape), dtype);

        let desc = BinaryOpIr {
            lhs: lhs.into_ir(),
            rhs: rhs.into_ir(),
            out: out.to_ir_out(),
        };

        client.register(OperationIr::Int(IntOperationIr::BitwiseAnd(desc)));

        out
    }

    fn bitwise_or(lhs: IntTensor<Self>, rhs: IntTensor<Self>) -> IntTensor<Self> {
        let client = lhs.client.clone();
        let dtype = lhs.dtype;
        let out = client.register_empty_tensor(binary_ops_shape(&lhs.shape, &rhs.shape), dtype);

        let desc = BinaryOpIr {
            lhs: lhs.into_ir(),
            rhs: rhs.into_ir(),
            out: out.to_ir_out(),
        };

        client.register(OperationIr::Int(IntOperationIr::BitwiseOr(desc)));

        out
    }

    fn bitwise_xor(lhs: IntTensor<Self>, rhs: IntTensor<Self>) -> IntTensor<Self> {
        let client = lhs.client.clone();
        let dtype = lhs.dtype;
        let out = client.register_empty_tensor(binary_ops_shape(&lhs.shape, &rhs.shape), dtype);

        let desc = BinaryOpIr {
            lhs: lhs.into_ir(),
            rhs: rhs.into_ir(),
            out: out.to_ir_out(),
        };

        client.register(OperationIr::Int(IntOperationIr::BitwiseXor(desc)));

        out
    }

    fn bitwise_not(tensor: IntTensor<Self>) -> IntTensor<Self> {
        let client = tensor.client.clone();
        let dtype = tensor.dtype;
        let out = client.register_empty_tensor(tensor.shape.clone(), dtype);

        let desc = UnaryOpIr {
            input: tensor.into_ir(),
            out: out.to_ir_out(),
        };

        client.register(OperationIr::Int(IntOperationIr::BitwiseNot(desc)));

        out
    }

    fn bitwise_and_scalar(lhs: IntTensor<Self>, rhs: IntElem<Self>) -> IntTensor<Self> {
        let client = lhs.client.clone();
        let dtype = lhs.dtype;
        let out = client.register_empty_tensor(lhs.shape.clone(), dtype);

        let desc = ScalarOpIr {
            lhs: lhs.into_ir(),
            rhs: ScalarIr::with_dtype(rhs, &dtype),
            out: out.to_ir_out(),
        };

        client.register(OperationIr::Int(IntOperationIr::BitwiseAndScalar(desc)));

        out
    }

    fn bitwise_or_scalar(lhs: IntTensor<Self>, rhs: IntElem<Self>) -> IntTensor<Self> {
        let client = lhs.client.clone();
        let dtype = lhs.dtype;
        let out = client.register_empty_tensor(lhs.shape.clone(), dtype);

        let desc = ScalarOpIr {
            lhs: lhs.into_ir(),
            rhs: ScalarIr::with_dtype(rhs, &dtype),
            out: out.to_ir_out(),
        };

        client.register(OperationIr::Int(IntOperationIr::BitwiseOrScalar(desc)));

        out
    }

    fn bitwise_xor_scalar(lhs: IntTensor<Self>, rhs: IntElem<Self>) -> IntTensor<Self> {
        let client = lhs.client.clone();
        let dtype = lhs.dtype;
        let out = client.register_empty_tensor(lhs.shape.clone(), dtype);

        let desc = ScalarOpIr {
            lhs: lhs.into_ir(),
            rhs: ScalarIr::with_dtype(rhs, &dtype),
            out: out.to_ir_out(),
        };

        client.register(OperationIr::Int(IntOperationIr::BitwiseXorScalar(desc)));

        out
    }

    fn bitwise_left_shift(lhs: IntTensor<Self>, rhs: IntTensor<Self>) -> IntTensor<Self> {
        let client = lhs.client.clone();
        let dtype = lhs.dtype;
        let out = client.register_empty_tensor(binary_ops_shape(&lhs.shape, &rhs.shape), dtype);

        let desc = BinaryOpIr {
            lhs: lhs.into_ir(),
            rhs: rhs.into_ir(),
            out: out.to_ir_out(),
        };

        client.register(OperationIr::Int(IntOperationIr::BitwiseLeftShift(desc)));

        out
    }

    fn bitwise_left_shift_scalar(lhs: IntTensor<Self>, rhs: IntElem<Self>) -> IntTensor<Self> {
        let client = lhs.client.clone();
        let dtype = lhs.dtype;
        let out = client.register_empty_tensor(lhs.shape.clone(), dtype);

        let desc = ScalarOpIr {
            lhs: lhs.into_ir(),
            rhs: ScalarIr::with_dtype(rhs, &dtype),
            out: out.to_ir_out(),
        };

        client.register(OperationIr::Int(IntOperationIr::BitwiseLeftShiftScalar(
            desc,
        )));

        out
    }

    fn bitwise_right_shift(lhs: IntTensor<Self>, rhs: IntTensor<Self>) -> IntTensor<Self> {
        let client = lhs.client.clone();
        let dtype = lhs.dtype;
        let out = client.register_empty_tensor(binary_ops_shape(&lhs.shape, &rhs.shape), dtype);

        let desc = BinaryOpIr {
            lhs: lhs.into_ir(),
            rhs: rhs.into_ir(),
            out: out.to_ir_out(),
        };

        client.register(OperationIr::Int(IntOperationIr::BitwiseRightShift(desc)));

        out
    }

    fn bitwise_right_shift_scalar(lhs: IntTensor<Self>, rhs: IntElem<Self>) -> IntTensor<Self> {
        let client = lhs.client.clone();
        let dtype = lhs.dtype;
        let out = client.register_empty_tensor(lhs.shape.clone(), dtype);

        let desc = ScalarOpIr {
            lhs: lhs.into_ir(),
            rhs: ScalarIr::with_dtype(rhs, &dtype),
            out: out.to_ir_out(),
        };

        client.register(OperationIr::Int(IntOperationIr::BitwiseRightShiftScalar(
            desc,
        )));

        out
    }

    fn int_cast(tensor: IntTensor<Self>, dtype: burn_tensor::IntDType) -> IntTensor<Self> {
        let client = tensor.client.clone();
        let out = client.register_empty_tensor(tensor.shape.clone(), dtype.into());

        let desc = UnaryOpIr {
            input: tensor.into_ir(),
            out: out.to_ir_out(),
        };

        client.register(OperationIr::BaseInt(BaseOperationIr::Cast(desc)));

        out
    }

    fn int_unfold(
        tensor: IntTensor<Self>,
        dim: usize,
        size: usize,
        step: usize,
    ) -> IntTensor<Self> {
        let client = tensor.client.clone();

        let shape = calculate_unfold_shape(tensor.shape(), dim, size, step);
        let out = client.register_empty_tensor(shape.clone(), tensor.dtype);

        let desc = UnfoldOpIr {
            input: tensor.into_ir(),
            out: out.to_ir_out(),
            dim,
            size,
            step,
        };

        client.register(OperationIr::BaseInt(BaseOperationIr::Unfold(desc)));

        out
    }
}<|MERGE_RESOLUTION|>--- conflicted
+++ resolved
@@ -865,11 +865,7 @@
         out
     }
 
-<<<<<<< HEAD
     fn int_cummin(tensor: IntTensor<Self>, dim: usize) -> IntTensor<Self> {
-=======
-    fn int_cummax(tensor: IntTensor<Self>, dim: usize) -> IntTensor<Self> {
->>>>>>> 5420aa5a
         let client = tensor.client.clone();
         let dtype = tensor.dtype;
         let shape = tensor.shape.clone();
@@ -881,11 +877,24 @@
             out: out.to_ir_out(),
         };
 
-<<<<<<< HEAD
         client.register(OperationIr::BaseInt(BaseOperationIr::CumMin(desc)));
-=======
+
+        out
+    }
+
+    fn int_cummax(tensor: IntTensor<Self>, dim: usize) -> IntTensor<Self> {
+        let client = tensor.client.clone();
+        let dtype = tensor.dtype;
+        let shape = tensor.shape.clone();
+        let out = client.register_empty_tensor(shape, dtype);
+
+        let desc = DimOpIr {
+            input: tensor.into_ir(),
+            axis: dim,
+            out: out.to_ir_out(),
+        };
+
         client.register(OperationIr::BaseInt(BaseOperationIr::CumMax(desc)));
->>>>>>> 5420aa5a
 
         out
     }
