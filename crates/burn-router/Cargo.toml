--- conflicted
+++ resolved
@@ -23,15 +23,9 @@
 doc = ["default"]
 
 [dependencies]
-<<<<<<< HEAD
-burn-ir = { path = "../burn-ir", version = "=0.20.0-pre.2", default-features = false }
-burn-tensor = { path = "../burn-tensor", version = "=0.20.0-pre.2", default-features = false }
-burn-std = { path = "../burn-std", version = "=0.20.0-pre.2", default-features = false }
-=======
 burn-ir = { path = "../burn-ir", version = "=0.20.0-pre.3", default-features = false }
 burn-tensor = { path = "../burn-tensor", version = "=0.20.0-pre.3", default-features = false }
-burn-common = { path = "../burn-common", version = "=0.20.0-pre.3", default-features = false }
->>>>>>> 3eab87fe
+burn-std = { path = "../burn-std", version = "=0.20.0-pre.3", default-features = false }
 hashbrown = { workspace = true }
 spin = { workspace = true }
 log = { workspace = true }
