--- conflicted
+++ resolved
@@ -25,18 +25,13 @@
         impl<const D: usize, B: Backend> Backward<B, D, 1> for Gelu<D> {
             type State = NodeID;
 
-<<<<<<< HEAD
-            fn backward(self, ops: Ops<Self::State, 1>, grads: &mut Gradients<B>) {
-                let input = ops.state;
-=======
             fn backward(
                 self,
                 ops: Ops<Self::State, 1>,
-                grads: &mut Gradients,
+                grads: &mut Gradients<B>,
                 checkpointer: &mut Checkpointer,
             ) {
                 let input = checkpointer.retrieve_node_output(ops.state);
->>>>>>> 57887e7a
 
                 unary::<B, D, D, _>(ops.parents, ops.node, grads, |grad| {
                     B::gelu_backward(input, grad)
@@ -68,17 +63,14 @@
         impl<B: Backend, const D: usize> Backward<B, D, 1> for Relu {
             type State = NodeID;
 
-<<<<<<< HEAD
-            fn backward(self, ops: Ops<Self::State, 1>, grads: &mut Gradients<B>) {
-=======
             fn backward(
                 self,
                 ops: Ops<Self::State, 1>,
-                grads: &mut Gradients,
+                grads: &mut Gradients<B>,
                 checkpointer: &mut Checkpointer,
             ) {
                 let state = checkpointer.retrieve_node_output(ops.state);
->>>>>>> 57887e7a
+
                 unary::<B, D, D, _>(ops.parents, ops.node, grads, |grad| {
                     B::relu_backward(state, grad)
                 });
@@ -109,18 +101,15 @@
         impl<B: Backend, const D: usize> Backward<B, D, 1> for Sigmoid {
             type State = NodeID;
 
-<<<<<<< HEAD
-            fn backward(self, ops: Ops<Self::State, 1>, grads: &mut Gradients<B>) {
-=======
             fn backward(
                 self,
                 ops: Ops<Self::State, 1>,
-                grads: &mut Gradients,
+                grads: &mut Gradients<B>,
                 checkpointer: &mut Checkpointer,
             ) {
                 let input = checkpointer.retrieve_node_output(ops.state);
                 let output = B::sigmoid(input);
->>>>>>> 57887e7a
+
                 unary::<B, D, D, _>(ops.parents, ops.node, grads, |grad| {
                     B::sigmoid_backward(output, grad)
                 });
