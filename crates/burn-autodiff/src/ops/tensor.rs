use std::marker::PhantomData;

use crate::{
    checkpoint::{
        base::Checkpointer, builder::CheckpointerBuilder, retro_forward::RetroForward,
        state::BackwardStates, strategy::CheckpointStrategy,
    },
    grads::Gradients,
    graph::{ComputingProperty, NodeID, NodeRef, Requirement, Step},
    ops::{binary, broadcast_shape, unary, unary_different_backend, Backward, Ops, OpsKind},
    retro_binary, retro_unary, retro_unary_scalar,
    tensor::AutodiffTensor,
    utils::duplicate,
    Autodiff,
};

use burn_tensor::{
    backend::Backend,
    ops::{BoolTensor, FloatElem, FloatTensor, FloatTensorOps, FullPrecisionBackend, IntTensor},
    Data, Device, ElementConversion, Reader, Shape, Tensor,
};

use super::maxmin::MaxMinDim;
use super::sort::SortDim;

impl<B: Backend, C: CheckpointStrategy> FloatTensorOps<Self> for Autodiff<B, C> {
    fn float_from_data<const D: usize>(
        data: Data<FloatElem<B>, D>,
        device: &Device<Self>,
    ) -> FloatTensor<Self, D> {
        AutodiffTensor::new(B::float_from_data(data, device))
    }

    fn float_random<const D: usize>(
        shape: Shape<D>,
        distribution: burn_tensor::Distribution,
        device: &Device<Self>,
    ) -> FloatTensor<Self, D> {
        AutodiffTensor::new(B::float_random(shape, distribution, device))
    }

    fn float_zeros<const D: usize>(shape: Shape<D>, device: &Device<Self>) -> FloatTensor<Self, D> {
        Self::float_from_data(Data::zeros(shape), device)
    }

    fn float_ones<const D: usize>(shape: Shape<D>, device: &Device<Self>) -> FloatTensor<Self, D> {
        Self::float_from_data(Data::ones(shape), device)
    }

    fn float_shape<const D: usize>(tensor: &FloatTensor<Self, D>) -> Shape<D> {
        B::float_shape(&tensor.primitive)
    }

    fn float_to_data<const D: usize>(
        tensor: &FloatTensor<Self, D>,
    ) -> Reader<Data<FloatElem<B>, D>> {
        B::float_to_data(&tensor.primitive)
    }

    fn float_into_data<const D: usize>(
        tensor: FloatTensor<Self, D>,
    ) -> Reader<Data<FloatElem<B>, D>> {
        B::float_into_data(tensor.primitive)
    }

    fn float_device<const D: usize>(tensor: &FloatTensor<Self, D>) -> Device<Self> {
        B::float_device(&tensor.primitive)
    }

    fn float_to_device<const D: usize>(
        tensor: FloatTensor<Self, D>,
        device: &Device<Self>,
    ) -> FloatTensor<Self, D> {
        #[derive(Debug)]
        struct ToDevice;

        impl<B: Backend, const D: usize> Backward<B, D, 1> for ToDevice {
            type State = B::Device;

            fn backward(
                self,
                ops: Ops<Self::State, 1>,
                grads: &mut Gradients,
                _checkpointer: &mut Checkpointer,
            ) {
                unary::<B, D, D, _>(ops.parents, ops.node, grads, |grad| {
                    B::float_to_device(grad, &ops.state)
                });
            }
        }

        match ToDevice
            .prepare::<C>([tensor.node], [tensor.graph])
            .compute_bound()
            .stateful()
        {
            OpsKind::Tracked(prep) => {
                let device_old = B::float_device(&tensor.primitive);
                prep.finish(device_old, B::float_to_device(tensor.primitive, device))
            }
            OpsKind::UnTracked(prep) => prep.finish(B::float_to_device(tensor.primitive, device)),
        }
    }

    fn float_empty<const D: usize>(shape: Shape<D>, device: &Device<Self>) -> FloatTensor<Self, D> {
        AutodiffTensor::new(B::float_empty(shape, device))
    }

    fn float_add<const D: usize>(
        lhs: FloatTensor<Self, D>,
        rhs: FloatTensor<Self, D>,
    ) -> FloatTensor<Self, D> {
        #[derive(Debug)]
        struct Add;

        retro_binary!(RetroAdd, B::float_add);

        impl<B: Backend, const D: usize> Backward<B, D, 2> for Add {
            type State = (Shape<D>, Shape<D>);

            fn backward(
                self,
                ops: Ops<Self::State, 2>,
                grads: &mut Gradients,
                _checkpointer: &mut Checkpointer,
            ) {
                let (shape_lhs, shape_rhs) = ops.state;

                binary::<B, D, D, D, _, _>(
                    ops.parents,
                    ops.node,
                    grads,
                    |grad| broadcast_shape::<B, D>(grad, &shape_lhs),
                    |grad| broadcast_shape::<B, D>(grad, &shape_rhs),
                );
            }
        }

        match Add
            .prepare::<C>(
                [lhs.node.clone(), rhs.node.clone()],
                [lhs.graph.clone(), rhs.graph.clone()],
            )
            .memory_bound()
            .retro_forward(RetroAdd::<B, D>::new(
                lhs.node.id.clone(),
                rhs.node.id.clone(),
            ))
            .parents([&lhs, &rhs])
            .stateful()
        {
            OpsKind::Tracked(preps) => preps.finish(
                (
                    B::float_shape(&lhs.primitive),
                    B::float_shape(&rhs.primitive),
                ),
                B::float_add(lhs.primitive, rhs.primitive),
            ),
            OpsKind::UnTracked(preps) => preps.finish(B::float_add(lhs.primitive, rhs.primitive)),
        }
    }

    fn float_add_scalar<const D: usize>(
        lhs: FloatTensor<Self, D>,
        rhs: FloatElem<B>,
    ) -> FloatTensor<Self, D> {
        #[derive(Debug)]
        struct AddScalar;

        retro_unary_scalar!(RetroAddScalar, B::float_add_scalar);

        impl<B: Backend, const D: usize> Backward<B, D, 1> for AddScalar {
            type State = ();

            fn backward(
                self,
                ops: Ops<Self::State, 1>,
                grads: &mut Gradients,
                _checkpointer: &mut Checkpointer,
            ) {
                unary::<B, D, D, _>(ops.parents, ops.node, grads, |grad| grad);
            }
        }

        AddScalar
            .prepare::<C>([lhs.node.clone()], [lhs.graph.clone()])
            .memory_bound()
            .retro_forward(RetroAddScalar::<B, D>::new(lhs.node.id.clone(), rhs))
            .parents([&lhs])
            .stateless(B::float_add_scalar(lhs.primitive, rhs))
    }

    fn float_sub<const D: usize>(
        lhs: FloatTensor<Self, D>,
        rhs: FloatTensor<Self, D>,
    ) -> FloatTensor<Self, D> {
        #[derive(Debug)]
        struct Sub;

        retro_binary!(RetroSub, B::float_sub);

        impl<B: Backend, const D: usize> Backward<B, D, 2> for Sub {
            type State = (Shape<D>, Shape<D>);

            fn backward(
                self,
                ops: Ops<Self::State, 2>,
                grads: &mut Gradients,
                _checkpointer: &mut Checkpointer,
            ) {
                let (shape_lhs, shape_rhs) = ops.state;

                binary::<B, D, D, D, _, _>(
                    ops.parents,
                    ops.node,
                    grads,
                    |grad| broadcast_shape::<B, D>(grad, &shape_lhs),
                    |grad| broadcast_shape::<B, D>(B::float_neg(grad), &shape_rhs),
                );
            }
        }

        match Sub
            .prepare::<C>(
                [lhs.node.clone(), rhs.node.clone()],
                [lhs.graph.clone(), rhs.graph.clone()],
            )
            .memory_bound()
            .retro_forward(RetroSub::<B, D>::new(
                lhs.node.id.clone(),
                rhs.node.id.clone(),
            ))
            .parents([&lhs, &rhs])
            .stateful()
        {
            OpsKind::Tracked(preps) => preps.finish(
                (
                    B::float_shape(&lhs.primitive),
                    B::float_shape(&rhs.primitive),
                ),
                B::float_sub(lhs.primitive, rhs.primitive),
            ),
            OpsKind::UnTracked(preps) => preps.finish(B::float_sub(lhs.primitive, rhs.primitive)),
        }
    }

    fn float_sub_scalar<const D: usize>(
        lhs: FloatTensor<Self, D>,
        rhs: FloatElem<B>,
    ) -> FloatTensor<Self, D> {
        #[derive(Debug)]
        struct SubScalar;

        retro_unary_scalar!(RetroSubScalar, B::float_sub_scalar);

        impl<B: Backend, const D: usize> Backward<B, D, 1> for SubScalar {
            type State = ();

            fn backward(
                self,
                ops: Ops<Self::State, 1>,
                grads: &mut Gradients,
                _checkpointer: &mut Checkpointer,
            ) {
                unary::<B, D, D, _>(ops.parents, ops.node, grads, |grad| grad);
            }
        }

        SubScalar
            .prepare::<C>([lhs.node.clone()], [lhs.graph.clone()])
            .memory_bound()
            .retro_forward(RetroSubScalar::<B, D>::new(lhs.node.id.clone(), rhs))
            .parents([&lhs])
            .stateless(B::float_sub_scalar(lhs.primitive, rhs))
    }

    fn float_mul<const D: usize>(
        lhs: FloatTensor<Self, D>,
        rhs: FloatTensor<Self, D>,
    ) -> FloatTensor<Self, D> {
        #[derive(Debug)]
        struct Mul;

        retro_binary!(RetroMul, B::float_mul);

        impl<B: Backend, const D: usize> Backward<B, D, 2> for Mul {
            type State = (Option<NodeID>, Option<NodeID>, BinaryOpsBroadcast<D>);

            fn backward(
                self,
                ops: Ops<Self::State, 2>,
                grads: &mut Gradients,
                checkpointer: &mut Checkpointer,
            ) {
                let (lhs, rhs, broadcast) = ops.state;
                let lhs = lhs.map(|lhs| checkpointer.retrieve_node_output(lhs));
                let rhs = rhs.map(|rhs| checkpointer.retrieve_node_output(rhs));

                binary::<B, D, D, D, _, _>(
                    ops.parents,
                    ops.node,
                    grads,
                    |grad| {
                        let grad = B::float_mul(grad, rhs.unwrap());
                        broadcast.backward_lhs::<B>(grad)
                    },
                    |grad| {
                        let grad = B::float_mul(grad, lhs.unwrap());
                        broadcast.backward_rhs::<B>(grad)
                    },
                );
            }
        }

        let lhs_tracked = lhs.is_tracked();
        let rhs_tracked = rhs.is_tracked();
        let broadcast = BinaryOpsBroadcast::new::<B>(&lhs.primitive, &rhs.primitive);

        match Mul
            .prepare::<C>(
                [lhs.node.clone(), rhs.node.clone()],
                [lhs.graph.clone(), rhs.graph.clone()],
            )
            .memory_bound()
            .retro_forward(RetroMul::<B, D>::new(
                lhs.node.id.clone(),
                rhs.node.id.clone(),
            ))
            .parents([&lhs, &rhs])
            .stateful()
        {
            OpsKind::Tracked(mut prep) => {
                let lhs_state = rhs_tracked.then(|| prep.checkpoint(&lhs));
                let rhs_state = lhs_tracked.then(|| prep.checkpoint(&rhs));

                prep.finish(
                    (lhs_state, rhs_state, broadcast),
                    B::float_mul(lhs.primitive, rhs.primitive),
                )
            }
            OpsKind::UnTracked(prep) => prep.finish(B::float_mul(lhs.primitive, rhs.primitive)),
        }
    }

    fn float_mul_scalar<const D: usize>(
        lhs: FloatTensor<Self, D>,
        rhs: FloatElem<B>,
    ) -> FloatTensor<Self, D> {
        #[derive(Debug)]
        struct MulScalar;

        retro_unary_scalar!(RetroMulScalar, B::float_mul_scalar);

        impl<B: Backend, const D: usize> Backward<B, D, 1> for MulScalar {
            type State = FloatElem<B>;

            fn backward(
                self,
                ops: Ops<Self::State, 1>,
                grads: &mut Gradients,
                _checkpointer: &mut Checkpointer,
            ) {
                unary::<B, D, D, _>(ops.parents, ops.node, grads, |grad| {
                    B::float_mul_scalar(grad, ops.state)
                });
            }
        }

        match MulScalar
            .prepare::<C>([lhs.node.clone()], [lhs.graph.clone()])
            .memory_bound()
            .retro_forward(RetroMulScalar::<B, D>::new(lhs.node.id.clone(), rhs))
            .parents([&lhs])
            .stateful()
        {
            OpsKind::Tracked(prep) => prep.finish(rhs, B::float_mul_scalar(lhs.primitive, rhs)),
            OpsKind::UnTracked(prep) => prep.finish(B::float_mul_scalar(lhs.primitive, rhs)),
        }
    }

    fn float_div<const D: usize>(
        lhs: FloatTensor<Self, D>,
        rhs: FloatTensor<Self, D>,
    ) -> FloatTensor<Self, D> {
        #[derive(Debug)]
        struct Div;

        retro_binary!(RetroDiv, B::float_div);

        impl<B: Backend, const D: usize> Backward<B, D, 2> for Div {
            type State = (Option<NodeID>, Option<NodeID>, BinaryOpsBroadcast<D>);

            fn backward(
                self,
                ops: Ops<Self::State, 2>,
                grads: &mut Gradients,
                checkpointer: &mut Checkpointer,
            ) {
                let (lhs, rhs, broadcast) = ops.state;
                let lhs = lhs.map(|lhs| checkpointer.retrieve_node_output(lhs));
                let rhs = rhs.map(|rhs| checkpointer.retrieve_node_output(rhs));
                let [rhs_4lhs, rhs_4rhs] = duplicate(&ops.parents, rhs);

                binary::<B, D, D, D, _, _>(
                    ops.parents,
                    ops.node,
                    grads,
                    |grad| {
                        let rhs = rhs_4lhs.unwrap();
                        let value = B::float_powf_scalar(rhs, -1.0);
                        let grad = B::float_mul(grad, value);

                        broadcast.backward_lhs::<B>(grad)
                    },
                    |grad| {
                        let rhs = rhs_4rhs.unwrap();
                        let lhs = lhs.unwrap();
                        let value = B::float_div(B::float_neg(lhs), B::float_powf_scalar(rhs, 2.0));
                        let grad = B::float_mul(grad, value);

                        broadcast.backward_rhs::<B>(grad)
                    },
                );
            }
        }

        let lhs_tracked = lhs.is_tracked();
        let rhs_tracked = rhs.is_tracked();
        let broadcast = BinaryOpsBroadcast::new::<B>(&lhs.primitive, &rhs.primitive);

        match Div
            .prepare::<C>(
                [lhs.node.clone(), rhs.node.clone()],
                [lhs.graph.clone(), rhs.graph.clone()],
            )
            .memory_bound()
            .retro_forward(RetroDiv::<B, D>::new(
                lhs.node.id.clone(),
                rhs.node.id.clone(),
            ))
            .parents([&lhs, &rhs])
            .stateful()
        {
            OpsKind::Tracked(mut prep) => {
                let lhs_state = rhs_tracked.then(|| prep.checkpoint(&lhs));
                let rhs_state = (lhs_tracked || rhs_tracked).then(|| prep.checkpoint(&rhs));

                prep.finish(
                    (lhs_state, rhs_state, broadcast),
                    B::float_div(lhs.primitive, rhs.primitive),
                )
            }
            OpsKind::UnTracked(prep) => prep.finish(B::float_div(lhs.primitive, rhs.primitive)),
        }
    }

    fn float_div_scalar<const D: usize>(
        lhs: FloatTensor<Self, D>,
        rhs: FloatElem<B>,
    ) -> FloatTensor<Self, D> {
        #[derive(Debug)]
        struct DivScalar;

        retro_unary_scalar!(RetroDivScalar, B::float_div_scalar);

        impl<B: Backend, const D: usize> Backward<B, D, 1> for DivScalar {
            type State = FloatElem<B>;

            fn backward(
                self,
                ops: Ops<Self::State, 1>,
                grads: &mut Gradients,
                _checkpointer: &mut Checkpointer,
            ) {
                unary::<B, D, D, _>(ops.parents, ops.node, grads, |grad| {
                    let tmp = 1.0 / ops.state.elem::<f32>();
                    B::float_mul_scalar(grad, tmp.elem())
                });
            }
        }

        match DivScalar
            .prepare::<C>([lhs.node.clone()], [lhs.graph.clone()])
            .memory_bound()
            .retro_forward(RetroDivScalar::<B, D>::new(lhs.node.id.clone(), rhs))
            .parents([&lhs])
            .stateful()
        {
            OpsKind::Tracked(prep) => prep.finish(rhs, B::float_div_scalar(lhs.primitive, rhs)),
            OpsKind::UnTracked(prep) => prep.finish(B::float_div_scalar(lhs.primitive, rhs)),
        }
    }

    fn float_matmul<const D: usize>(
        lhs: FloatTensor<Self, D>,
        rhs: FloatTensor<Self, D>,
    ) -> FloatTensor<Self, D> {
        #[derive(Debug)]
        struct Matmul;

        impl<B: Backend, const D: usize> Backward<B, D, 2> for Matmul {
            type State = (Option<NodeID>, Option<NodeID>, BinaryOpsBroadcast<D>);

            fn backward(
                self,
                ops: Ops<Self::State, 2>,
                grads: &mut Gradients,
                checkpointer: &mut Checkpointer,
            ) {
                let (lhs, rhs, broadcast) = ops.state;
                let lhs = lhs.map(|lhs| checkpointer.retrieve_node_output(lhs));
                let rhs = rhs.map(|rhs| checkpointer.retrieve_node_output(rhs));

                binary::<B, D, D, D, _, _>(
                    ops.parents,
                    ops.node,
                    grads,
                    |grad| {
                        let rhs = B::float_transpose(rhs.unwrap());
                        let grad = B::float_matmul(grad, rhs);

                        broadcast.backward_lhs::<B>(grad)
                    },
                    |grad| {
                        let lhs = B::float_transpose(lhs.unwrap());
                        let grad = B::float_matmul(lhs, grad);

                        broadcast.backward_rhs::<B>(grad)
                    },
                );
            }
        }

        let lhs_tracked = lhs.is_tracked();
        let rhs_tracked = rhs.is_tracked();
        let broadcast = BinaryOpsBroadcast::new::<B>(&lhs.primitive, &rhs.primitive);

        match Matmul
            .prepare::<C>(
                [lhs.node.clone(), rhs.node.clone()],
                [lhs.graph.clone(), rhs.graph.clone()],
            )
            .compute_bound()
            .stateful()
        {
            OpsKind::Tracked(mut prep) => {
                let lhs_state = rhs_tracked.then(|| prep.checkpoint(&lhs));
                let rhs_state = lhs_tracked.then(|| prep.checkpoint(&rhs));
                prep.finish(
                    (lhs_state, rhs_state, broadcast),
                    B::float_matmul(lhs.primitive, rhs.primitive),
                )
            }
            OpsKind::UnTracked(prep) => prep.finish(B::float_matmul(lhs.primitive, rhs.primitive)),
        }
    }

    fn float_neg<const D: usize>(tensor: FloatTensor<Self, D>) -> FloatTensor<Self, D> {
        #[derive(Debug)]
        struct Neg;

        retro_unary!(RetroNeg, B::float_neg);

        impl<B: Backend, const D: usize> Backward<B, D, 1> for Neg {
            type State = ();

            fn backward(
                self,
                ops: Ops<Self::State, 1>,
                grads: &mut Gradients,
                _checkpointer: &mut Checkpointer,
            ) {
                unary::<B, D, D, _>(ops.parents, ops.node, grads, |grad| B::float_neg(grad));
            }
        }

        Neg.prepare::<C>([tensor.node.clone()], [tensor.graph.clone()])
            .memory_bound()
            .retro_forward(RetroNeg::<B, D>::new(tensor.node.id.clone()))
            .parents([&tensor])
            .stateless(B::float_neg(tensor.primitive))
    }

    fn float_recip<const D: usize>(tensor: FloatTensor<Self, D>) -> FloatTensor<Self, D> {
        #[derive(Debug)]
        struct Recip;

        retro_unary!(RetroRecip, B::float_recip);

        impl<B: Backend, const D: usize> Backward<B, D, 1> for Recip {
            type State = NodeID;

            fn backward(
                self,
                ops: Ops<Self::State, 1>,
                grads: &mut Gradients,
                checkpointer: &mut Checkpointer,
            ) {
                let tensor = checkpointer.retrieve_node_output(ops.state);
                unary::<B, D, D, _>(ops.parents, ops.node, grads, |grad| {
                    let tmp = B::float_powf_scalar(tensor, -2.0);
                    let value = B::float_neg(tmp);

                    B::float_mul(grad, value)
                });
            }
        }

        match Recip
            .prepare::<C>([tensor.node.clone()], [tensor.graph.clone()])
            .memory_bound()
            .retro_forward(RetroRecip::<B, D>::new(tensor.node.id.clone()))
            .parents([&tensor])
            .stateful()
        {
            OpsKind::Tracked(mut prep) => {
                let state = prep.checkpoint(&tensor);
                prep.finish(state, B::float_recip(tensor.primitive))
            }
            OpsKind::UnTracked(prep) => prep.finish(B::float_recip(tensor.primitive)),
        }
    }

    fn float_swap_dims<const D: usize>(
        tensor: FloatTensor<Self, D>,
        dim1: usize,
        dim2: usize,
    ) -> FloatTensor<Self, D> {
        #[derive(Debug)]
        struct SwapDim;

        #[derive(new, Debug)]
        struct RetroSwapDims<B: Backend, const D: usize> {
            input_id: NodeID,
            dim1: usize,
            dim2: usize,
            _backend: PhantomData<B>,
        }

        impl<B: Backend, const D: usize> RetroForward for RetroSwapDims<B, D> {
            fn forward(&self, states: &mut BackwardStates, out_node: NodeID) {
                let input = states.get_state::<B::FloatTensorPrimitive<D>>(&self.input_id);
                let out = B::float_swap_dims(input, self.dim1, self.dim2);
                states.save(out_node, out)
            }
        }

        impl<B: Backend, const D: usize> Backward<B, D, 1> for SwapDim {
            type State = (usize, usize);

            fn backward(
                self,
                ops: Ops<Self::State, 1>,
                grads: &mut Gradients,
                _checkpointer: &mut Checkpointer,
            ) {
                let (dim1, dim2) = ops.state;

                unary::<B, D, D, _>(ops.parents, ops.node, grads, |grad| {
                    B::float_swap_dims(grad, dim2, dim1)
                });
            }
        }

        match SwapDim
            .prepare::<C>([tensor.node.clone()], [tensor.graph.clone()])
            .memory_bound()
            .retro_forward(RetroSwapDims::<B, D>::new(
                tensor.node.id.clone(),
                dim1,
                dim2,
            ))
            .parents([&tensor])
            .stateful()
        {
            OpsKind::Tracked(prep) => prep.finish(
                (dim1, dim2),
                B::float_swap_dims(tensor.primitive, dim1, dim2),
            ),
            OpsKind::UnTracked(prep) => {
                prep.finish(B::float_swap_dims(tensor.primitive, dim1, dim2))
            }
        }
    }

    fn float_permute<const D: usize>(
        tensor: FloatTensor<Self, D>,
        axes: [usize; D],
    ) -> FloatTensor<Self, D> {
        #[derive(Debug)]
        struct PermuteDim;

        #[derive(new, Debug)]
        struct RetroPermuteDims<B: Backend, const D: usize> {
            input_id: NodeID,
            axes: [usize; D],
            _backend: PhantomData<B>,
        }

        impl<B: Backend, const D: usize> RetroForward for RetroPermuteDims<B, D> {
            fn forward(&self, states: &mut BackwardStates, out_node: NodeID) {
                let input = states.get_state::<B::FloatTensorPrimitive<D>>(&self.input_id);
                let out = B::float_permute(input, self.axes);
                states.save(out_node, out)
            }
        }

        impl<B: Backend, const D: usize> Backward<B, D, 1> for PermuteDim {
            type State = [usize; D];

            fn backward(
                self,
                ops: Ops<Self::State, 1>,
                grads: &mut Gradients,
                _checkpointer: &mut Checkpointer,
            ) {
                let axes = ops.state;

                let mut inverse: [usize; D] = [0; D];
                axes.iter()
                    .enumerate()
                    .for_each(|(i, &axis)| inverse[axis] = i);

                unary::<B, D, D, _>(ops.parents, ops.node, grads, |grad| {
                    B::float_permute(grad, inverse)
                });
            }
        }

        match PermuteDim
            .prepare::<C>([tensor.node.clone()], [tensor.graph.clone()])
            .memory_bound()
            .retro_forward(RetroPermuteDims::<B, D>::new(tensor.node.id.clone(), axes))
            .parents([&tensor])
            .stateful()
        {
            OpsKind::Tracked(prep) => prep.finish(axes, B::float_permute(tensor.primitive, axes)),
            OpsKind::UnTracked(prep) => prep.finish(B::float_permute(tensor.primitive, axes)),
        }
    }

    fn float_flip<const D: usize>(
        tensor: FloatTensor<Self, D>,
        axes: &[usize],
    ) -> FloatTensor<Self, D> {
        #[derive(Debug)]
        struct FlipDim;

        #[derive(new, Debug)]
        struct RetroFlipDims<B: Backend, const D: usize> {
            input_id: NodeID,
            axes: Vec<usize>,
            _backend: PhantomData<B>,
        }

        impl<B: Backend, const D: usize> RetroForward for RetroFlipDims<B, D> {
            fn forward(&self, states: &mut BackwardStates, out_node: NodeID) {
                let input = states.get_state::<B::FloatTensorPrimitive<D>>(&self.input_id);
                let out = B::float_flip(input, &self.axes);
                states.save(out_node, out)
            }
        }

        impl<B: Backend, const D: usize> Backward<B, D, 1> for FlipDim {
            type State = Vec<usize>;

            fn backward(
                self,
                ops: Ops<Self::State, 1>,
                grads: &mut Gradients,
                _checkpointer: &mut Checkpointer,
            ) {
                let axes = ops.state;

                unary::<B, D, D, _>(ops.parents, ops.node, grads, |grad| {
                    B::float_flip(grad, &axes)
                });
            }
        }

        match FlipDim
            .prepare::<C>([tensor.node.clone()], [tensor.graph.clone()])
            .memory_bound()
            .retro_forward(RetroFlipDims::<B, D>::new(
                tensor.node.id.clone(),
                axes.to_vec(),
            ))
            .parents([&tensor])
            .stateful()
        {
            OpsKind::Tracked(prep) => {
                prep.finish(axes.to_vec(), B::float_flip(tensor.primitive, axes))
            }
            OpsKind::UnTracked(prep) => prep.finish(B::float_flip(tensor.primitive, axes)),
        }
    }

    fn float_reshape<const D1: usize, const D2: usize>(
        tensor: FloatTensor<Self, D1>,
        shape: Shape<D2>,
    ) -> FloatTensor<Self, D2> {
        #[derive(Debug)]
        struct ReshapeDim<const D1: usize>;

        #[derive(new, Debug)]
        struct RetroReshape<B: Backend, const D1: usize, const D2: usize> {
            input_id: NodeID,
            shape: Shape<D2>,
            _backend: PhantomData<B>,
        }

        impl<B: Backend, const D1: usize, const D2: usize> RetroForward for RetroReshape<B, D1, D2> {
            fn forward(&self, states: &mut BackwardStates, out_node: NodeID) {
                let input = states.get_state::<B::FloatTensorPrimitive<D1>>(&self.input_id);
                let out = B::float_reshape(input, self.shape.clone());
                states.save(out_node, out)
            }
        }

        impl<B: Backend, const D1: usize, const D2: usize> Backward<B, D2, 1> for ReshapeDim<D1> {
            type State = (Shape<D1>, Shape<D2>);

            fn backward(
                self,
                ops: Ops<Self::State, 1>,
                grads: &mut Gradients,
                _checkpointer: &mut Checkpointer,
            ) {
                let (shape_original, shape) = ops.state;

                unary::<B, D2, D1, _>(ops.parents, ops.node, grads, |grad| {
                    let shape_grad = B::float_shape(&grad);
                    let mut grad = grad;

                    for i in 0..D2 {
                        if shape.dims[i] == 1 && shape_grad.dims[i] != 1 {
                            grad = B::float_sum_dim(grad, i);
                        }
                    }

                    B::float_reshape(grad, shape_original)
                });
            }
        }

        match ReshapeDim
            .prepare::<C>([tensor.node.clone()], [tensor.graph.clone()])
            .memory_bound()
            .retro_forward(RetroReshape::<B, D1, D2>::new(
                tensor.node.id.clone(),
                shape.clone(),
            ))
            .parents([&tensor])
            .stateful()
        {
            OpsKind::Tracked(prep) => prep.finish(
                (B::float_shape(&tensor.primitive), shape.clone()),
                B::float_reshape(tensor.primitive, shape),
            ),
            OpsKind::UnTracked(prep) => prep.finish(B::float_reshape(tensor.primitive, shape)),
        }
    }

    fn float_gather<const D: usize>(
        dim: usize,
        tensor: FloatTensor<Self, D>,
        indices: IntTensor<B, D>,
    ) -> FloatTensor<Self, D> {
        #[derive(Debug)]
        struct Gather;

        impl<B: Backend, const D: usize> Backward<B, D, 1> for Gather {
            type State = (usize, IntTensor<B, D>, Shape<D>, B::Device);

            fn backward(
                self,
                ops: Ops<Self::State, 1>,
                grads: &mut Gradients,
                _checkpointer: &mut Checkpointer,
            ) {
                let (dim, indices, shape, device) = ops.state;

                unary::<B, D, D, _>(ops.parents, ops.node, grads, |grad| {
                    let zeros = B::float_zeros(shape, &device);
                    B::float_scatter(dim, zeros, indices, grad)
                });
            }
        }

        match Gather
            .prepare::<C>([tensor.node], [tensor.graph])
            .compute_bound()
            .stateful()
        {
            OpsKind::Tracked(prep) => prep.finish(
                (
                    dim,
                    indices.clone(),
                    B::float_shape(&tensor.primitive),
                    B::float_device(&tensor.primitive),
                ),
                B::float_gather(dim, tensor.primitive, indices),
            ),
            OpsKind::UnTracked(prep) => {
                prep.finish(B::float_gather(dim, tensor.primitive, indices))
            }
        }
    }

    fn float_scatter<const D: usize>(
        dim: usize,
        tensor: FloatTensor<Self, D>,
        indices: IntTensor<B, D>,
        value: FloatTensor<Self, D>,
    ) -> FloatTensor<Self, D> {
        #[derive(Debug)]
        struct Scatter;

        impl<B: Backend, const D: usize> Backward<B, D, 2> for Scatter {
            type State = (usize, IntTensor<B, D>, Shape<D>, Shape<D>, B::Device);

            fn backward(
                self,
                ops: Ops<Self::State, 2>,
                grads: &mut Gradients,
                _checkpointer: &mut Checkpointer,
            ) {
                let (dim, indices, shape_lhs, shape_rhs, device) = ops.state;
                let [indices_4lhs, indices_4rhs] = duplicate(&ops.parents, Some(indices));

                binary::<B, D, D, D, _, _>(
                    ops.parents,
                    ops.node,
                    grads,
                    |grad| {
                        let zeros = B::float_zeros(shape_lhs, &device);
                        B::float_scatter(dim, grad, indices_4lhs.unwrap(), zeros)
                    },
                    |grad| {
                        let zeros = B::float_zeros(shape_rhs, &device);
                        B::float_scatter(dim, zeros, indices_4rhs.unwrap(), grad)
                    },
                );
            }
        }

        match Scatter
            .prepare::<C>([tensor.node, value.node], [tensor.graph, value.graph])
            .compute_bound()
            .stateful()
        {
            OpsKind::Tracked(prep) => prep.finish(
                (
                    dim,
                    indices.clone(),
                    B::float_shape(&tensor.primitive),
                    B::float_shape(&value.primitive),
                    B::float_device(&value.primitive),
                ),
                B::float_scatter(dim, tensor.primitive, indices, value.primitive),
            ),
            OpsKind::UnTracked(prep) => prep.finish(B::float_scatter(
                dim,
                tensor.primitive,
                indices,
                value.primitive,
            )),
        }
    }

    fn float_select<const D: usize>(
        tensor: FloatTensor<Self, D>,
        dim: usize,
        indices: IntTensor<B, 1>,
    ) -> FloatTensor<Self, D> {
        #[derive(Debug)]
        struct Select;

        #[derive(new, Debug)]
        struct RetroSelect<B: Backend, const D: usize> {
            input_id: NodeID,
            dim: usize,
            indices: IntTensor<B, 1>,
        }

        impl<B: Backend, const D: usize> RetroForward for RetroSelect<B, D> {
            fn forward(&self, states: &mut BackwardStates, out_node: NodeID) {
                let input = states.get_state::<B::FloatTensorPrimitive<D>>(&self.input_id);
                let out = B::float_select(input, self.dim, self.indices.clone());
                states.save(out_node, out)
            }
        }

        impl<B: Backend, const D: usize> Backward<B, D, 1> for Select {
            type State = (usize, IntTensor<B, 1>, Shape<D>, B::Device);

            fn backward(
                self,
                ops: Ops<Self::State, 1>,
                grads: &mut Gradients,
                _checkpointer: &mut Checkpointer,
            ) {
                let (dim, indices, shape, device) = ops.state;

                unary::<B, D, D, _>(ops.parents, ops.node, grads, |grad| {
                    let zeros = B::float_zeros(shape, &device);
                    B::float_select_assign(zeros, dim, indices, grad)
                });
            }
        }

        match Select
            .prepare::<C>([tensor.node.clone()], [tensor.graph.clone()])
            .memory_bound()
            .retro_forward(RetroSelect::<B, D>::new(
                tensor.node.id.clone(),
                dim,
                indices.clone(),
            ))
            .parents([&tensor])
            .stateful()
        {
            OpsKind::Tracked(prep) => prep.finish(
                (
                    dim,
                    indices.clone(),
                    B::float_shape(&tensor.primitive),
                    B::float_device(&tensor.primitive),
                ),
                B::float_select(tensor.primitive, dim, indices),
            ),
            OpsKind::UnTracked(prep) => {
                prep.finish(B::float_select(tensor.primitive, dim, indices))
            }
        }
    }

    fn float_select_assign<const D: usize>(
        tensor: FloatTensor<Self, D>,
        dim: usize,
        indices: IntTensor<B, 1>,
        value: FloatTensor<Self, D>,
    ) -> FloatTensor<Self, D> {
        #[derive(Debug)]
        struct IndexSelectDimAssign<const D: usize>;

        #[derive(new, Debug)]
        struct RetroSelectAssign<B: Backend, const D: usize> {
            tensor_id: NodeID,
            dim: usize,
            indices: IntTensor<B, 1>,
            value_id: NodeID,
        }

        impl<B: Backend, const D: usize> RetroForward for RetroSelectAssign<B, D> {
            fn forward(&self, states: &mut BackwardStates, out_node: NodeID) {
                let tensor = states.get_state::<B::FloatTensorPrimitive<D>>(&self.tensor_id);
                let value = states.get_state::<B::FloatTensorPrimitive<D>>(&self.value_id);
                let out = B::float_select_assign(tensor, self.dim, self.indices.clone(), value);
                states.save(out_node, out)
            }
        }

        impl<B: Backend, const D: usize> Backward<B, D, 2> for IndexSelectDimAssign<D> {
            type State = (usize, IntTensor<B, 1>, Shape<D>, Shape<D>, B::Device);

            fn backward(
                self,
                ops: Ops<Self::State, 2>,
                grads: &mut Gradients,
                _checkpointer: &mut Checkpointer,
            ) {
                let (dim, indices, shape_lhs, shape_rhs, device) = ops.state;
                let [indices_4lhs, indices_4rhs] = duplicate(&ops.parents, Some(indices));

                binary::<B, D, D, D, _, _>(
                    ops.parents,
                    ops.node,
                    grads,
                    |grad| {
                        let zeros = B::float_zeros(shape_lhs, &device);
                        B::float_select_assign(grad, dim, indices_4lhs.unwrap(), zeros)
                    },
                    |grad| {
                        let zeros = B::float_zeros(shape_rhs, &device);
                        B::float_select_assign(zeros, dim, indices_4rhs.unwrap(), grad)
                    },
                );
            }
        }

        match IndexSelectDimAssign::<D>
            .prepare::<C>(
                [tensor.node.clone(), value.node.clone()],
                [tensor.graph.clone(), value.graph.clone()],
            )
            .memory_bound()
            .retro_forward(RetroSelectAssign::<B, D>::new(
                tensor.node.id.clone(),
                dim,
                indices.clone(),
                value.node.id.clone(),
            ))
            .parents([&tensor, &value])
            .stateful()
        {
            OpsKind::Tracked(prep) => prep.finish(
                (
                    dim,
                    indices.clone(),
                    B::float_shape(&tensor.primitive),
                    B::float_shape(&value.primitive),
                    B::float_device(&value.primitive),
                ),
                B::float_select_assign(tensor.primitive, dim, indices, value.primitive),
            ),
            OpsKind::UnTracked(prep) => prep.finish(B::float_select_assign(
                tensor.primitive,
                dim,
                indices,
                value.primitive,
            )),
        }
    }

    fn float_slice<const D1: usize, const D2: usize>(
        tensor: FloatTensor<Self, D1>,
        ranges: [std::ops::Range<usize>; D2],
    ) -> FloatTensor<Self, D1> {
        #[derive(Debug)]
        struct Index<const D2: usize>;

        #[derive(new, Debug)]
        struct RetroSlice<B: Backend, const D1: usize, const D2: usize> {
            tensor_id: NodeID,
            ranges: [std::ops::Range<usize>; D2],
            _backend: PhantomData<B>,
        }

        impl<B: Backend, const D1: usize, const D2: usize> RetroForward for RetroSlice<B, D1, D2> {
            fn forward(&self, states: &mut BackwardStates, out_node: NodeID) {
                let tensor = states.get_state::<B::FloatTensorPrimitive<D1>>(&self.tensor_id);
                let out = B::float_slice(tensor, self.ranges.clone());
                states.save(out_node, out)
            }
        }

        impl<B: Backend, const D1: usize, const D2: usize> Backward<B, D1, 1> for Index<D2> {
            type State = ([std::ops::Range<usize>; D2], Shape<D1>, B::Device);

            fn backward(
                self,
                ops: Ops<Self::State, 1>,
                grads: &mut Gradients,
                _checkpointer: &mut Checkpointer,
            ) {
                let (ranges, shape, device) = ops.state;

                unary::<B, D1, D1, _>(ops.parents, ops.node, grads, |grad| {
                    let zeros = B::float_zeros(shape, &device);
                    B::float_slice_assign(zeros, ranges, grad)
                });
            }
        }

        match Index
            .prepare::<C>([tensor.node.clone()], [tensor.graph.clone()])
            .memory_bound()
            .retro_forward(RetroSlice::<B, D1, D2>::new(
                tensor.node.id.clone(),
                ranges.clone(),
            ))
            .parents([&tensor])
            .stateful()
        {
            OpsKind::Tracked(prep) => prep.finish(
                (
                    ranges.clone(),
                    B::float_shape(&tensor.primitive),
                    B::float_device(&tensor.primitive),
                ),
                B::float_slice(tensor.primitive, ranges),
            ),
            OpsKind::UnTracked(prep) => prep.finish(B::float_slice(tensor.primitive, ranges)),
        }
    }

    fn float_slice_assign<const D1: usize, const D2: usize>(
        tensor: FloatTensor<Self, D1>,
        ranges: [std::ops::Range<usize>; D2],
        value: FloatTensor<Self, D1>,
    ) -> FloatTensor<Self, D1> {
        #[derive(Debug)]
        struct SliceAssign<const D2: usize>;

        #[derive(new, Debug)]
        struct RetroSliceAssign<B: Backend, const D1: usize, const D2: usize> {
            tensor_id: NodeID,
            ranges: [std::ops::Range<usize>; D2],
            value_id: NodeID,
            _backend: PhantomData<B>,
        }

        impl<B: Backend, const D1: usize, const D2: usize> RetroForward for RetroSliceAssign<B, D1, D2> {
            fn forward(&self, states: &mut BackwardStates, out_node: NodeID) {
                let tensor = states.get_state::<B::FloatTensorPrimitive<D1>>(&self.tensor_id);
                let value = states.get_state::<B::FloatTensorPrimitive<D1>>(&self.value_id);
                let out = B::float_slice_assign(tensor, self.ranges.clone(), value);
                states.save(out_node, out)
            }
        }

        impl<B: Backend, const D1: usize, const D2: usize> Backward<B, D1, 2> for SliceAssign<D2> {
            type State = ([std::ops::Range<usize>; D2], Shape<D1>, B::Device);

            fn backward(
                self,
                ops: Ops<Self::State, 2>,
                grads: &mut Gradients,
                _checkpointer: &mut Checkpointer,
            ) {
                let (ranges, shape_rhs, device) = ops.state;
                let [ranges_4lhs, ranges_4rhs] = duplicate(&ops.parents, Some(ranges));

                binary::<B, D1, D1, D1, _, _>(
                    ops.parents,
                    ops.node,
                    grads,
                    |grad| {
                        let zeros = B::float_zeros(shape_rhs, &device);
                        B::float_slice_assign(grad, ranges_4lhs.unwrap(), zeros)
                    },
                    |grad| B::float_slice(grad, ranges_4rhs.unwrap()),
                );
            }
        }

        match SliceAssign
            .prepare::<C>(
                [tensor.node.clone(), value.node.clone()],
                [tensor.graph.clone(), value.graph.clone()],
            )
            .memory_bound()
            .retro_forward(RetroSliceAssign::<B, D1, D2>::new(
                tensor.node.id.clone(),
                ranges.clone(),
                value.node.id.clone(),
            ))
            .parents([&tensor, &value])
            .stateful()
        {
            OpsKind::Tracked(prep) => prep.finish(
                (
                    ranges.clone(),
                    B::float_shape(&value.primitive),
                    B::float_device(&value.primitive),
                ),
                B::float_slice_assign(tensor.primitive, ranges, value.primitive),
            ),
            OpsKind::UnTracked(prep) => prep.finish(B::float_slice_assign(
                tensor.primitive,
                ranges,
                value.primitive,
            )),
        }
    }

    fn float_mask_where<const D: usize>(
        tensor: FloatTensor<Self, D>,
        mask: BoolTensor<Self, D>,
        source: FloatTensor<Self, D>,
    ) -> FloatTensor<Self, D> {
        #[derive(Debug)]
        struct MaskWhere;

        impl<B: Backend, const D: usize> Backward<B, D, 2> for MaskWhere {
            type State = (BoolTensor<B, D>, Shape<D>, Shape<D>, B::Device);

            fn backward(
                self,
                ops: Ops<Self::State, 2>,
                grads: &mut Gradients,
                _checkpointer: &mut Checkpointer,
            ) {
                let (mask, shape_lhs, shape_rhs, device) = ops.state;
                let [mask_4lhs, mask_4rhs] = duplicate(&ops.parents, Some(mask));

                binary::<B, D, D, D, _, _>(
                    ops.parents,
                    ops.node,
                    grads,
                    |grad| {
                        let zeros = B::float_zeros(shape_lhs.clone(), &device);
                        let grad = B::float_mask_where(grad, mask_4lhs.unwrap(), zeros);

                        broadcast_shape::<B, D>(grad, &shape_lhs)
                    },
                    |grad| {
                        let zeros = B::float_zeros(shape_rhs.clone(), &device);
                        let grad = B::float_mask_where(zeros, mask_4rhs.unwrap(), grad);

                        broadcast_shape::<B, D>(grad, &shape_rhs)
                    },
                );
            }
        }

        match MaskWhere
            .prepare::<C>([tensor.node, source.node], [tensor.graph, source.graph])
            .compute_bound()
            .stateful()
        {
            OpsKind::Tracked(prep) => prep.finish(
                (
                    mask.clone(),
                    B::float_shape(&tensor.primitive),
                    B::float_shape(&source.primitive),
                    B::float_device(&source.primitive),
                ),
                B::float_mask_where(tensor.primitive, mask, source.primitive),
            ),
            OpsKind::UnTracked(prep) => prep.finish(B::float_mask_where(
                tensor.primitive,
                mask,
                source.primitive,
            )),
        }
    }

    fn float_mask_fill<const D: usize>(
        tensor: FloatTensor<Self, D>,
        mask: BoolTensor<B, D>,
        value: FloatElem<B>,
    ) -> FloatTensor<Self, D> {
        #[derive(Debug)]
        struct MaskFill;

        impl<B: Backend, const D: usize> Backward<B, D, 1> for MaskFill {
            type State = BoolTensor<B, D>;

            fn backward(
                self,
                ops: Ops<Self::State, 1>,
                grads: &mut Gradients,
                _checkpointer: &mut Checkpointer,
            ) {
                unary::<B, D, D, _>(ops.parents, ops.node, grads, |grad| {
                    B::float_mask_fill(grad, ops.state, 0.elem())
                });
            }
        }

        match MaskFill
            .prepare::<C>([tensor.node], [tensor.graph])
            .compute_bound()
            .stateful()
        {
            OpsKind::Tracked(prep) => prep.finish(
                mask.clone(),
                B::float_mask_fill(tensor.primitive, mask, value),
            ),
            OpsKind::UnTracked(prep) => {
                prep.finish(B::float_mask_fill(tensor.primitive, mask, value))
            }
        }
    }

    fn float_equal<const D: usize>(
        lhs: FloatTensor<Self, D>,
        rhs: FloatTensor<Self, D>,
    ) -> BoolTensor<B, D> {
        B::float_equal(lhs.primitive, rhs.primitive)
    }

    fn float_equal_elem<const D: usize>(
        lhs: FloatTensor<Self, D>,
        rhs: FloatElem<B>,
    ) -> BoolTensor<B, D> {
        B::float_equal_elem(lhs.primitive, rhs)
    }

    fn float_greater<const D: usize>(
        lhs: FloatTensor<Self, D>,
        rhs: FloatTensor<Self, D>,
    ) -> BoolTensor<B, D> {
        B::float_greater(lhs.primitive, rhs.primitive)
    }

    fn float_greater_elem<const D: usize>(
        lhs: FloatTensor<Self, D>,
        rhs: FloatElem<B>,
    ) -> BoolTensor<B, D> {
        B::float_greater_elem(lhs.primitive, rhs)
    }

    fn float_greater_equal<const D: usize>(
        lhs: FloatTensor<Self, D>,
        rhs: FloatTensor<Self, D>,
    ) -> BoolTensor<B, D> {
        B::float_greater_equal(lhs.primitive, rhs.primitive)
    }

    fn float_greater_equal_elem<const D: usize>(
        lhs: FloatTensor<Self, D>,
        rhs: FloatElem<B>,
    ) -> BoolTensor<B, D> {
        B::float_greater_equal_elem(lhs.primitive, rhs)
    }

    fn float_lower<const D: usize>(
        lhs: FloatTensor<Self, D>,
        rhs: FloatTensor<Self, D>,
    ) -> BoolTensor<B, D> {
        B::float_lower(lhs.primitive, rhs.primitive)
    }

    fn float_lower_elem<const D: usize>(
        lhs: FloatTensor<Self, D>,
        rhs: FloatElem<B>,
    ) -> BoolTensor<B, D> {
        B::float_lower_elem(lhs.primitive, rhs)
    }

    fn float_lower_equal<const D: usize>(
        lhs: FloatTensor<Self, D>,
        rhs: FloatTensor<Self, D>,
    ) -> BoolTensor<B, D> {
        B::float_lower_equal(lhs.primitive, rhs.primitive)
    }

    fn float_lower_equal_elem<const D: usize>(
        lhs: FloatTensor<Self, D>,
        rhs: FloatElem<B>,
    ) -> BoolTensor<B, D> {
        B::float_lower_equal_elem(lhs.primitive, rhs)
    }

    fn float_detach<const D: usize>(tensor: FloatTensor<Self, D>) -> FloatTensor<Self, D> {
        // When we detach a tensor, we remove it from the graph, but we still want to keep the
        // `require_grad` setting.
        let is_require_grad = Self::float_is_require_grad(&tensor);
        let tensor = AutodiffTensor::new(tensor.primitive);

        match is_require_grad {
            true => tensor.require_grad(),
            false => tensor,
        }
    }

    fn float_set_require_grad<const D: usize>(
        tensor: FloatTensor<Self, D>,
        require_grad: bool,
    ) -> FloatTensor<Self, D> {
        if require_grad {
            return tensor.require_grad();
        }

        AutodiffTensor::new(tensor.primitive)
    }

    fn float_is_require_grad<const D: usize>(tensor: &FloatTensor<Self, D>) -> bool {
        matches!(tensor.node.requirement, Requirement::Grad)
    }

    fn float_mean<const D: usize>(tensor: FloatTensor<Self, D>) -> FloatTensor<Self, 1> {
        #[derive(Debug)]
        struct Mean<const D: usize>;

        impl<B: Backend, const D: usize> Backward<B, 1, 1> for Mean<D> {
            type State = Shape<D>;

            fn backward(
                self,
                ops: Ops<Self::State, 1>,
                grads: &mut Gradients,
                _checkpointer: &mut Checkpointer,
            ) {
                unary::<B, 1, D, _>(ops.parents, ops.node, grads, |grad| {
                    let shape = ops.state;
                    let val = 1_f64 / shape.num_elements() as f64;
                    let ones = B::float_ones(shape, &B::float_device(&grad));
                    let val = B::float_mul_scalar(ones, val.elem());

                    let grad: Tensor<B, 1> = Tensor::from_primitive(grad);
                    let val: Tensor<B, D> = Tensor::from_primitive(val);

                    val.mul(grad.unsqueeze()).into_primitive()
                });
            }
        }

        match Mean
            .prepare::<C>([tensor.node], [tensor.graph])
            .compute_bound()
            .stateful()
        {
            OpsKind::Tracked(prep) => prep.finish(
                B::float_shape(&tensor.primitive),
                B::float_mean(tensor.primitive),
            ),
            OpsKind::UnTracked(prep) => prep.finish(B::float_mean(tensor.primitive)),
        }
    }

    fn float_sum<const D: usize>(tensor: FloatTensor<Self, D>) -> FloatTensor<Self, 1> {
        #[derive(Debug)]
        struct Sum<const D: usize>;

        impl<B: Backend, const D: usize> Backward<B, 1, 1> for Sum<D> {
            type State = Shape<D>;

            fn backward(
                self,
                ops: Ops<Self::State, 1>,
                grads: &mut Gradients,
                _checkpointer: &mut Checkpointer,
            ) {
                unary::<B, 1, D, _>(ops.parents, ops.node, grads, |grad| {
                    let val = B::float_ones(ops.state, &B::float_device(&grad));

                    let grad: Tensor<B, 1> = Tensor::from_primitive(grad);
                    let val: Tensor<B, D> = Tensor::from_primitive(val);

                    val.mul(grad.unsqueeze()).into_primitive()
                });
            }
        }

        match Sum
            .prepare::<C>([tensor.node], [tensor.graph])
            .compute_bound()
            .stateful()
        {
            OpsKind::Tracked(prep) => prep.finish(
                B::float_shape(&tensor.primitive),
                B::float_sum(tensor.primitive),
            ),
            OpsKind::UnTracked(prep) => prep.finish(B::float_sum(tensor.primitive)),
        }
    }

    fn float_mean_dim<const D: usize>(
        tensor: FloatTensor<Self, D>,
        dim: usize,
    ) -> FloatTensor<Self, D> {
        #[derive(Debug)]
        struct MeanDim;

        impl<B: Backend, const D: usize> Backward<B, D, 1> for MeanDim {
            type State = (Shape<D>, usize);

            fn backward(
                self,
                ops: Ops<Self::State, 1>,
                grads: &mut Gradients,
                _checkpointer: &mut Checkpointer,
            ) {
                let (shape, dim) = ops.state;

                unary::<B, D, D, _>(ops.parents, ops.node, grads, |grad| {
                    let val = 1_f64 / shape.dims[dim] as f64;
                    let ones = B::float_ones(shape, &B::float_device(&grad));
                    let val = B::float_mul_scalar(ones, B::FloatElem::from_elem(val));

                    let grad = B::float_sum_dim(grad, dim);
                    B::float_mul(val, grad)
                });
            }
        }

        match MeanDim
            .prepare::<C>([tensor.node], [tensor.graph])
            .compute_bound()
            .stateful()
        {
            OpsKind::Tracked(prep) => prep.finish(
                (B::float_shape(&tensor.primitive), dim),
                B::float_mean_dim(tensor.primitive, dim),
            ),
            OpsKind::UnTracked(prep) => prep.finish(B::float_mean_dim(tensor.primitive, dim)),
        }
    }

    fn float_sum_dim<const D: usize>(
        tensor: FloatTensor<Self, D>,
        dim: usize,
    ) -> FloatTensor<Self, D> {
        #[derive(Debug)]
        struct SumDim;

        impl<B: Backend, const D: usize> Backward<B, D, 1> for SumDim {
            type State = (Shape<D>, usize);

            fn backward(
                self,
                ops: Ops<Self::State, 1>,
                grads: &mut Gradients,
                _checkpointer: &mut Checkpointer,
            ) {
                let (shape, dim) = ops.state;

                unary::<B, D, D, _>(ops.parents, ops.node, grads, |grad| {
                    let ones = B::float_ones(shape, &B::float_device(&grad));
                    let grad = B::float_sum_dim(grad, dim);

                    B::float_mul(ones, grad)
                });
            }
        }

        match SumDim
            .prepare::<C>([tensor.node], [tensor.graph])
            .compute_bound()
            .stateful()
        {
            OpsKind::Tracked(prep) => prep.finish(
                (B::float_shape(&tensor.primitive), dim),
                B::float_sum_dim(tensor.primitive, dim),
            ),
            OpsKind::UnTracked(prep) => prep.finish(B::float_sum_dim(tensor.primitive, dim)),
        }
    }

    fn float_to_full_precision<const D: usize>(
        tensor: &FloatTensor<Self, D>,
    ) -> FloatTensor<FullPrecisionBackend<Self>, D> {
        #[derive(Debug)]
        struct ToFullPrecision<B: Backend> {
            phantom: PhantomData<B>,
        }

        #[derive(new, Debug)]
        struct RetroToFullPrecision<B: Backend, const D: usize> {
            tensor_id: NodeID,
            _backend: PhantomData<B>,
        }

        impl<B: Backend, const D: usize> RetroForward for RetroToFullPrecision<B, D> {
            fn forward(&self, states: &mut BackwardStates, out_node: NodeID) {
                let tensor = states.get_state::<B::FloatTensorPrimitive<D>>(&self.tensor_id);
                let out = B::float_to_full_precision(&tensor);
                states.save(out_node, out)
            }
        }

        impl<B: Backend, const D: usize> Backward<B::FullPrecisionBackend, D, 1> for ToFullPrecision<B> {
            type State = ();

            fn backward(
                self,
                ops: Ops<Self::State, 1>,
                grads: &mut Gradients,
                _checkpointer: &mut Checkpointer,
            ) {
                unary_different_backend::<B, B::FullPrecisionBackend, D, D, _>(
                    ops.parents,
                    ops.node,
                    grads,
                    |grad| B::float_from_full_precision(grad),
                );
            }
        }

        let ops = ToFullPrecision::<B> {
            phantom: PhantomData,
        };
        ops.prepare::<C>([tensor.node.clone()], [tensor.graph.clone()])
            .memory_bound()
            .retro_forward(RetroToFullPrecision::<B, D>::new(tensor.node.id.clone()))
            .parents([tensor])
            .stateless(B::float_to_full_precision(&tensor.primitive))
    }

    fn float_from_full_precision<const D: usize>(
        tensor: FloatTensor<FullPrecisionBackend<Self>, D>,
    ) -> FloatTensor<Self, D> {
        #[derive(Debug)]
        struct FromFullPrecision<B: Backend> {
            phantom: PhantomData<B>,
        }

        #[derive(new, Debug)]
        struct RetroFromFullPrecision<B: Backend, const D: usize> {
            tensor_id: NodeID,
            _backend: PhantomData<B>,
        }

        impl<B: Backend, const D: usize> RetroForward for RetroFromFullPrecision<B, D> {
            fn forward(&self, states: &mut BackwardStates, out_node: NodeID) {
                let tensor = states.get_state::<<<B as Backend>::FullPrecisionBackend as Backend>::FloatTensorPrimitive<D>>(&self.tensor_id);
                let out = B::float_from_full_precision(tensor);
                states.save(out_node, out)
            }
        }

        impl<B: Backend, const D: usize> Backward<B, D, 1> for FromFullPrecision<B::FullPrecisionBackend> {
            type State = ();

            fn backward(
                self,
                ops: Ops<Self::State, 1>,
                grads: &mut Gradients,
                _checkpointer: &mut Checkpointer,
            ) {
                unary_different_backend::<B::FullPrecisionBackend, B, D, D, _>(
                    ops.parents,
                    ops.node,
                    grads,
                    |grad| B::float_to_full_precision(&grad),
                );
            }
        }

        let ops = FromFullPrecision::<B::FullPrecisionBackend> {
            phantom: PhantomData,
        };

        ops.prepare::<C>([tensor.node.clone()], [tensor.graph.clone()])
            .memory_bound()
            .retro_forward(RetroFromFullPrecision::<B, D>::new(tensor.node.id.clone()))
            .parents([&tensor])
            .stateless(B::float_from_full_precision(tensor.primitive))
    }

    fn float_argmax<const D: usize>(tensor: FloatTensor<Self, D>, dim: usize) -> IntTensor<B, D> {
        B::float_argmax(tensor.primitive, dim)
    }

    fn float_argmin<const D: usize>(tensor: FloatTensor<Self, D>, dim: usize) -> IntTensor<B, D> {
        B::float_argmin(tensor.primitive, dim)
    }

    fn float_exp<const D: usize>(tensor: FloatTensor<Self, D>) -> FloatTensor<Self, D> {
        #[derive(Debug)]
        struct Exp;

        retro_unary!(RetroExp, B::float_exp);

        impl<B: Backend, const D: usize> Backward<B, D, 1> for Exp {
            type State = NodeID;

            fn backward(
                self,
                ops: Ops<Self::State, 1>,
                grads: &mut Gradients,
                checkpointer: &mut Checkpointer,
            ) {
                let input = checkpointer.retrieve_node_output(ops.state);
                let output = B::float_exp(input);
                unary::<B, D, D, _>(ops.parents, ops.node, grads, |grad| {
                    B::float_mul(grad, output)
                });
            }
        }

        match Exp
            .prepare::<C>([tensor.node.clone()], [tensor.graph.clone()])
            .memory_bound()
            .retro_forward(RetroExp::<B, D>::new(tensor.node.id.clone()))
            .parents([&tensor])
            .stateful()
        {
            OpsKind::Tracked(mut prep) => {
                let state = prep.checkpoint(&tensor);
                prep.finish(state, B::float_exp(tensor.primitive))
            }
            OpsKind::UnTracked(prep) => prep.finish(B::float_exp(tensor.primitive)),
        }
    }

    fn float_log<const D: usize>(tensor: FloatTensor<Self, D>) -> FloatTensor<Self, D> {
        #[derive(Debug)]
        struct Log;

        retro_unary!(RetroLog, B::float_log);

        impl<B: Backend, const D: usize> Backward<B, D, 1> for Log {
            type State = NodeID;

            fn backward(
                self,
                ops: Ops<Self::State, 1>,
                grads: &mut Gradients,
                checkpointer: &mut Checkpointer,
            ) {
                let input = checkpointer.retrieve_node_output(ops.state);
                unary::<B, D, D, _>(ops.parents, ops.node, grads, |grad| {
                    let value = B::float_powf_scalar(input, -1.0);
                    B::float_mul(grad, value)
                });
            }
        }

        match Log
            .prepare::<C>([tensor.node.clone()], [tensor.graph.clone()])
            .memory_bound()
            .retro_forward(RetroLog::<B, D>::new(tensor.node.id.clone()))
            .parents([&tensor])
            .stateful()
        {
            OpsKind::Tracked(mut prep) => {
                let state = prep.checkpoint(&tensor);
                prep.finish(state, B::float_log(tensor.primitive))
            }
            OpsKind::UnTracked(prep) => prep.finish(B::float_log(tensor.primitive)),
        }
    }

    fn float_log1p<const D: usize>(tensor: FloatTensor<Self, D>) -> FloatTensor<Self, D> {
        #[derive(Debug)]
        struct Log1P;

        retro_unary!(RetroLog1P, B::float_log1p);

        impl<B: Backend, const D: usize> Backward<B, D, 1> for Log1P {
            type State = NodeID;

            fn backward(
                self,
                ops: Ops<Self::State, 1>,
                grads: &mut Gradients,
                checkpointer: &mut Checkpointer,
            ) {
                let input = checkpointer.retrieve_node_output(ops.state);
                unary::<B, D, D, _>(ops.parents, ops.node, grads, |grad| {
                    let value = B::float_add_scalar(input, 1.elem());
                    let value = B::float_powf_scalar(value, -1.0);

                    B::float_mul(grad, value)
                });
            }
        }

        match Log1P
            .prepare::<C>([tensor.node.clone()], [tensor.graph.clone()])
            .memory_bound()
            .retro_forward(RetroLog1P::<B, D>::new(tensor.node.id.clone()))
            .parents([&tensor])
            .stateful()
        {
            OpsKind::Tracked(mut prep) => {
                let state = prep.checkpoint(&tensor);
                prep.finish(state, B::float_log1p(tensor.primitive))
            }
            OpsKind::UnTracked(prep) => prep.finish(B::float_log1p(tensor.primitive)),
        }
    }

    fn float_powf_scalar<const D: usize>(
        tensor: FloatTensor<Self, D>,
        value: f32,
    ) -> FloatTensor<Self, D> {
        #[derive(Debug)]
        struct PowfScalar;

        #[derive(new, Debug)]
        struct RetroPowfScalar<B: Backend, const D: usize> {
            lhs_id: NodeID,
            rhs: f32,
            _backend: PhantomData<B>,
        }

        impl<B: Backend, const D: usize> RetroForward for RetroPowfScalar<B, D> {
            fn forward(&self, states: &mut BackwardStates, out_node: NodeID) {
                let lhs = states.get_state::<B::FloatTensorPrimitive<D>>(&self.lhs_id);
                let out = B::float_powf_scalar(lhs, self.rhs);
                states.save(out_node, out)
            }
        }

        impl<B: Backend, const D: usize> Backward<B, D, 1> for PowfScalar {
            type State = (NodeID, f32);

            fn backward(
                self,
                ops: Ops<Self::State, 1>,
                grads: &mut Gradients,
                checkpointer: &mut Checkpointer,
            ) {
                let (tensor_id, value) = ops.state;
                let tensor = checkpointer.retrieve_node_output(tensor_id);

                unary::<B, D, D, _>(ops.parents, ops.node, grads, |grad| {
                    let tmp = B::float_powf_scalar(tensor, value - 1.0);
                    let value = B::float_mul_scalar(tmp, value.elem());

                    B::float_mul(grad, value)
                });
            }
        }

        match PowfScalar
            .prepare::<C>([tensor.node.clone()], [tensor.graph.clone()])
            .memory_bound()
            .retro_forward(RetroPowfScalar::<B, D>::new(tensor.node.id.clone(), value))
            .parents([&tensor])
            .stateful()
        {
            OpsKind::Tracked(mut prep) => {
                let state = (prep.checkpoint(&tensor), value);
                prep.finish(state, B::float_powf_scalar(tensor.primitive, value))
            }
            OpsKind::UnTracked(prep) => prep.finish(B::float_powf_scalar(tensor.primitive, value)),
        }
    }

    fn float_sqrt<const D: usize>(tensor: FloatTensor<Self, D>) -> FloatTensor<Self, D> {
        #[derive(Debug)]
        struct Sqrt;

        retro_unary!(RetroSqrt, B::float_sqrt);

        impl<B: Backend, const D: usize> Backward<B, D, 1> for Sqrt {
            type State = NodeID;

            fn backward(
                self,
                ops: Ops<Self::State, 1>,
                grads: &mut Gradients,
                checkpointer: &mut Checkpointer,
            ) {
                let input = checkpointer.retrieve_node_output(ops.state);
                unary::<B, D, D, _>(ops.parents, ops.node, grads, |grad| {
                    let value = B::float_div_scalar(B::float_powf_scalar(input, -0.5), 2.elem());

                    B::float_mul(grad, value)
                });
            }
        }

        match Sqrt
            .prepare::<C>([tensor.node.clone()], [tensor.graph.clone()])
            .memory_bound()
            .retro_forward(RetroSqrt::<B, D>::new(tensor.node.id.clone()))
            .parents([&tensor])
            .stateful()
        {
            OpsKind::Tracked(mut prep) => {
                let state = prep.checkpoint(&tensor);
                prep.finish(state, B::float_sqrt(tensor.primitive))
            }
            OpsKind::UnTracked(prep) => prep.finish(B::float_sqrt(tensor.primitive)),
        }
    }

    fn float_abs<const D: usize>(tensor: FloatTensor<Self, D>) -> FloatTensor<Self, D> {
        #[derive(Debug)]
        struct Abs;

        retro_unary!(RetroAbs, B::float_abs);

        impl<B: Backend, const D: usize> Backward<B, D, 1> for Abs {
            type State = NodeID;

            fn backward(
                self,
                ops: Ops<Self::State, 1>,
                grads: &mut Gradients,
                checkpointer: &mut Checkpointer,
            ) {
                let tensor: B::FloatTensorPrimitive<D> =
                    checkpointer.retrieve_node_output(ops.state);
                let output = B::float_abs(tensor.clone());
                let state = B::float_div(tensor, output);
                unary::<B, D, D, _>(ops.parents, ops.node, grads, |grad| {
                    B::float_mul(grad, state)
                });
            }
        }

        match Abs
            .prepare::<C>([tensor.node.clone()], [tensor.graph.clone()])
            .memory_bound()
            .retro_forward(RetroAbs::<B, D>::new(tensor.node.id.clone()))
            .parents([&tensor])
            .stateful()
        {
            OpsKind::Tracked(mut prep) => {
                let state = prep.checkpoint(&tensor);
                prep.finish(state, B::float_abs(tensor.primitive))
            }
            OpsKind::UnTracked(prep) => prep.finish(B::float_abs(tensor.primitive)),
        }
    }

    fn float_cos<const D: usize>(tensor: FloatTensor<Self, D>) -> FloatTensor<Self, D> {
        #[derive(Debug)]
        struct Cos;

        retro_unary!(RetroCos, B::float_cos);

        impl<B: Backend, const D: usize> Backward<B, D, 1> for Cos {
            type State = NodeID;

            fn backward(
                self,
                ops: Ops<Self::State, 1>,
                grads: &mut Gradients,
                checkpointer: &mut Checkpointer,
            ) {
                let input = checkpointer.retrieve_node_output(ops.state);
                unary::<B, D, D, _>(ops.parents, ops.node, grads, |grad| {
                    let value = B::float_neg(B::float_sin(input));

                    B::float_mul(grad, value)
                });
            }
        }

        match Cos
            .prepare::<C>([tensor.node.clone()], [tensor.graph.clone()])
            .memory_bound()
            .retro_forward(RetroCos::<B, D>::new(tensor.node.id.clone()))
            .parents([&tensor])
            .stateful()
        {
            OpsKind::Tracked(mut prep) => {
                let state = prep.checkpoint(&tensor);
                prep.finish(state, B::float_cos(tensor.primitive))
            }
            OpsKind::UnTracked(prep) => prep.finish(B::float_cos(tensor.primitive)),
        }
    }

    fn float_sin<const D: usize>(tensor: FloatTensor<Self, D>) -> FloatTensor<Self, D> {
        #[derive(Debug)]
        struct Sin;

        retro_unary!(RetroSin, B::float_sin);

        impl<B: Backend, const D: usize> Backward<B, D, 1> for Sin {
            type State = NodeID;

            fn backward(
                self,
                ops: Ops<Self::State, 1>,
                grads: &mut Gradients,
                checkpointer: &mut Checkpointer,
            ) {
                let state = checkpointer.retrieve_node_output(ops.state);
                unary::<B, D, D, _>(ops.parents, ops.node, grads, |grad| {
                    let value = B::float_cos(state);
                    B::float_mul(grad, value)
                });
            }
        }

        match Sin
            .prepare::<C>([tensor.node.clone()], [tensor.graph.clone()])
            .memory_bound()
            .retro_forward(RetroSin::<B, D>::new(tensor.node.id.clone()))
            .parents([&tensor])
            .stateful()
        {
            OpsKind::Tracked(mut prep) => {
                let state = prep.checkpoint(&tensor);
                prep.finish(state, B::float_sin(tensor.primitive))
            }
            OpsKind::UnTracked(prep) => prep.finish(B::float_sin(tensor.primitive)),
        }
    }

    fn float_tanh<const D: usize>(tensor: FloatTensor<Self, D>) -> FloatTensor<Self, D> {
        #[derive(Debug)]
        struct Tanh;

        retro_unary!(RetroTanh, B::float_tanh);

        impl<B: Backend, const D: usize> Backward<B, D, 1> for Tanh {
            type State = NodeID;

            fn backward(
                self,
                ops: Ops<Self::State, 1>,
                grads: &mut Gradients,
                checkpointer: &mut Checkpointer,
            ) {
                let input = checkpointer.retrieve_node_output(ops.state);
                let state = B::float_tanh(input);
                unary::<B, D, D, _>(ops.parents, ops.node, grads, |grad| {
                    let value = B::float_add_scalar(
                        B::float_neg(B::float_powf_scalar(state, 2.0)),
                        1.elem(),
                    );
                    B::float_mul(grad, value)
                });
            }
        }

        match Tanh
            .prepare::<C>([tensor.node.clone()], [tensor.graph.clone()])
            .memory_bound()
            .retro_forward(RetroTanh::<B, D>::new(tensor.node.id.clone()))
            .parents([&tensor])
            .stateful()
        {
            OpsKind::Tracked(mut prep) => {
                let state = prep.checkpoint(&tensor);
                prep.finish(state, B::float_tanh(tensor.primitive))
            }
            OpsKind::UnTracked(prep) => prep.finish(B::float_tanh(tensor.primitive)),
        }
    }

    fn float_erf<const D: usize>(tensor: FloatTensor<Self, D>) -> FloatTensor<Self, D> {
        #[derive(Debug)]
        struct Erf;

        retro_unary!(RetroErf, B::float_erf);

        impl<B: Backend, const D: usize> Backward<B, D, 1> for Erf {
            type State = NodeID;

            fn backward(
                self,
                ops: Ops<Self::State, 1>,
                grads: &mut Gradients,
                checkpointer: &mut Checkpointer,
            ) {
                unary::<B, D, D, _>(ops.parents, ops.node, grads, |grad| {
                    let ops = checkpointer.retrieve_node_output(ops.state);
                    let exponent = B::float_neg(B::float_powf_scalar(ops, 2.0));
                    let numerator = B::float_mul_scalar(B::float_exp(exponent), 2.0.elem());
                    let denominator = std::f64::consts::PI.sqrt().elem();
                    let value = B::float_div_scalar(numerator, denominator);

                    B::float_mul(grad, value)
                });
            }
        }

        match Erf
            .prepare::<C>([tensor.node.clone()], [tensor.graph.clone()])
            .memory_bound()
            .retro_forward(RetroErf::<B, D>::new(tensor.node.id.clone()))
            .parents([&tensor])
            .stateful()
        {
            OpsKind::Tracked(mut prep) => {
                let state = prep.checkpoint(&tensor);
                prep.finish(state, B::float_erf(tensor.primitive))
            }
            OpsKind::UnTracked(prep) => prep.finish(B::float_erf(tensor.primitive)),
        }
    }

    fn float_cat<const D: usize>(
        tensors: Vec<FloatTensor<Self, D>>,
        dim: usize,
    ) -> FloatTensor<Self, D> {
        #[derive(new, Debug)]
        struct CatStep<B: Backend, const D: usize> {
            nodes: Vec<Option<NodeRef>>,
            // The dimension of each tensor along the dim dimension.
            // This indicates the number of dimension concatenated for each tensor.
            dim_sizes: Vec<usize>,
            output: NodeRef,
            phantom: PhantomData<B>,
            dim: usize,
        }

        impl<B: Backend, const D: usize> Step for CatStep<B, D> {
            fn step(self: Box<Self>, grads: &mut Gradients, _checkpointer: &mut Checkpointer) {
                let grad = grads.consume::<B, D>(&self.output);
                let ranges: Vec<_> = B::float_shape(&grad).dims.iter().map(|v| 0..*v).collect();
                let ranges: [std::ops::Range<usize>; D] = ranges.try_into().unwrap();

                let mut current_index = 0;

                self.nodes
                    .into_iter()
                    .zip(self.dim_sizes)
                    .filter_map(|(node, dim_size)| node.map(|node| (node, dim_size)))
                    .for_each(|(node, dim_size)| {
                        let mut ranges = ranges.clone();
                        ranges[self.dim] = current_index..dim_size + current_index;
                        current_index += dim_size;
                        grads.register::<B, D>(node, B::float_slice(grad.clone(), ranges));
                    });
            }

            fn node(&self) -> NodeRef {
                self.output.clone()
            }
        }

        let mut nodes = Vec::with_capacity(tensors.len());
        let mut graphs = Vec::with_capacity(tensors.len());
        let mut primitives = Vec::with_capacity(tensors.len());
        let mut dim_sizes = Vec::with_capacity(tensors.len());

        tensors.into_iter().for_each(|tensor| {
            dim_sizes.push(B::float_shape(&tensor.primitive).dims[dim]);
            nodes.push(tensor.node);
            primitives.push(tensor.primitive);
            graphs.push(tensor.graph);
        });

        let requirement = Requirement::from_nodes(&nodes);

        // For simplicity, this operation does not checkpoint anything
        let cat_computing_property = ComputingProperty::Ambiguous;
        let checkpointer_builder = CheckpointerBuilder::default();

        let output = B::float_cat(primitives, dim);
        if requirement.is_none() {
            return AutodiffTensor::from_parents(
                output,
                &nodes,
                graphs.into_iter(),
                requirement,
                cat_computing_property,
                checkpointer_builder,
            );
        }

        let output = AutodiffTensor::from_parents(
            output,
            &nodes,
            graphs.into_iter(),
            requirement,
            cat_computing_property,
            checkpointer_builder,
        );
        let nodes = nodes
            .into_iter()
            .map(|node| node.clone_if_require_grad())
            .collect::<Vec<_>>();

        let ops = CatStep::<B, D>::new(nodes, dim_sizes, output.node.clone(), dim);
        output.register_step(ops)
    }

    fn float_max_dim<const D: usize>(
        tensor: FloatTensor<Self, D>,
        dim: usize,
    ) -> FloatTensor<Self, D> {
        match MaxMinDim
            .prepare::<C>([tensor.node], [tensor.graph])
            .compute_bound()
            .stateful()
        {
            OpsKind::Tracked(prep) => {
                let shape = B::float_shape(&tensor.primitive);
                let (tensor, index) = B::float_max_dim_with_indices(tensor.primitive, dim);
                prep.finish((index, shape), tensor)
            }
            OpsKind::UnTracked(prep) => prep.finish(B::float_max_dim(tensor.primitive, dim)),
        }
    }
    fn float_max_dim_with_indices<const D: usize>(
        tensor: FloatTensor<Self, D>,
        dim: usize,
    ) -> (FloatTensor<Self, D>, IntTensor<B, D>) {
        match MaxMinDim
            .prepare::<C>([tensor.node], [tensor.graph])
            .compute_bound()
            .stateful()
        {
            OpsKind::Tracked(prep) => {
                let shape = B::float_shape(&tensor.primitive);
                let (tensor, index) = B::float_max_dim_with_indices(tensor.primitive, dim);
                let tensor = prep.finish((index.clone(), shape), tensor);

                (tensor, index)
            }
            OpsKind::UnTracked(prep) => {
                let (tensor, index) = B::float_max_dim_with_indices(tensor.primitive, dim);
                let tensor = prep.finish(tensor);

                (tensor, index)
            }
        }
    }
    fn float_min_dim<const D: usize>(
        tensor: FloatTensor<Self, D>,
        dim: usize,
    ) -> FloatTensor<Self, D> {
        match MaxMinDim
            .prepare::<C>([tensor.node], [tensor.graph])
            .compute_bound()
            .stateful()
        {
            OpsKind::Tracked(prep) => {
                let shape = B::float_shape(&tensor.primitive);
                let (tensor, index) = B::float_min_dim_with_indices(tensor.primitive, dim);
                prep.finish((index, shape), tensor)
            }
            OpsKind::UnTracked(prep) => prep.finish(B::float_min_dim(tensor.primitive, dim)),
        }
    }
    fn float_min_dim_with_indices<const D: usize>(
        tensor: FloatTensor<Self, D>,
        dim: usize,
    ) -> (FloatTensor<Self, D>, IntTensor<B, D>) {
        match MaxMinDim
            .prepare::<C>([tensor.node], [tensor.graph])
            .compute_bound()
            .stateful()
        {
            OpsKind::Tracked(prep) => {
                let shape = B::float_shape(&tensor.primitive);
                let (tensor, index) = B::float_min_dim_with_indices(tensor.primitive, dim);
                let tensor = prep.finish((index.clone(), shape), tensor);

                (tensor, index)
            }
            OpsKind::UnTracked(prep) => {
                let (tensor, index) = B::float_min_dim_with_indices(tensor.primitive, dim);
                let tensor = prep.finish(tensor);

                (tensor, index)
            }
        }
    }

    fn float_into_int<const D: usize>(
        tensor: FloatTensor<Self, D>,
    ) -> <Autodiff<B> as Backend>::IntTensorPrimitive<D> {
        B::float_into_int(tensor.primitive)
    }

    fn float_powf<const D: usize>(
        lhs: FloatTensor<Self, D>,
        rhs: FloatTensor<Self, D>,
    ) -> FloatTensor<Self, D> {
        #[derive(Debug)]
        struct PowF;

        retro_binary!(RetroPowf, B::float_powf);

        impl<B: Backend, const D: usize> Backward<B, D, 2> for PowF {
            type State = (NodeID, NodeID, BinaryOpsBroadcast<D>);

            fn backward(
                self,
                ops: Ops<Self::State, 2>,
                grads: &mut Gradients,
                checkpointer: &mut Checkpointer,
            ) {
                let (lhs_id, rhs_id, broadcast) = ops.state;
                let lhs: B::FloatTensorPrimitive<D> = checkpointer.retrieve_node_output(lhs_id);
                let rhs: B::FloatTensorPrimitive<D> = checkpointer.retrieve_node_output(rhs_id);

                // Both lhs and rhs are needed for both lhs and rhs gradients, but we clone them
                // the number of times required by the parents specification.
                let [rhs_4lhs, rhs_4rhs] = duplicate(&ops.parents, Some(rhs));
                let [lhs_4lhs, lhs_4rhs] = duplicate(&ops.parents, Some(lhs));

                binary::<B, D, D, D, _, _>(
                    ops.parents,
                    ops.node,
                    grads,
                    |grad| {
                        //rhs*(lhs.val**(rhs-1))*grad
                        let rhs1 = rhs_4lhs.unwrap();
                        let rhs2 = rhs1.clone();
                        let lhs = lhs_4lhs.unwrap();

                        let tmp = B::float_powf(
                            lhs,
                            B::float_sub_scalar(rhs1, B::FloatElem::from_elem(1.0)),
                        );
                        let value = B::float_mul(tmp, rhs2);
                        let grad = B::float_mul(grad, value);

                        broadcast.backward_lhs::<B>(grad)
                    },
                    |grad| {
                        //lhs**rhs * ln(lhs) * grad
                        let rhs = rhs_4rhs.unwrap();
                        let lhs1 = lhs_4rhs.unwrap();
                        let lhs2 = lhs1.clone();
                        let tmp = B::float_powf(lhs1, rhs);
                        let value = B::float_mul(tmp, B::float_log(lhs2));
                        let grad = B::float_mul(grad, value);

                        broadcast.backward_rhs::<B>(grad)
                    },
                );
            }
        }

        let broadcast = BinaryOpsBroadcast::new::<B>(&lhs.primitive, &rhs.primitive);

        match PowF
            .prepare::<C>(
                [lhs.node.clone(), rhs.node.clone()],
                [lhs.graph.clone(), rhs.graph.clone()],
            )
            .memory_bound()
            .retro_forward(RetroPowf::<B, D>::new(
                lhs.node.id.clone(),
                rhs.node.id.clone(),
            ))
            .parents([&lhs, &rhs])
            .stateful()
        {
            OpsKind::Tracked(mut prep) => {
                let lhs_state = prep.checkpoint(&lhs);
                let rhs_state = prep.checkpoint(&rhs);
                prep.finish(
                    (lhs_state, rhs_state, broadcast),
                    B::float_powf(lhs.primitive, rhs.primitive),
                )
            }
            OpsKind::UnTracked(prep) => prep.finish(B::float_powf(lhs.primitive, rhs.primitive)),
        }
    }

    fn float_sign<const D: usize>(tensor: FloatTensor<Self, D>) -> FloatTensor<Self, D> {
        #[derive(Debug)]
        struct Sign;

        retro_unary!(RetroSign, B::float_sign);

        impl<B: Backend, const D: usize> Backward<B, D, 1> for Sign {
            type State = ();

            fn backward(
                self,
                ops: Ops<Self::State, 1>,
                grads: &mut Gradients,
                _checkpointer: &mut Checkpointer,
            ) {
                unary::<B, D, D, _>(ops.parents, ops.node, grads, |grad|
                        // Always return 0 because the derivative of the sign function
                        // does not contribute to gradient updates in a meaningful way.
                        B::float_mul_scalar(grad, 0.elem()));
            }
        }

        Sign.prepare::<C>([tensor.node.clone()], [tensor.graph.clone()])
            .memory_bound()
            .retro_forward(RetroSign::<B, D>::new(tensor.node.id.clone()))
            .parents([&tensor])
            .stateless(B::float_sign(tensor.primitive))
    }

<<<<<<< HEAD
    fn float_expand<const D1: usize, const D2: usize>(
        tensor: FloatTensor<Self, D1>,
        shape: Shape<D2>,
    ) -> FloatTensor<Self, D2> {
        #[derive(Debug)]
        struct BroadcastDim<const D1: usize, const D2: usize>;

        #[derive(new, Debug)]
        struct RetroBroadcast<B: Backend, const D1: usize, const D2: usize> {
            input_id: NodeID,
            shape: Shape<D2>,
            _backend: PhantomData<B>,
        }

        impl<B: Backend, const D1: usize, const D2: usize> RetroForward for RetroBroadcast<B, D1, D2> {
            fn forward(&self, states: &mut BackwardStates, out_node: NodeID) {
                let input = states.get_state::<B::FloatTensorPrimitive<D1>>(&self.input_id);
                let out = B::float_expand(input, self.shape.clone());
                states.save(out_node, out)
            }
        }

        impl<B: Backend, const D1: usize, const D2: usize> Backward<B, D2, 1> for BroadcastDim<D1, D2> {
            type State = (Shape<D1>, Shape<D2>);

            fn backward(
                self,
                ops: Ops<Self::State, 1>,
                grads: &mut Gradients,
                _checkpointer: &mut Checkpointer,
            ) {
                let (shape_original, _shape_new) = ops.state;

                let mut shape_expanded = [1; D2];

                debug_assert!(D2 >= D1);

                for i in 0..D1 {
                    shape_expanded[i + (D2 - D1)] = shape_original.dims[i];
                }

                unary::<B, D2, D1, _>(ops.parents, ops.node, grads, |grad| {
                    let shape_grad = B::float_shape(&grad);
                    let mut grad = grad;

                    #[allow(clippy::needless_range_loop)]
                    for i in 0..D2 {
                        if shape_expanded[i] == 1 && shape_grad.dims[i] != 1 {
                            grad = B::float_sum_dim(grad, i);
                        }
                    }

                    B::float_reshape(grad, shape_original)
                });
            }
        }

        match BroadcastDim
            .prepare::<C>([tensor.node.clone()], [tensor.graph.clone()])
            .memory_bound()
            .retro_forward(RetroBroadcast::<B, D1, D2>::new(
                tensor.node.id.clone(),
                shape.clone(),
            ))
            .parents([&tensor])
            .stateful()
        {
            OpsKind::Tracked(prep) => prep.finish(
                (B::float_shape(&tensor.primitive), shape.clone()),
                B::float_expand(tensor.primitive, shape),
            ),
            OpsKind::UnTracked(prep) => prep.finish(B::float_expand(tensor.primitive, shape)),
        }
=======
    fn float_sort<const D: usize>(
        tensor: FloatTensor<Self, D>,
        dim: usize,
        descending: bool,
    ) -> FloatTensor<Self, D> {
        match SortDim
            .prepare::<C>([tensor.node], [tensor.graph])
            .compute_bound()
            .stateful()
        {
            OpsKind::Tracked(prep) => {
                let shape = B::float_shape(&tensor.primitive);
                let (tensor, indices) =
                    B::float_sort_with_indices(tensor.primitive, dim, descending);
                prep.finish((indices, shape), tensor)
            }
            OpsKind::UnTracked(prep) => {
                prep.finish(B::float_sort(tensor.primitive, dim, descending))
            }
        }
    }

    fn float_sort_with_indices<const D: usize>(
        tensor: FloatTensor<Self, D>,
        dim: usize,
        descending: bool,
    ) -> (FloatTensor<Self, D>, IntTensor<B, D>) {
        match SortDim
            .prepare::<C>([tensor.node], [tensor.graph])
            .compute_bound()
            .stateful()
        {
            OpsKind::Tracked(prep) => {
                let shape = B::float_shape(&tensor.primitive);
                let (tensor, indices) =
                    B::float_sort_with_indices(tensor.primitive, dim, descending);
                let tensor = prep.finish((indices.clone(), shape), tensor);

                (tensor, indices)
            }
            OpsKind::UnTracked(prep) => {
                let (tensor, indices) =
                    B::float_sort_with_indices(tensor.primitive, dim, descending);
                let tensor = prep.finish(tensor);

                (tensor, indices)
            }
        }
    }

    fn float_argsort<const D: usize>(
        tensor: FloatTensor<Self, D>,
        dim: usize,
        descending: bool,
    ) -> IntTensor<B, D> {
        B::float_argsort(tensor.primitive, dim, descending)
>>>>>>> dc45cf17
    }

    // TODO: Implement float_prod and float_sum
    // https://github.com/tracel-ai/burn/issues/1458
}

#[derive(Debug, Clone)]
enum BinaryOpsBroadcast<const D: usize> {
    Broadcasted(Shape<D>, Shape<D>),
    None,
}

impl<const D: usize> BinaryOpsBroadcast<D> {
    fn new<B: Backend>(lhs: &B::FloatTensorPrimitive<D>, rhs: &B::FloatTensorPrimitive<D>) -> Self {
        let shape_lhs = B::float_shape(lhs);
        let shape_rhs = B::float_shape(rhs);

        for i in 0..D {
            if shape_rhs.dims[i] != shape_lhs.dims[i] {
                return Self::Broadcasted(shape_lhs, shape_rhs);
            }
        }

        Self::None
    }

    fn backward_lhs<B: Backend>(
        &self,
        grad: B::FloatTensorPrimitive<D>,
    ) -> B::FloatTensorPrimitive<D> {
        match self {
            BinaryOpsBroadcast::Broadcasted(lhs, _rhs) => broadcast_shape::<B, D>(grad, lhs),
            BinaryOpsBroadcast::None => grad,
        }
    }

    fn backward_rhs<B: Backend>(
        &self,
        grad: B::FloatTensorPrimitive<D>,
    ) -> B::FloatTensorPrimitive<D> {
        match self {
            BinaryOpsBroadcast::Broadcasted(_lhs, rhs) => broadcast_shape::<B, D>(grad, rhs),
            BinaryOpsBroadcast::None => grad,
        }
    }
}<|MERGE_RESOLUTION|>--- conflicted
+++ resolved
@@ -2437,7 +2437,6 @@
             .stateless(B::float_sign(tensor.primitive))
     }
 
-<<<<<<< HEAD
     fn float_expand<const D1: usize, const D2: usize>(
         tensor: FloatTensor<Self, D1>,
         shape: Shape<D2>,
@@ -2511,7 +2510,8 @@
             ),
             OpsKind::UnTracked(prep) => prep.finish(B::float_expand(tensor.primitive, shape)),
         }
-=======
+    }
+
     fn float_sort<const D: usize>(
         tensor: FloatTensor<Self, D>,
         dim: usize,
@@ -2568,7 +2568,6 @@
         descending: bool,
     ) -> IntTensor<B, D> {
         B::float_argsort(tensor.primitive, dim, descending)
->>>>>>> dc45cf17
     }
 
     // TODO: Implement float_prod and float_sum
