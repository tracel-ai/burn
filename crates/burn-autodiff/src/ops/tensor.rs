--- conflicted
+++ resolved
@@ -1001,19 +1001,8 @@
                     ops.parents,
                     ops.node,
                     grads,
-<<<<<<< HEAD
-                    |grad| {
-                        let zeros = B::float_zeros(shape_lhs, &device, grad.dtype().into());
-                        B::float_scatter_add(dim, grad, indices_4lhs.unwrap(), zeros)
-                    },
-                    |grad| {
-                        let zeros = B::float_zeros(shape_rhs, &device, grad.dtype().into());
-                        B::float_scatter_add(dim, zeros, indices_4rhs.unwrap(), grad)
-                    },
-=======
                     |grad| grad,
                     |grad| B::float_gather(dim, grad, indices_4rhs.unwrap()),
->>>>>>> ca8cf219
                 );
             }
         }
@@ -1024,19 +1013,8 @@
             .stateful()
         {
             OpsKind::Tracked(prep) => prep.finish(
-<<<<<<< HEAD
-                (
-                    dim,
-                    indices.clone(),
-                    tensor.primitive.shape(),
-                    value.primitive.shape(),
-                    B::float_device(&value.primitive),
-                ),
+                (dim, indices.clone()),
                 B::float_scatter_add(dim, tensor.primitive, indices, value.primitive),
-=======
-                (dim, indices.clone()),
-                B::float_scatter(dim, tensor.primitive, indices, value.primitive),
->>>>>>> ca8cf219
             ),
             OpsKind::UnTracked(prep) => prep.finish(B::float_scatter_add(
                 dim,
