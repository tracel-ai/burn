use alloc::{boxed::Box, vec, vec::Vec};
use core::marker::PhantomData;

#[cfg(not(feature = "std"))]
#[allow(unused_imports, reason = "required on aarch64, unused on x86_64")]
use num_traits::float::Float;

use crate::{
    Autodiff,
    checkpoint::{
        base::Checkpointer, builder::CheckpointerBuilder, retro_forward::RetroForward,
        state::BackwardStates, strategy::CheckpointStrategy,
    },
    grads::Gradients,
    graph::{ComputingProperty, NodeId, NodeRef, Parent, Requirement, Step},
    ops::{Backward, Ops, OpsKind, binary, broadcast_shape, unary},
    retro_binary, retro_unary, retro_unary_scalar,
    tensor::AutodiffTensor,
    utils::duplicate,
};

use burn_tensor::{
    Device, ElementConversion, FloatDType, Shape, TensorData, TensorMetadata,
    backend::Backend,
    ops::{BoolTensor, FloatElem, FloatTensor, FloatTensorOps, IntTensor},
};

use super::maxmin::MaxMinDim;

// Unsqueeze op on primitive.
fn unsqueeze_like<B: Backend>(
    tensor: B::FloatTensorPrimitive,
    shape: Shape,
) -> B::FloatTensorPrimitive {
    /*
    let mut dims = [1; D2];
    let num_ones = D2 - D;
    let shape = self.shape();

    dims[num_ones..(D + num_ones)].copy_from_slice(&shape.dims[..D]);

    let shape = Shape::new(dims);
    self.reshape(shape)
    */

    let ndims_out = shape.num_dims();
    let shape = tensor.shape();
    let ndims_in = shape.num_dims();

    let mut dims = vec![1; ndims_out];
    let num_ones = ndims_out - ndims_in;
    dims[num_ones..(ndims_in + num_ones)].copy_from_slice(&shape.dims[..ndims_in]);

    B::float_reshape(tensor, Shape::from(dims))
}

impl<B: Backend, C: CheckpointStrategy> FloatTensorOps<Self> for Autodiff<B, C> {
    fn float_from_data(data: TensorData, device: &Device<Self>) -> FloatTensor<Self> {
        AutodiffTensor::new(B::float_from_data(data, device))
    }

    fn float_random(
        shape: Shape,
        distribution: burn_tensor::Distribution,
        device: &Device<Self>,
    ) -> FloatTensor<Self> {
        AutodiffTensor::new(B::float_random(shape, distribution, device))
    }

    fn float_zeros(shape: Shape, device: &Device<Self>, dtype: FloatDType) -> FloatTensor<Self> {
        AutodiffTensor::new(B::float_zeros(shape, device, dtype))
    }

    fn float_ones(shape: Shape, device: &Device<Self>, dtype: FloatDType) -> FloatTensor<Self> {
        AutodiffTensor::new(B::float_ones(shape, device, dtype))
    }

    async fn float_into_data(tensor: FloatTensor<Self>) -> TensorData {
        B::float_into_data(tensor.primitive).await
    }

    fn float_device(tensor: &FloatTensor<Self>) -> Device<Self> {
        B::float_device(&tensor.primitive)
    }

    fn float_to_device(tensor: FloatTensor<Self>, device: &Device<Self>) -> FloatTensor<Self> {
        #[derive(Debug)]
        struct ToDevice;

        impl<B: Backend> Backward<B, 1> for ToDevice {
            type State = B::Device;

            fn backward(
                self,
                ops: Ops<Self::State, 1>,
                grads: &mut Gradients,
                _checkpointer: &mut Checkpointer,
            ) {
                unary::<B, _>(ops.parents, ops.node, grads, |grad| {
                    B::float_to_device(grad, &ops.state)
                });
            }
        }

        match ToDevice
            .prepare::<C>([tensor.node])
            .compute_bound()
            .stateful()
        {
            OpsKind::Tracked(prep) => {
                let device_old = B::float_device(&tensor.primitive);
                prep.finish(device_old, B::float_to_device(tensor.primitive, device))
            }
            OpsKind::UnTracked(prep) => prep.finish(B::float_to_device(tensor.primitive, device)),
        }
    }

    fn float_empty(shape: Shape, device: &Device<Self>, dtype: FloatDType) -> FloatTensor<Self> {
        AutodiffTensor::new(B::float_empty(shape, device, dtype))
    }

    fn float_add(lhs: FloatTensor<Self>, rhs: FloatTensor<Self>) -> FloatTensor<Self> {
        #[derive(Debug)]
        struct Add;

        retro_binary!(RetroAdd, B::float_add);

        impl<B: Backend> Backward<B, 2> for Add {
            type State = (Shape, Shape);

            fn backward(
                self,
                ops: Ops<Self::State, 2>,
                grads: &mut Gradients,
                _checkpointer: &mut Checkpointer,
            ) {
                let (shape_lhs, shape_rhs) = ops.state;

                binary::<B, _, _>(
                    ops.parents,
                    ops.node,
                    grads,
                    |grad| broadcast_shape::<B>(grad, &shape_lhs),
                    |grad| broadcast_shape::<B>(grad, &shape_rhs),
                );
            }
        }

        match Add
            .prepare::<C>([lhs.node.clone(), rhs.node.clone()])
            .memory_bound()
            .retro_forward(RetroAdd::<B>::new(lhs.node.id, rhs.node.id))
            .parents([&lhs, &rhs])
            .stateful()
        {
            OpsKind::Tracked(preps) => preps.finish(
                (lhs.primitive.shape(), rhs.primitive.shape()),
                B::float_add(lhs.primitive, rhs.primitive),
            ),
            OpsKind::UnTracked(preps) => preps.finish(B::float_add(lhs.primitive, rhs.primitive)),
        }
    }

    fn float_add_scalar(lhs: FloatTensor<Self>, rhs: FloatElem<B>) -> FloatTensor<Self> {
        #[derive(Debug)]
        struct AddScalar;

        retro_unary_scalar!(RetroAddScalar, B::float_add_scalar);

        impl<B: Backend> Backward<B, 1> for AddScalar {
            type State = ();

            fn backward(
                self,
                ops: Ops<Self::State, 1>,
                grads: &mut Gradients,
                _checkpointer: &mut Checkpointer,
            ) {
                unary::<B, _>(ops.parents, ops.node, grads, |grad| grad);
            }
        }

        AddScalar
            .prepare::<C>([lhs.node.clone()])
            .memory_bound()
            .retro_forward(RetroAddScalar::<B>::new(lhs.node.id, rhs))
            .parents([&lhs])
            .stateless(B::float_add_scalar(lhs.primitive, rhs))
    }

    fn float_sub(lhs: FloatTensor<Self>, rhs: FloatTensor<Self>) -> FloatTensor<Self> {
        #[derive(Debug)]
        struct Sub;

        retro_binary!(RetroSub, B::float_sub);

        impl<B: Backend> Backward<B, 2> for Sub {
            type State = (Shape, Shape);

            fn backward(
                self,
                ops: Ops<Self::State, 2>,
                grads: &mut Gradients,
                _checkpointer: &mut Checkpointer,
            ) {
                let (shape_lhs, shape_rhs) = ops.state;

                binary::<B, _, _>(
                    ops.parents,
                    ops.node,
                    grads,
                    |grad| broadcast_shape::<B>(grad, &shape_lhs),
                    |grad| broadcast_shape::<B>(B::float_neg(grad), &shape_rhs),
                );
            }
        }

        match Sub
            .prepare::<C>([lhs.node.clone(), rhs.node.clone()])
            .memory_bound()
            .retro_forward(RetroSub::<B>::new(lhs.node.id, rhs.node.id))
            .parents([&lhs, &rhs])
            .stateful()
        {
            OpsKind::Tracked(preps) => preps.finish(
                (lhs.primitive.shape(), rhs.primitive.shape()),
                B::float_sub(lhs.primitive, rhs.primitive),
            ),
            OpsKind::UnTracked(preps) => preps.finish(B::float_sub(lhs.primitive, rhs.primitive)),
        }
    }

    fn float_sub_scalar(lhs: FloatTensor<Self>, rhs: FloatElem<B>) -> FloatTensor<Self> {
        #[derive(Debug)]
        struct SubScalar;

        retro_unary_scalar!(RetroSubScalar, B::float_sub_scalar);

        impl<B: Backend> Backward<B, 1> for SubScalar {
            type State = ();

            fn backward(
                self,
                ops: Ops<Self::State, 1>,
                grads: &mut Gradients,
                _checkpointer: &mut Checkpointer,
            ) {
                unary::<B, _>(ops.parents, ops.node, grads, |grad| grad);
            }
        }

        SubScalar
            .prepare::<C>([lhs.node.clone()])
            .memory_bound()
            .retro_forward(RetroSubScalar::<B>::new(lhs.node.id, rhs))
            .parents([&lhs])
            .stateless(B::float_sub_scalar(lhs.primitive, rhs))
    }

    fn float_mul(lhs: FloatTensor<Self>, rhs: FloatTensor<Self>) -> FloatTensor<Self> {
        #[derive(Debug)]
        struct Mul;

        retro_binary!(RetroMul, B::float_mul);

        impl<B: Backend> Backward<B, 2> for Mul {
            type State = (Option<NodeId>, Option<NodeId>, BinaryOpsBroadcast);

            fn backward(
                self,
                ops: Ops<Self::State, 2>,
                grads: &mut Gradients,
                checkpointer: &mut Checkpointer,
            ) {
                let (lhs, rhs, broadcast) = ops.state;
                let lhs = lhs.map(|lhs| checkpointer.retrieve_node_output(lhs));
                let rhs = rhs.map(|rhs| checkpointer.retrieve_node_output(rhs));

                binary::<B, _, _>(
                    ops.parents,
                    ops.node,
                    grads,
                    |grad| {
                        let grad = B::float_mul(grad, rhs.unwrap());
                        broadcast.backward_lhs::<B>(grad)
                    },
                    |grad| {
                        let grad = B::float_mul(grad, lhs.unwrap());
                        broadcast.backward_rhs::<B>(grad)
                    },
                );
            }
        }

        let lhs_tracked = lhs.is_tracked();
        let rhs_tracked = rhs.is_tracked();
        let broadcast = BinaryOpsBroadcast::new::<B>(&lhs.primitive, &rhs.primitive);

        match Mul
            .prepare::<C>([lhs.node.clone(), rhs.node.clone()])
            .memory_bound()
            .retro_forward(RetroMul::<B>::new(lhs.node.id, rhs.node.id))
            .parents([&lhs, &rhs])
            .stateful()
        {
            OpsKind::Tracked(mut prep) => {
                let lhs_state = rhs_tracked.then(|| prep.checkpoint(&lhs));
                let rhs_state = lhs_tracked.then(|| prep.checkpoint(&rhs));

                prep.finish(
                    (lhs_state, rhs_state, broadcast),
                    B::float_mul(lhs.primitive, rhs.primitive),
                )
            }
            OpsKind::UnTracked(prep) => prep.finish(B::float_mul(lhs.primitive, rhs.primitive)),
        }
    }

    fn float_mul_scalar(lhs: FloatTensor<Self>, rhs: FloatElem<B>) -> FloatTensor<Self> {
        #[derive(Debug)]
        struct MulScalar;

        retro_unary_scalar!(RetroMulScalar, B::float_mul_scalar);

        impl<B: Backend> Backward<B, 1> for MulScalar {
            type State = FloatElem<B>;

            fn backward(
                self,
                ops: Ops<Self::State, 1>,
                grads: &mut Gradients,
                _checkpointer: &mut Checkpointer,
            ) {
                unary::<B, _>(ops.parents, ops.node, grads, |grad| {
                    B::float_mul_scalar(grad, ops.state)
                });
            }
        }

        match MulScalar
            .prepare::<C>([lhs.node.clone()])
            .memory_bound()
            .retro_forward(RetroMulScalar::<B>::new(lhs.node.id, rhs))
            .parents([&lhs])
            .stateful()
        {
            OpsKind::Tracked(prep) => prep.finish(rhs, B::float_mul_scalar(lhs.primitive, rhs)),
            OpsKind::UnTracked(prep) => prep.finish(B::float_mul_scalar(lhs.primitive, rhs)),
        }
    }

    fn float_div(lhs: FloatTensor<Self>, rhs: FloatTensor<Self>) -> FloatTensor<Self> {
        #[derive(Debug)]
        struct Div;

        retro_binary!(RetroDiv, B::float_div);

        impl<B: Backend> Backward<B, 2> for Div {
            type State = (Option<NodeId>, Option<NodeId>, BinaryOpsBroadcast);

            fn backward(
                self,
                ops: Ops<Self::State, 2>,
                grads: &mut Gradients,
                checkpointer: &mut Checkpointer,
            ) {
                let (lhs, rhs, broadcast) = ops.state;
                let lhs = lhs.map(|lhs| checkpointer.retrieve_node_output(lhs));
                let rhs = rhs.map(|rhs| checkpointer.retrieve_node_output(rhs));
                let [rhs_4lhs, rhs_4rhs] = duplicate(&ops.parents, rhs);

                binary::<B, _, _>(
                    ops.parents,
                    ops.node,
                    grads,
                    |grad| {
                        let rhs = rhs_4lhs.unwrap();
                        let value = B::float_recip(rhs);
                        let grad = B::float_mul(grad, value);

                        broadcast.backward_lhs::<B>(grad)
                    },
                    |grad| {
                        let rhs = rhs_4rhs.unwrap();
                        let lhs = lhs.unwrap();
                        let value =
                            B::float_div(B::float_neg(lhs), B::float_powi_scalar(rhs, 2.elem()));
                        let grad = B::float_mul(grad, value);

                        broadcast.backward_rhs::<B>(grad)
                    },
                );
            }
        }

        let lhs_tracked = lhs.is_tracked();
        let rhs_tracked = rhs.is_tracked();
        let broadcast = BinaryOpsBroadcast::new::<B>(&lhs.primitive, &rhs.primitive);

        match Div
            .prepare::<C>([lhs.node.clone(), rhs.node.clone()])
            .memory_bound()
            .retro_forward(RetroDiv::<B>::new(lhs.node.id, rhs.node.id))
            .parents([&lhs, &rhs])
            .stateful()
        {
            OpsKind::Tracked(mut prep) => {
                let lhs_state = rhs_tracked.then(|| prep.checkpoint(&lhs));
                let rhs_state = (lhs_tracked || rhs_tracked).then(|| prep.checkpoint(&rhs));

                prep.finish(
                    (lhs_state, rhs_state, broadcast),
                    B::float_div(lhs.primitive, rhs.primitive),
                )
            }
            OpsKind::UnTracked(prep) => prep.finish(B::float_div(lhs.primitive, rhs.primitive)),
        }
    }

    fn float_div_scalar(lhs: FloatTensor<Self>, rhs: FloatElem<B>) -> FloatTensor<Self> {
        #[derive(Debug)]
        struct DivScalar;

        retro_unary_scalar!(RetroDivScalar, B::float_div_scalar);

        impl<B: Backend> Backward<B, 1> for DivScalar {
            type State = FloatElem<B>;

            fn backward(
                self,
                ops: Ops<Self::State, 1>,
                grads: &mut Gradients,
                _checkpointer: &mut Checkpointer,
            ) {
                unary::<B, _>(ops.parents, ops.node, grads, |grad| {
                    let tmp = 1.0 / ops.state.elem::<f32>();
                    B::float_mul_scalar(grad, tmp.elem())
                });
            }
        }

        match DivScalar
            .prepare::<C>([lhs.node.clone()])
            .memory_bound()
            .retro_forward(RetroDivScalar::<B>::new(lhs.node.id, rhs))
            .parents([&lhs])
            .stateful()
        {
            OpsKind::Tracked(prep) => prep.finish(rhs, B::float_div_scalar(lhs.primitive, rhs)),
            OpsKind::UnTracked(prep) => prep.finish(B::float_div_scalar(lhs.primitive, rhs)),
        }
    }

    fn float_remainder(lhs: FloatTensor<Self>, rhs: FloatTensor<Self>) -> FloatTensor<Self> {
        #[derive(Debug)]
        struct Rem;

        retro_binary!(RetroRem, B::float_remainder);

        impl<B: Backend> Backward<B, 2> for Rem {
            type State = (Option<NodeId>, Option<NodeId>, BinaryOpsBroadcast);

            fn backward(
                self,
                ops: Ops<Self::State, 2>,
                grads: &mut Gradients,
                checkpointer: &mut Checkpointer,
            ) {
                let (lhs, rhs, broadcast) = ops.state;
                let lhs = lhs.map(|lhs| checkpointer.retrieve_node_output(lhs));
                let rhs = rhs.map(|rhs| checkpointer.retrieve_node_output(rhs));

                binary::<B, _, _>(
                    ops.parents,
                    ops.node,
                    grads,
                    |grad| {
                        // remainder(x, y) = x - floor(x / y) * y
                        // partial(x - floor(x / y) * y, x) = 1
                        broadcast.backward_lhs::<B>(grad)
                    },
                    |grad| {
                        // partial(x - floor(x / y) * y, y) = - floor(x / y)
                        let rhs = rhs.unwrap();
                        let lhs = lhs.unwrap();
                        let value = B::float_neg(B::float_floor(B::float_div(lhs, rhs)));
                        let grad = B::float_mul(grad, value);
                        broadcast.backward_rhs::<B>(grad)
                    },
                );
            }
        }

        let lhs_tracked = lhs.is_tracked();
        let rhs_tracked = rhs.is_tracked();
        let broadcast = BinaryOpsBroadcast::new::<B>(&lhs.primitive, &rhs.primitive);

        match Rem
            .prepare::<C>([lhs.node.clone(), rhs.node.clone()])
            .memory_bound()
            .retro_forward(RetroRem::<B>::new(lhs.node.id, rhs.node.id))
            .parents([&lhs, &rhs])
            .stateful()
        {
            OpsKind::Tracked(mut prep) => {
                let lhs_state = rhs_tracked.then(|| prep.checkpoint(&lhs));
                let rhs_state = (lhs_tracked || rhs_tracked).then(|| prep.checkpoint(&rhs));

                prep.finish(
                    (lhs_state, rhs_state, broadcast),
                    B::float_remainder(lhs.primitive, rhs.primitive),
                )
            }
            OpsKind::UnTracked(prep) => {
                prep.finish(B::float_remainder(lhs.primitive, rhs.primitive))
            }
        }
    }

    fn float_remainder_scalar(lhs: FloatTensor<Self>, rhs: FloatElem<B>) -> FloatTensor<Self> {
        #[derive(Debug)]
        struct RemainderScalar;

        retro_unary_scalar!(RetroRemainderScalar, B::float_remainder_scalar);

        impl<B: Backend> Backward<B, 1> for RemainderScalar {
            type State = ();

            fn backward(
                self,
                ops: Ops<Self::State, 1>,
                grads: &mut Gradients,
                _checkpointer: &mut Checkpointer,
            ) {
                unary::<B, _>(ops.parents, ops.node, grads, |grad| grad);
            }
        }

        RemainderScalar
            .prepare::<C>([lhs.node.clone()])
            .memory_bound()
            .retro_forward(RetroRemainderScalar::<B>::new(lhs.node.id, rhs))
            .parents([&lhs])
            .stateless(B::float_remainder_scalar(lhs.primitive, rhs))
    }

    fn float_matmul(lhs: FloatTensor<Self>, rhs: FloatTensor<Self>) -> FloatTensor<Self> {
        #[derive(Debug)]
        struct Matmul;

        impl<B: Backend> Backward<B, 2> for Matmul {
            type State = (Option<NodeId>, Option<NodeId>, BinaryOpsBroadcast);

            fn backward(
                self,
                ops: Ops<Self::State, 2>,
                grads: &mut Gradients,
                checkpointer: &mut Checkpointer,
            ) {
                let (lhs, rhs, broadcast) = ops.state;
                let lhs = lhs.map(|lhs| checkpointer.retrieve_node_output(lhs));
                let rhs = rhs.map(|rhs| checkpointer.retrieve_node_output(rhs));

                binary::<B, _, _>(
                    ops.parents,
                    ops.node,
                    grads,
                    |grad| {
                        let rhs = B::float_transpose(rhs.unwrap());
                        let grad = B::float_matmul(grad, rhs);

                        broadcast.backward_lhs::<B>(grad)
                    },
                    |grad| {
                        let lhs = B::float_transpose(lhs.unwrap());
                        let grad = B::float_matmul(lhs, grad);

                        broadcast.backward_rhs::<B>(grad)
                    },
                );
            }
        }

        let lhs_tracked = lhs.is_tracked();
        let rhs_tracked = rhs.is_tracked();
        let broadcast = BinaryOpsBroadcast::new::<B>(&lhs.primitive, &rhs.primitive);

        match Matmul
            .prepare::<C>([lhs.node.clone(), rhs.node.clone()])
            .compute_bound()
            .stateful()
        {
            OpsKind::Tracked(mut prep) => {
                let lhs_state = rhs_tracked.then(|| prep.checkpoint(&lhs));
                let rhs_state = lhs_tracked.then(|| prep.checkpoint(&rhs));
                prep.finish(
                    (lhs_state, rhs_state, broadcast),
                    B::float_matmul(lhs.primitive, rhs.primitive),
                )
            }
            OpsKind::UnTracked(prep) => prep.finish(B::float_matmul(lhs.primitive, rhs.primitive)),
        }
    }

    fn float_cross(
        lhs: FloatTensor<Self>,
        rhs: FloatTensor<Self>,
        dim: usize,
    ) -> FloatTensor<Self> {
        #[derive(Debug)]
        struct Cross;

        impl<B: Backend> Backward<B, 2> for Cross {
            type State = (Option<NodeId>, Option<NodeId>, usize);

            fn backward(
                self,
                ops: Ops<Self::State, 2>,
                grads: &mut Gradients,
                checkpointer: &mut Checkpointer,
            ) {
                let (lhs_id, rhs_id, dim) = ops.state;
                let lhs = lhs_id.map(|id| checkpointer.retrieve_node_output(id));
                let rhs = rhs_id.map(|id| checkpointer.retrieve_node_output(id));

                binary::<B, _, _>(
                    ops.parents,
                    ops.node,
                    grads,
                    |grad| B::float_cross(rhs.unwrap(), grad, dim),
                    |grad| B::float_cross(lhs.unwrap(), grad, dim),
                );
            }
        }

        let lhs_tracked = lhs.is_tracked();
        let rhs_tracked = rhs.is_tracked();

        match Cross
            .prepare::<C>([lhs.node.clone(), rhs.node.clone()])
            .compute_bound()
            .stateful()
        {
            OpsKind::Tracked(mut prep) => {
                let lhs_state = rhs_tracked.then(|| prep.checkpoint(&lhs));
                let rhs_state = lhs_tracked.then(|| prep.checkpoint(&rhs));
                prep.finish(
                    (lhs_state, rhs_state, dim),
                    B::float_cross(lhs.primitive, rhs.primitive, dim),
                )
            }
            OpsKind::UnTracked(prep) => {
                prep.finish(B::float_cross(lhs.primitive, rhs.primitive, dim))
            }
        }
    }

    fn float_neg(tensor: FloatTensor<Self>) -> FloatTensor<Self> {
        #[derive(Debug)]
        struct Neg;

        retro_unary!(RetroNeg, B::float_neg);

        impl<B: Backend> Backward<B, 1> for Neg {
            type State = ();

            fn backward(
                self,
                ops: Ops<Self::State, 1>,
                grads: &mut Gradients,
                _checkpointer: &mut Checkpointer,
            ) {
                unary::<B, _>(ops.parents, ops.node, grads, |grad| B::float_neg(grad));
            }
        }

        Neg.prepare::<C>([tensor.node.clone()])
            .memory_bound()
            .retro_forward(RetroNeg::<B>::new(tensor.node.id))
            .parents([&tensor])
            .stateless(B::float_neg(tensor.primitive))
    }

    fn float_recip(tensor: FloatTensor<Self>) -> FloatTensor<Self> {
        #[derive(Debug)]
        struct Recip;

        retro_unary!(RetroRecip, B::float_recip);

        impl<B: Backend> Backward<B, 1> for Recip {
            type State = NodeId;

            fn backward(
                self,
                ops: Ops<Self::State, 1>,
                grads: &mut Gradients,
                checkpointer: &mut Checkpointer,
            ) {
                let tensor = checkpointer.retrieve_node_output(ops.state);
                unary::<B, _>(ops.parents, ops.node, grads, |grad| {
                    let tmp = B::float_powi_scalar(tensor, (-2).elem());
                    let value = B::float_neg(tmp);

                    B::float_mul(grad, value)
                });
            }
        }

        match Recip
            .prepare::<C>([tensor.node.clone()])
            .memory_bound()
            .retro_forward(RetroRecip::<B>::new(tensor.node.id))
            .parents([&tensor])
            .stateful()
        {
            OpsKind::Tracked(mut prep) => {
                let state = prep.checkpoint(&tensor);
                prep.finish(state, B::float_recip(tensor.primitive))
            }
            OpsKind::UnTracked(prep) => prep.finish(B::float_recip(tensor.primitive)),
        }
    }

    fn float_swap_dims(tensor: FloatTensor<Self>, dim1: usize, dim2: usize) -> FloatTensor<Self> {
        #[derive(Debug)]
        struct SwapDim;

        #[derive(new, Debug)]
        struct RetroSwapDims<B: Backend> {
            input_id: NodeId,
            dim1: usize,
            dim2: usize,
            _backend: PhantomData<B>,
        }

        impl<B: Backend> RetroForward for RetroSwapDims<B> {
            fn forward(&self, states: &mut BackwardStates, out_node: NodeId) {
                let input = states.get_state::<B::FloatTensorPrimitive>(&self.input_id);
                let out = B::float_swap_dims(input, self.dim1, self.dim2);
                states.save(out_node, out)
            }
        }

        impl<B: Backend> Backward<B, 1> for SwapDim {
            type State = (usize, usize);

            fn backward(
                self,
                ops: Ops<Self::State, 1>,
                grads: &mut Gradients,
                _checkpointer: &mut Checkpointer,
            ) {
                let (dim1, dim2) = ops.state;

                unary::<B, _>(ops.parents, ops.node, grads, |grad| {
                    B::float_swap_dims(grad, dim2, dim1)
                });
            }
        }

        match SwapDim
            .prepare::<C>([tensor.node.clone()])
            .memory_bound()
            .retro_forward(RetroSwapDims::<B>::new(tensor.node.id, dim1, dim2))
            .parents([&tensor])
            .stateful()
        {
            OpsKind::Tracked(prep) => prep.finish(
                (dim1, dim2),
                B::float_swap_dims(tensor.primitive, dim1, dim2),
            ),
            OpsKind::UnTracked(prep) => {
                prep.finish(B::float_swap_dims(tensor.primitive, dim1, dim2))
            }
        }
    }

    fn float_permute(tensor: FloatTensor<Self>, axes: &[usize]) -> FloatTensor<Self> {
        #[derive(Debug)]
        struct PermuteDim;

        #[derive(new, Debug)]
        struct RetroPermuteDims<B: Backend> {
            input_id: NodeId,
            axes: Vec<usize>,
            _backend: PhantomData<B>,
        }

        impl<B: Backend> RetroForward for RetroPermuteDims<B> {
            fn forward(&self, states: &mut BackwardStates, out_node: NodeId) {
                let input = states.get_state::<B::FloatTensorPrimitive>(&self.input_id);
                let out = B::float_permute(input, &self.axes);
                states.save(out_node, out)
            }
        }

        impl<B: Backend> Backward<B, 1> for PermuteDim {
            type State = Vec<usize>;

            fn backward(
                self,
                ops: Ops<Self::State, 1>,
                grads: &mut Gradients,
                _checkpointer: &mut Checkpointer,
            ) {
                let axes = ops.state;

                let mut inverse = vec![0usize; axes.len()];
                axes.iter()
                    .enumerate()
                    .for_each(|(i, &axis)| inverse[axis] = i);

                unary::<B, _>(ops.parents, ops.node, grads, |grad| {
                    B::float_permute(grad, &inverse)
                });
            }
        }

        match PermuteDim
            .prepare::<C>([tensor.node.clone()])
            .memory_bound()
            .retro_forward(RetroPermuteDims::<B>::new(tensor.node.id, axes.to_vec()))
            .parents([&tensor])
            .stateful()
        {
            OpsKind::Tracked(prep) => {
                prep.finish(axes.to_vec(), B::float_permute(tensor.primitive, axes))
            }
            OpsKind::UnTracked(prep) => prep.finish(B::float_permute(tensor.primitive, axes)),
        }
    }

    fn float_flip(tensor: FloatTensor<Self>, axes: &[usize]) -> FloatTensor<Self> {
        #[derive(Debug)]
        struct FlipDim;

        #[derive(new, Debug)]
        struct RetroFlipDims<B: Backend> {
            input_id: NodeId,
            axes: Vec<usize>,
            _backend: PhantomData<B>,
        }

        impl<B: Backend> RetroForward for RetroFlipDims<B> {
            fn forward(&self, states: &mut BackwardStates, out_node: NodeId) {
                let input = states.get_state::<B::FloatTensorPrimitive>(&self.input_id);
                let out = B::float_flip(input, &self.axes);
                states.save(out_node, out)
            }
        }

        impl<B: Backend> Backward<B, 1> for FlipDim {
            type State = Vec<usize>;

            fn backward(
                self,
                ops: Ops<Self::State, 1>,
                grads: &mut Gradients,
                _checkpointer: &mut Checkpointer,
            ) {
                let axes = ops.state;

                unary::<B, _>(ops.parents, ops.node, grads, |grad| {
                    B::float_flip(grad, &axes)
                });
            }
        }

        match FlipDim
            .prepare::<C>([tensor.node.clone()])
            .memory_bound()
            .retro_forward(RetroFlipDims::<B>::new(tensor.node.id, axes.to_vec()))
            .parents([&tensor])
            .stateful()
        {
            OpsKind::Tracked(prep) => {
                prep.finish(axes.to_vec(), B::float_flip(tensor.primitive, axes))
            }
            OpsKind::UnTracked(prep) => prep.finish(B::float_flip(tensor.primitive, axes)),
        }
    }

    fn float_reshape(tensor: FloatTensor<Self>, shape: Shape) -> FloatTensor<Self> {
        #[derive(Debug)]
        struct ReshapeDim;

        #[derive(new, Debug)]
        struct RetroReshape<B: Backend> {
            input_id: NodeId,
            shape: Shape,
            _backend: PhantomData<B>,
        }

        impl<B: Backend> RetroForward for RetroReshape<B> {
            fn forward(&self, states: &mut BackwardStates, out_node: NodeId) {
                let input = states.get_state::<B::FloatTensorPrimitive>(&self.input_id);
                let out = B::float_reshape(input, self.shape.clone());
                states.save(out_node, out)
            }
        }

        impl<B: Backend> Backward<B, 1> for ReshapeDim {
            type State = (Shape, Shape);

            fn backward(
                self,
                ops: Ops<Self::State, 1>,
                grads: &mut Gradients,
                _checkpointer: &mut Checkpointer,
            ) {
                let (shape_original, shape) = ops.state;
                let ndims_out = shape.num_dims();

                unary::<B, _>(ops.parents, ops.node, grads, |grad| {
                    let shape_grad = grad.shape();
                    let mut grad = grad;

                    for i in 0..ndims_out {
                        if shape.dims[i] == 1 && shape_grad.dims[i] != 1 {
                            grad = B::float_sum_dim(grad, i);
                        }
                    }

                    B::float_reshape(grad, shape_original)
                });
            }
        }

        match ReshapeDim
            .prepare::<C>([tensor.node.clone()])
            .memory_bound()
            .retro_forward(RetroReshape::<B>::new(tensor.node.id, shape.clone()))
            .parents([&tensor])
            .stateful()
        {
            OpsKind::Tracked(prep) => prep.finish(
                (tensor.primitive.shape(), shape.clone()),
                B::float_reshape(tensor.primitive, shape),
            ),
            OpsKind::UnTracked(prep) => prep.finish(B::float_reshape(tensor.primitive, shape)),
        }
    }

    fn float_gather(
        dim: usize,
        tensor: FloatTensor<Self>,
        indices: IntTensor<B>,
    ) -> FloatTensor<Self> {
        #[derive(Debug)]
        struct Gather;

        impl<B: Backend> Backward<B, 1> for Gather {
            type State = (usize, IntTensor<B>, Shape, B::Device);

            fn backward(
                self,
                ops: Ops<Self::State, 1>,
                grads: &mut Gradients,
                _checkpointer: &mut Checkpointer,
            ) {
                let (dim, indices, shape, device) = ops.state;

                unary::<B, _>(ops.parents, ops.node, grads, |grad| {
                    let zeros = B::float_zeros(shape, &device, grad.dtype().into());
                    B::float_scatter(dim, zeros, indices, grad)
                });
            }
        }

        match Gather
            .prepare::<C>([tensor.node])
            .compute_bound()
            .stateful()
        {
            OpsKind::Tracked(prep) => prep.finish(
                (
                    dim,
                    indices.clone(),
                    tensor.primitive.shape(),
                    B::float_device(&tensor.primitive),
                ),
                B::float_gather(dim, tensor.primitive, indices),
            ),
            OpsKind::UnTracked(prep) => {
                prep.finish(B::float_gather(dim, tensor.primitive, indices))
            }
        }
    }

    fn float_scatter(
        dim: usize,
        tensor: FloatTensor<Self>,
        indices: IntTensor<B>,
        value: FloatTensor<Self>,
    ) -> FloatTensor<Self> {
        #[derive(Debug)]
        struct Scatter;

        impl<B: Backend> Backward<B, 2> for Scatter {
            type State = (usize, IntTensor<B>, Shape, Shape, B::Device);

            fn backward(
                self,
                ops: Ops<Self::State, 2>,
                grads: &mut Gradients,
                _checkpointer: &mut Checkpointer,
            ) {
                let (dim, indices, shape_lhs, shape_rhs, device) = ops.state;
                let [indices_4lhs, indices_4rhs] = duplicate(&ops.parents, Some(indices));

                binary::<B, _, _>(
                    ops.parents,
                    ops.node,
                    grads,
                    |grad| {
                        let zeros = B::float_zeros(shape_lhs, &device, grad.dtype().into());
                        B::float_scatter(dim, grad, indices_4lhs.unwrap(), zeros)
                    },
                    |grad| {
                        let zeros = B::float_zeros(shape_rhs, &device, grad.dtype().into());
                        B::float_scatter(dim, zeros, indices_4rhs.unwrap(), grad)
                    },
                );
            }
        }

        match Scatter
            .prepare::<C>([tensor.node, value.node])
            .compute_bound()
            .stateful()
        {
            OpsKind::Tracked(prep) => prep.finish(
                (
                    dim,
                    indices.clone(),
                    tensor.primitive.shape(),
                    value.primitive.shape(),
                    B::float_device(&value.primitive),
                ),
                B::float_scatter(dim, tensor.primitive, indices, value.primitive),
            ),
            OpsKind::UnTracked(prep) => prep.finish(B::float_scatter(
                dim,
                tensor.primitive,
                indices,
                value.primitive,
            )),
        }
    }

    fn float_select(
        tensor: FloatTensor<Self>,
        dim: usize,
        indices: IntTensor<B>,
    ) -> FloatTensor<Self> {
        #[derive(Debug)]
        struct Select;

        #[derive(new, Debug)]
        struct RetroSelect<B: Backend> {
            input_id: NodeId,
            dim: usize,
            indices: IntTensor<B>,
        }

        impl<B: Backend> RetroForward for RetroSelect<B> {
            fn forward(&self, states: &mut BackwardStates, out_node: NodeId) {
                let input = states.get_state::<B::FloatTensorPrimitive>(&self.input_id);
                let out = B::float_select(input, self.dim, self.indices.clone());
                states.save(out_node, out)
            }
        }

        impl<B: Backend> Backward<B, 1> for Select {
            type State = (usize, IntTensor<B>, Shape, B::Device);

            fn backward(
                self,
                ops: Ops<Self::State, 1>,
                grads: &mut Gradients,
                _checkpointer: &mut Checkpointer,
            ) {
                let (dim, indices, shape, device) = ops.state;

                unary::<B, _>(ops.parents, ops.node, grads, |grad| {
                    let zeros = B::float_zeros(shape, &device, grad.dtype().into());
                    B::float_select_assign(zeros, dim, indices, grad)
                });
            }
        }

        match Select
            .prepare::<C>([tensor.node.clone()])
            .memory_bound()
            .retro_forward(RetroSelect::<B>::new(tensor.node.id, dim, indices.clone()))
            .parents([&tensor])
            .stateful()
        {
            OpsKind::Tracked(prep) => prep.finish(
                (
                    dim,
                    indices.clone(),
                    tensor.primitive.shape(),
                    B::float_device(&tensor.primitive),
                ),
                B::float_select(tensor.primitive, dim, indices),
            ),
            OpsKind::UnTracked(prep) => {
                prep.finish(B::float_select(tensor.primitive, dim, indices))
            }
        }
    }

    fn float_select_assign(
        tensor: FloatTensor<Self>,
        dim: usize,
        indices: IntTensor<B>,
        value: FloatTensor<Self>,
    ) -> FloatTensor<Self> {
        #[derive(Debug)]
        struct IndexSelectDimAssign;

        #[derive(new, Debug)]
        struct RetroSelectAssign<B: Backend> {
            tensor_id: NodeId,
            dim: usize,
            indices: IntTensor<B>,
            value_id: NodeId,
        }

        impl<B: Backend> RetroForward for RetroSelectAssign<B> {
            fn forward(&self, states: &mut BackwardStates, out_node: NodeId) {
                let tensor = states.get_state::<B::FloatTensorPrimitive>(&self.tensor_id);
                let value = states.get_state::<B::FloatTensorPrimitive>(&self.value_id);
                let out = B::float_select_assign(tensor, self.dim, self.indices.clone(), value);
                states.save(out_node, out)
            }
        }

        impl<B: Backend> Backward<B, 2> for IndexSelectDimAssign {
            type State = (usize, IntTensor<B>);

            fn backward(
                self,
                ops: Ops<Self::State, 2>,
                grads: &mut Gradients,
                _checkpointer: &mut Checkpointer,
            ) {
                let (dim, indices) = ops.state;

                binary::<B, _, _>(
                    ops.parents,
                    ops.node,
                    grads,
                    |grad| grad,
                    |grad| B::float_select(grad, dim, indices),
                );
            }
        }

        match IndexSelectDimAssign
            .prepare::<C>([tensor.node.clone(), value.node.clone()])
            .memory_bound()
            .retro_forward(RetroSelectAssign::<B>::new(
                tensor.node.id,
                dim,
                indices.clone(),
                value.node.id,
            ))
            .parents([&tensor, &value])
            .stateful()
        {
            OpsKind::Tracked(prep) => prep.finish(
                (dim, indices.clone()),
                B::float_select_assign(tensor.primitive, dim, indices, value.primitive),
            ),
            OpsKind::UnTracked(prep) => prep.finish(B::float_select_assign(
                tensor.primitive,
                dim,
                indices,
                value.primitive,
            )),
        }
    }

    fn float_slice(tensor: FloatTensor<Self>, slices: &[burn_tensor::Slice]) -> FloatTensor<Self> {
        #[derive(Debug)]
        struct Index;

        #[derive(new, Debug)]
        struct RetroSlice<B: Backend> {
            tensor_id: NodeId,
            slices: Vec<burn_tensor::Slice>,
            _backend: PhantomData<B>,
        }

        impl<B: Backend> RetroForward for RetroSlice<B> {
            fn forward(&self, states: &mut BackwardStates, out_node: NodeId) {
                let tensor = states.get_state::<B::FloatTensorPrimitive>(&self.tensor_id);
                let out = B::float_slice(tensor, &self.slices);
                states.save(out_node, out)
            }
        }

        impl<B: Backend> Backward<B, 1> for Index {
            type State = (Vec<burn_tensor::Slice>, Shape, B::Device);

            fn backward(
                self,
                ops: Ops<Self::State, 1>,
                grads: &mut Gradients,
                _checkpointer: &mut Checkpointer,
            ) {
                let (slices, shape, device) = ops.state;

                unary::<B, _>(ops.parents, ops.node, grads, |grad| {
                    let zeros = B::float_zeros(shape, &device, grad.dtype().into());
                    B::float_slice_assign(zeros, &slices, grad)
                });
            }
        }

        match Index
            .prepare::<C>([tensor.node.clone()])
            .memory_bound()
            .retro_forward(RetroSlice::<B>::new(tensor.node.id, slices.to_vec()))
            .parents([&tensor])
            .stateful()
        {
            OpsKind::Tracked(prep) => prep.finish(
                (
                    slices.to_vec(),
                    tensor.primitive.shape(),
                    B::float_device(&tensor.primitive),
                ),
                B::float_slice(tensor.primitive, slices),
            ),
            OpsKind::UnTracked(prep) => prep.finish(B::float_slice(tensor.primitive, slices)),
        }
    }

    fn float_slice_assign(
        tensor: FloatTensor<Self>,
        slices: &[burn_tensor::Slice],
        value: FloatTensor<Self>,
    ) -> FloatTensor<Self> {
        #[derive(Debug)]
        struct SliceAssign;

        #[derive(new, Debug)]
        struct RetroSliceAssign<B: Backend> {
            tensor_id: NodeId,
            slices: Vec<burn_tensor::Slice>,
            value_id: NodeId,
            _backend: PhantomData<B>,
        }

        impl<B: Backend> RetroForward for RetroSliceAssign<B> {
            fn forward(&self, states: &mut BackwardStates, out_node: NodeId) {
                let tensor = states.get_state::<B::FloatTensorPrimitive>(&self.tensor_id);
                let value = states.get_state::<B::FloatTensorPrimitive>(&self.value_id);
                let out = B::float_slice_assign(tensor, &self.slices, value);
                states.save(out_node, out)
            }
        }

        impl<B: Backend> Backward<B, 2> for SliceAssign {
            type State = (Vec<burn_tensor::Slice>, Shape, B::Device);

            fn backward(
                self,
                ops: Ops<Self::State, 2>,
                grads: &mut Gradients,
                _checkpointer: &mut Checkpointer,
            ) {
                let (slices, shape_rhs, device) = ops.state;
                let [slices_4lhs, slices_4rhs] = duplicate(&ops.parents, Some(slices));

                binary::<B, _, _>(
                    ops.parents,
                    ops.node,
                    grads,
                    |grad| {
                        let zeros = B::float_zeros(shape_rhs, &device, grad.dtype().into());
                        B::float_slice_assign(grad, &slices_4lhs.unwrap(), zeros)
                    },
                    |grad| B::float_slice(grad, &slices_4rhs.unwrap()),
                );
            }
        }

        match SliceAssign
            .prepare::<C>([tensor.node.clone(), value.node.clone()])
            .memory_bound()
            .retro_forward(RetroSliceAssign::<B>::new(
                tensor.node.id,
                slices.to_vec(),
                value.node.id,
            ))
            .parents([&tensor, &value])
            .stateful()
        {
            OpsKind::Tracked(prep) => prep.finish(
                (
                    slices.to_vec(),
                    value.primitive.shape(),
                    B::float_device(&value.primitive),
                ),
                B::float_slice_assign(tensor.primitive, slices, value.primitive),
            ),
            OpsKind::UnTracked(prep) => prep.finish(B::float_slice_assign(
                tensor.primitive,
                slices,
                value.primitive,
            )),
        }
    }

    fn float_mask_where(
        tensor: FloatTensor<Self>,
        mask: BoolTensor<Self>,
        source: FloatTensor<Self>,
    ) -> FloatTensor<Self> {
        #[derive(Debug)]
        struct MaskWhere;

        impl<B: Backend> Backward<B, 2> for MaskWhere {
            type State = (BoolTensor<B>, Shape, Shape, B::Device);

            fn backward(
                self,
                ops: Ops<Self::State, 2>,
                grads: &mut Gradients,
                _checkpointer: &mut Checkpointer,
            ) {
                let (mask, shape_lhs, shape_rhs, device) = ops.state;
                let [mask_4lhs, mask_4rhs] = duplicate(&ops.parents, Some(mask));

                binary::<B, _, _>(
                    ops.parents,
                    ops.node,
                    grads,
                    |grad| {
                        let zeros = B::float_zeros(shape_lhs.clone(), &device, grad.dtype().into());
                        let grad = B::float_mask_where(grad, mask_4lhs.unwrap(), zeros);

                        broadcast_shape::<B>(grad, &shape_lhs)
                    },
                    |grad| {
                        let zeros = B::float_zeros(shape_rhs.clone(), &device, grad.dtype().into());
                        let grad = B::float_mask_where(zeros, mask_4rhs.unwrap(), grad);

                        broadcast_shape::<B>(grad, &shape_rhs)
                    },
                );
            }
        }

        match MaskWhere
            .prepare::<C>([tensor.node, source.node])
            .compute_bound()
            .stateful()
        {
            OpsKind::Tracked(prep) => prep.finish(
                (
                    mask.clone(),
                    tensor.primitive.shape(),
                    source.primitive.shape(),
                    B::float_device(&source.primitive),
                ),
                B::float_mask_where(tensor.primitive, mask, source.primitive),
            ),
            OpsKind::UnTracked(prep) => prep.finish(B::float_mask_where(
                tensor.primitive,
                mask,
                source.primitive,
            )),
        }
    }

    fn float_mask_fill(
        tensor: FloatTensor<Self>,
        mask: BoolTensor<B>,
        value: FloatElem<B>,
    ) -> FloatTensor<Self> {
        #[derive(Debug)]
        struct MaskFill;

        impl<B: Backend> Backward<B, 1> for MaskFill {
            type State = BoolTensor<B>;

            fn backward(
                self,
                ops: Ops<Self::State, 1>,
                grads: &mut Gradients,
                _checkpointer: &mut Checkpointer,
            ) {
                unary::<B, _>(ops.parents, ops.node, grads, |grad| {
                    B::float_mask_fill(grad, ops.state, 0.elem())
                });
            }
        }

        match MaskFill
            .prepare::<C>([tensor.node])
            .compute_bound()
            .stateful()
        {
            OpsKind::Tracked(prep) => prep.finish(
                mask.clone(),
                B::float_mask_fill(tensor.primitive, mask, value),
            ),
            OpsKind::UnTracked(prep) => {
                prep.finish(B::float_mask_fill(tensor.primitive, mask, value))
            }
        }
    }

    fn float_equal(lhs: FloatTensor<Self>, rhs: FloatTensor<Self>) -> BoolTensor<B> {
        B::float_equal(lhs.primitive, rhs.primitive)
    }

    fn float_equal_elem(lhs: FloatTensor<Self>, rhs: FloatElem<B>) -> BoolTensor<B> {
        B::float_equal_elem(lhs.primitive, rhs)
    }

    fn float_greater(lhs: FloatTensor<Self>, rhs: FloatTensor<Self>) -> BoolTensor<B> {
        B::float_greater(lhs.primitive, rhs.primitive)
    }

    fn float_greater_elem(lhs: FloatTensor<Self>, rhs: FloatElem<B>) -> BoolTensor<B> {
        B::float_greater_elem(lhs.primitive, rhs)
    }

    fn float_greater_equal(lhs: FloatTensor<Self>, rhs: FloatTensor<Self>) -> BoolTensor<B> {
        B::float_greater_equal(lhs.primitive, rhs.primitive)
    }

    fn float_greater_equal_elem(lhs: FloatTensor<Self>, rhs: FloatElem<B>) -> BoolTensor<B> {
        B::float_greater_equal_elem(lhs.primitive, rhs)
    }

    fn float_lower(lhs: FloatTensor<Self>, rhs: FloatTensor<Self>) -> BoolTensor<B> {
        B::float_lower(lhs.primitive, rhs.primitive)
    }

    fn float_lower_elem(lhs: FloatTensor<Self>, rhs: FloatElem<B>) -> BoolTensor<B> {
        B::float_lower_elem(lhs.primitive, rhs)
    }

    fn float_lower_equal(lhs: FloatTensor<Self>, rhs: FloatTensor<Self>) -> BoolTensor<B> {
        B::float_lower_equal(lhs.primitive, rhs.primitive)
    }

    fn float_lower_equal_elem(lhs: FloatTensor<Self>, rhs: FloatElem<B>) -> BoolTensor<B> {
        B::float_lower_equal_elem(lhs.primitive, rhs)
    }

    fn float_is_nan(tensor: FloatTensor<Self>) -> BoolTensor<Self> {
        B::float_is_nan(tensor.primitive)
    }

    fn float_is_inf(tensor: FloatTensor<Self>) -> BoolTensor<Self> {
        B::float_is_inf(tensor.primitive)
    }

    fn float_detach(tensor: FloatTensor<Self>) -> FloatTensor<Self> {
        // When we detach a tensor, we remove it from the graph, but we still want to keep the
        // `require_grad` setting.
        let is_require_grad = Self::float_is_require_grad(&tensor);
        let tensor = AutodiffTensor::new(tensor.primitive);

        match is_require_grad {
            true => tensor.require_grad(),
            false => tensor,
        }
    }

    fn float_set_require_grad(tensor: FloatTensor<Self>, require_grad: bool) -> FloatTensor<Self> {
        if require_grad {
            return tensor.require_grad();
        }

        AutodiffTensor::new(tensor.primitive)
    }

    fn float_is_require_grad(tensor: &FloatTensor<Self>) -> bool {
        matches!(tensor.node.requirement, Requirement::Grad)
    }

    fn float_mean(tensor: FloatTensor<Self>) -> FloatTensor<Self> {
        #[derive(Debug)]
        struct Mean;

        impl<B: Backend> Backward<B, 1> for Mean {
            type State = Shape;

            fn backward(
                self,
                ops: Ops<Self::State, 1>,
                grads: &mut Gradients,
                _checkpointer: &mut Checkpointer,
            ) {
                unary::<B, _>(ops.parents, ops.node, grads, |grad| {
                    let shape = ops.state;
                    let val = 1_f64 / shape.num_elements() as f64;
                    let ones = B::float_ones(shape, &B::float_device(&grad), grad.dtype().into());
                    let val = B::float_mul_scalar(ones, val.elem());

                    let grad = unsqueeze_like::<B>(grad, val.shape());
                    B::float_mul(val, grad)
                });
            }
        }

        match Mean.prepare::<C>([tensor.node]).compute_bound().stateful() {
            OpsKind::Tracked(prep) => {
                prep.finish(tensor.primitive.shape(), B::float_mean(tensor.primitive))
            }
            OpsKind::UnTracked(prep) => prep.finish(B::float_mean(tensor.primitive)),
        }
    }

    fn float_sum(tensor: FloatTensor<Self>) -> FloatTensor<Self> {
        #[derive(Debug)]
        struct Sum;

        impl<B: Backend> Backward<B, 1> for Sum {
            type State = Shape;

            fn backward(
                self,
                ops: Ops<Self::State, 1>,
                grads: &mut Gradients,
                _checkpointer: &mut Checkpointer,
            ) {
                unary::<B, _>(ops.parents, ops.node, grads, |grad| {
                    let val =
                        B::float_ones(ops.state, &B::float_device(&grad), grad.dtype().into());

                    let grad = unsqueeze_like::<B>(grad, val.shape());
                    B::float_mul(val, grad)
                });
            }
        }

        match Sum.prepare::<C>([tensor.node]).compute_bound().stateful() {
            OpsKind::Tracked(prep) => {
                prep.finish(tensor.primitive.shape(), B::float_sum(tensor.primitive))
            }
            OpsKind::UnTracked(prep) => prep.finish(B::float_sum(tensor.primitive)),
        }
    }

    fn float_mean_dim(tensor: FloatTensor<Self>, dim: usize) -> FloatTensor<Self> {
        #[derive(Debug)]
        struct MeanDim;

        impl<B: Backend> Backward<B, 1> for MeanDim {
            type State = (Shape, usize);

            fn backward(
                self,
                ops: Ops<Self::State, 1>,
                grads: &mut Gradients,
                _checkpointer: &mut Checkpointer,
            ) {
                let (shape, dim) = ops.state;

                unary::<B, _>(ops.parents, ops.node, grads, |grad| {
                    let val = 1_f64 / shape.dims[dim] as f64;
                    let ones = B::float_ones(shape, &B::float_device(&grad), grad.dtype().into());
                    let val = B::float_mul_scalar(ones, B::FloatElem::from_elem(val));

                    let grad = B::float_sum_dim(grad, dim);
                    B::float_mul(val, grad)
                });
            }
        }

        match MeanDim
            .prepare::<C>([tensor.node])
            .compute_bound()
            .stateful()
        {
            OpsKind::Tracked(prep) => prep.finish(
                (tensor.primitive.shape(), dim),
                B::float_mean_dim(tensor.primitive, dim),
            ),
            OpsKind::UnTracked(prep) => prep.finish(B::float_mean_dim(tensor.primitive, dim)),
        }
    }

    fn float_sum_dim(tensor: FloatTensor<Self>, dim: usize) -> FloatTensor<Self> {
        #[derive(Debug)]
        struct SumDim;

        impl<B: Backend> Backward<B, 1> for SumDim {
            type State = (Shape, usize);

            fn backward(
                self,
                ops: Ops<Self::State, 1>,
                grads: &mut Gradients,
                _checkpointer: &mut Checkpointer,
            ) {
                let (shape, dim) = ops.state;

                unary::<B, _>(ops.parents, ops.node, grads, |grad| {
                    let ones = B::float_ones(shape, &B::float_device(&grad), grad.dtype().into());
                    let grad = B::float_sum_dim(grad, dim);

                    B::float_mul(ones, grad)
                });
            }
        }

        match SumDim
            .prepare::<C>([tensor.node])
            .compute_bound()
            .stateful()
        {
            OpsKind::Tracked(prep) => prep.finish(
                (tensor.primitive.shape(), dim),
                B::float_sum_dim(tensor.primitive, dim),
            ),
            OpsKind::UnTracked(prep) => prep.finish(B::float_sum_dim(tensor.primitive, dim)),
        }
    }

    fn float_cumsum(tensor: FloatTensor<Self>, dim: usize) -> FloatTensor<Self> {
        #[derive(Debug)]
        struct CumSum;

        impl<B: Backend> Backward<B, 1> for CumSum {
            type State = (Shape, usize);

            fn backward(
                self,
                ops: Ops<Self::State, 1>,
                grads: &mut Gradients,
                _checkpointer: &mut Checkpointer,
            ) {
                let (_shape, dim) = ops.state;

                unary::<B, _>(ops.parents, ops.node, grads, |grad| {
                    // Gradient of cumsum is cumsum of gradient in reverse
                    let grad_reversed = B::float_flip(grad.clone(), &[dim]);
                    let grad_cumsum = B::float_cumsum(grad_reversed, dim);
                    B::float_flip(grad_cumsum, &[dim])
                });
            }
        }

        match CumSum
            .prepare::<C>([tensor.node])
            .compute_bound()
            .stateful()
        {
            OpsKind::Tracked(prep) => prep.finish(
                (tensor.primitive.shape(), dim),
                B::float_cumsum(tensor.primitive, dim),
            ),
            OpsKind::UnTracked(prep) => prep.finish(B::float_cumsum(tensor.primitive, dim)),
        }
    }

<<<<<<< HEAD
    fn float_cummin(_tensor: FloatTensor<Self>, _dim: usize) -> FloatTensor<Self> {
        // Cummin backward pass requires scatter_add which is not yet implemented
        // The gradient should only flow to the first occurrence of each minimum value
        panic!(
            "Cummin is not supported for autodiff backend. \
=======
    fn float_cummax(_tensor: FloatTensor<Self>, _dim: usize) -> FloatTensor<Self> {
        // Cummax backward pass requires scatter_add which is not yet implemented
        // The gradient should only flow to the first occurrence of each maximum value
        panic!(
            "Cummax is not supported for autodiff backend. \
>>>>>>> 5420aa5a
             Proper implementation requires scatter_add operation."
        );
    }

    fn float_argmax(tensor: FloatTensor<Self>, dim: usize) -> IntTensor<B> {
        B::float_argmax(tensor.primitive, dim)
    }

    fn float_argmin(tensor: FloatTensor<Self>, dim: usize) -> IntTensor<B> {
        B::float_argmin(tensor.primitive, dim)
    }

    fn float_exp(tensor: FloatTensor<Self>) -> FloatTensor<Self> {
        #[derive(Debug)]
        struct Exp;

        retro_unary!(RetroExp, B::float_exp);

        impl<B: Backend> Backward<B, 1> for Exp {
            type State = NodeId;

            fn backward(
                self,
                ops: Ops<Self::State, 1>,
                grads: &mut Gradients,
                checkpointer: &mut Checkpointer,
            ) {
                let input = checkpointer.retrieve_node_output(ops.state);
                let output = B::float_exp(input);
                unary::<B, _>(ops.parents, ops.node, grads, |grad| {
                    B::float_mul(grad, output)
                });
            }
        }

        match Exp
            .prepare::<C>([tensor.node.clone()])
            .memory_bound()
            .retro_forward(RetroExp::<B>::new(tensor.node.id))
            .parents([&tensor])
            .stateful()
        {
            OpsKind::Tracked(mut prep) => {
                let state = prep.checkpoint(&tensor);
                prep.finish(state, B::float_exp(tensor.primitive))
            }
            OpsKind::UnTracked(prep) => prep.finish(B::float_exp(tensor.primitive)),
        }
    }

    fn float_log(tensor: FloatTensor<Self>) -> FloatTensor<Self> {
        #[derive(Debug)]
        struct Log;

        retro_unary!(RetroLog, B::float_log);

        impl<B: Backend> Backward<B, 1> for Log {
            type State = NodeId;

            fn backward(
                self,
                ops: Ops<Self::State, 1>,
                grads: &mut Gradients,
                checkpointer: &mut Checkpointer,
            ) {
                let input = checkpointer.retrieve_node_output(ops.state);
                unary::<B, _>(ops.parents, ops.node, grads, |grad| {
                    let value = B::float_recip(input);
                    B::float_mul(grad, value)
                });
            }
        }

        match Log
            .prepare::<C>([tensor.node.clone()])
            .memory_bound()
            .retro_forward(RetroLog::<B>::new(tensor.node.id))
            .parents([&tensor])
            .stateful()
        {
            OpsKind::Tracked(mut prep) => {
                let state = prep.checkpoint(&tensor);
                prep.finish(state, B::float_log(tensor.primitive))
            }
            OpsKind::UnTracked(prep) => prep.finish(B::float_log(tensor.primitive)),
        }
    }

    fn float_log1p(tensor: FloatTensor<Self>) -> FloatTensor<Self> {
        #[derive(Debug)]
        struct Log1P;

        retro_unary!(RetroLog1P, B::float_log1p);

        impl<B: Backend> Backward<B, 1> for Log1P {
            type State = NodeId;

            fn backward(
                self,
                ops: Ops<Self::State, 1>,
                grads: &mut Gradients,
                checkpointer: &mut Checkpointer,
            ) {
                let input = checkpointer.retrieve_node_output(ops.state);
                unary::<B, _>(ops.parents, ops.node, grads, |grad| {
                    let value = B::float_add_scalar(input, 1.elem());
                    let value = B::float_recip(value);

                    B::float_mul(grad, value)
                });
            }
        }

        match Log1P
            .prepare::<C>([tensor.node.clone()])
            .memory_bound()
            .retro_forward(RetroLog1P::<B>::new(tensor.node.id))
            .parents([&tensor])
            .stateful()
        {
            OpsKind::Tracked(mut prep) => {
                let state = prep.checkpoint(&tensor);
                prep.finish(state, B::float_log1p(tensor.primitive))
            }
            OpsKind::UnTracked(prep) => prep.finish(B::float_log1p(tensor.primitive)),
        }
    }

    fn float_powf_scalar(tensor: FloatTensor<Self>, value: f32) -> FloatTensor<Self> {
        #[derive(Debug)]
        struct PowfScalar;

        #[derive(new, Debug)]
        struct RetroPowfScalar<B: Backend> {
            lhs_id: NodeId,
            rhs: f32,
            _backend: PhantomData<B>,
        }

        impl<B: Backend> RetroForward for RetroPowfScalar<B> {
            fn forward(&self, states: &mut BackwardStates, out_node: NodeId) {
                let lhs = states.get_state::<B::FloatTensorPrimitive>(&self.lhs_id);
                let out = B::float_powf_scalar(lhs, self.rhs);
                states.save(out_node, out)
            }
        }

        impl<B: Backend> Backward<B, 1> for PowfScalar {
            type State = (NodeId, f32);

            fn backward(
                self,
                ops: Ops<Self::State, 1>,
                grads: &mut Gradients,
                checkpointer: &mut Checkpointer,
            ) {
                let (tensor_id, value) = ops.state;
                let tensor = checkpointer.retrieve_node_output(tensor_id);

                unary::<B, _>(ops.parents, ops.node, grads, |grad| {
                    let tmp = B::float_powf_scalar(tensor, value - 1.0);
                    let value = B::float_mul_scalar(tmp, value.elem());

                    B::float_mul(grad, value)
                });
            }
        }

        match PowfScalar
            .prepare::<C>([tensor.node.clone()])
            .memory_bound()
            .retro_forward(RetroPowfScalar::<B>::new(tensor.node.id, value))
            .parents([&tensor])
            .stateful()
        {
            OpsKind::Tracked(mut prep) => {
                let state = (prep.checkpoint(&tensor), value);
                prep.finish(state, B::float_powf_scalar(tensor.primitive, value))
            }
            OpsKind::UnTracked(prep) => prep.finish(B::float_powf_scalar(tensor.primitive, value)),
        }
    }

    fn float_sqrt(tensor: FloatTensor<Self>) -> FloatTensor<Self> {
        #[derive(Debug)]
        struct Sqrt;

        retro_unary!(RetroSqrt, B::float_sqrt);

        impl<B: Backend> Backward<B, 1> for Sqrt {
            type State = NodeId;

            fn backward(
                self,
                ops: Ops<Self::State, 1>,
                grads: &mut Gradients,
                checkpointer: &mut Checkpointer,
            ) {
                let input = checkpointer.retrieve_node_output(ops.state);
                unary::<B, _>(ops.parents, ops.node, grads, |grad| {
                    let value = B::float_div_scalar(B::float_powf_scalar(input, -0.5), 2.elem());

                    B::float_mul(grad, value)
                });
            }
        }

        match Sqrt
            .prepare::<C>([tensor.node.clone()])
            .memory_bound()
            .retro_forward(RetroSqrt::<B>::new(tensor.node.id))
            .parents([&tensor])
            .stateful()
        {
            OpsKind::Tracked(mut prep) => {
                let state = prep.checkpoint(&tensor);
                prep.finish(state, B::float_sqrt(tensor.primitive))
            }
            OpsKind::UnTracked(prep) => prep.finish(B::float_sqrt(tensor.primitive)),
        }
    }

    fn float_abs(tensor: FloatTensor<Self>) -> FloatTensor<Self> {
        #[derive(Debug)]
        struct Abs;

        retro_unary!(RetroAbs, B::float_abs);

        impl<B: Backend> Backward<B, 1> for Abs {
            type State = NodeId;

            fn backward(
                self,
                ops: Ops<Self::State, 1>,
                grads: &mut Gradients,
                checkpointer: &mut Checkpointer,
            ) {
                let tensor: B::FloatTensorPrimitive = checkpointer.retrieve_node_output(ops.state);
                let state = B::float_sign(tensor);
                unary::<B, _>(ops.parents, ops.node, grads, |grad| {
                    B::float_mul(grad, state)
                });
            }
        }

        match Abs
            .prepare::<C>([tensor.node.clone()])
            .memory_bound()
            .retro_forward(RetroAbs::<B>::new(tensor.node.id))
            .parents([&tensor])
            .stateful()
        {
            OpsKind::Tracked(mut prep) => {
                let state = prep.checkpoint(&tensor);
                prep.finish(state, B::float_abs(tensor.primitive))
            }
            OpsKind::UnTracked(prep) => prep.finish(B::float_abs(tensor.primitive)),
        }
    }

    fn float_cos(tensor: FloatTensor<Self>) -> FloatTensor<Self> {
        #[derive(Debug)]
        struct Cos;

        retro_unary!(RetroCos, B::float_cos);

        impl<B: Backend> Backward<B, 1> for Cos {
            type State = NodeId;

            fn backward(
                self,
                ops: Ops<Self::State, 1>,
                grads: &mut Gradients,
                checkpointer: &mut Checkpointer,
            ) {
                let input = checkpointer.retrieve_node_output(ops.state);
                unary::<B, _>(ops.parents, ops.node, grads, |grad| {
                    let value = B::float_neg(B::float_sin(input));

                    B::float_mul(grad, value)
                });
            }
        }

        match Cos
            .prepare::<C>([tensor.node.clone()])
            .memory_bound()
            .retro_forward(RetroCos::<B>::new(tensor.node.id))
            .parents([&tensor])
            .stateful()
        {
            OpsKind::Tracked(mut prep) => {
                let state = prep.checkpoint(&tensor);
                prep.finish(state, B::float_cos(tensor.primitive))
            }
            OpsKind::UnTracked(prep) => prep.finish(B::float_cos(tensor.primitive)),
        }
    }

    fn float_sin(tensor: FloatTensor<Self>) -> FloatTensor<Self> {
        #[derive(Debug)]
        struct Sin;

        retro_unary!(RetroSin, B::float_sin);

        impl<B: Backend> Backward<B, 1> for Sin {
            type State = NodeId;

            fn backward(
                self,
                ops: Ops<Self::State, 1>,
                grads: &mut Gradients,
                checkpointer: &mut Checkpointer,
            ) {
                let state = checkpointer.retrieve_node_output(ops.state);
                unary::<B, _>(ops.parents, ops.node, grads, |grad| {
                    let value = B::float_cos(state);
                    B::float_mul(grad, value)
                });
            }
        }

        match Sin
            .prepare::<C>([tensor.node.clone()])
            .memory_bound()
            .retro_forward(RetroSin::<B>::new(tensor.node.id))
            .parents([&tensor])
            .stateful()
        {
            OpsKind::Tracked(mut prep) => {
                let state = prep.checkpoint(&tensor);
                prep.finish(state, B::float_sin(tensor.primitive))
            }
            OpsKind::UnTracked(prep) => prep.finish(B::float_sin(tensor.primitive)),
        }
    }

    fn float_tanh(tensor: FloatTensor<Self>) -> FloatTensor<Self> {
        #[derive(Debug)]
        struct Tanh;

        retro_unary!(RetroTanh, B::float_tanh);

        impl<B: Backend> Backward<B, 1> for Tanh {
            type State = NodeId;

            fn backward(
                self,
                ops: Ops<Self::State, 1>,
                grads: &mut Gradients,
                checkpointer: &mut Checkpointer,
            ) {
                let input = checkpointer.retrieve_node_output(ops.state);
                let state = B::float_tanh(input);
                unary::<B, _>(ops.parents, ops.node, grads, |grad| {
                    let value = B::float_add_scalar(
                        B::float_neg(B::float_powi_scalar(state, 2.elem())),
                        1.elem(),
                    );
                    B::float_mul(grad, value)
                });
            }
        }

        match Tanh
            .prepare::<C>([tensor.node.clone()])
            .memory_bound()
            .retro_forward(RetroTanh::<B>::new(tensor.node.id))
            .parents([&tensor])
            .stateful()
        {
            OpsKind::Tracked(mut prep) => {
                let state = prep.checkpoint(&tensor);
                prep.finish(state, B::float_tanh(tensor.primitive))
            }
            OpsKind::UnTracked(prep) => prep.finish(B::float_tanh(tensor.primitive)),
        }
    }

    fn float_round(tensor: FloatTensor<Self>) -> FloatTensor<Self> {
        #[derive(Debug)]
        struct Round;
        retro_unary!(RetroRound, B::float_round);

        impl<B: Backend> Backward<B, 1> for Round {
            type State = (Shape, B::Device);

            fn backward(
                self,
                ops: Ops<Self::State, 1>,
                grads: &mut Gradients,
                _checkpointer: &mut Checkpointer,
            ) {
                let (shape, device) = ops.state;
                unary::<B, _>(ops.parents, ops.node, grads, |grad| {
                    B::float_zeros(shape, &device, grad.dtype().into())
                })
            }
        }

        match Round
            .prepare::<C>([tensor.node.clone()])
            .memory_bound()
            .retro_forward(RetroRound::<B>::new(tensor.node.id))
            .parents([&tensor])
            .stateful()
        {
            OpsKind::Tracked(preps) => preps.finish(
                (tensor.primitive.shape(), B::float_device(&tensor.primitive)),
                B::float_round(tensor.primitive),
            ),
            OpsKind::UnTracked(preps) => preps.finish(B::float_round(tensor.primitive)),
        }
    }

    fn float_floor(tensor: FloatTensor<Self>) -> FloatTensor<Self> {
        #[derive(Debug)]
        struct Floor;
        retro_unary!(RetroFloor, B::float_floor);

        impl<B: Backend> Backward<B, 1> for Floor {
            type State = (Shape, B::Device);

            fn backward(
                self,
                ops: Ops<Self::State, 1>,
                grads: &mut Gradients,
                _checkpointer: &mut Checkpointer,
            ) {
                let (shape, device) = ops.state;
                unary::<B, _>(ops.parents, ops.node, grads, |grad| {
                    B::float_zeros(shape, &device, grad.dtype().into())
                })
            }
        }

        match Floor
            .prepare::<C>([tensor.node.clone()])
            .memory_bound()
            .retro_forward(RetroFloor::<B>::new(tensor.node.id))
            .parents([&tensor])
            .stateful()
        {
            OpsKind::Tracked(preps) => preps.finish(
                (tensor.primitive.shape(), B::float_device(&tensor.primitive)),
                B::float_floor(tensor.primitive),
            ),
            OpsKind::UnTracked(preps) => preps.finish(B::float_floor(tensor.primitive)),
        }
    }

    fn float_ceil(tensor: FloatTensor<Self>) -> FloatTensor<Self> {
        #[derive(Debug)]
        struct Ceil;
        retro_unary!(RetroCeil, B::float_ceil);

        impl<B: Backend> Backward<B, 1> for Ceil {
            type State = (Shape, B::Device);

            fn backward(
                self,
                ops: Ops<Self::State, 1>,
                grads: &mut Gradients,
                _checkpointer: &mut Checkpointer,
            ) {
                let (shape, device) = ops.state;
                unary::<B, _>(ops.parents, ops.node, grads, |grad| {
                    B::float_zeros(shape, &device, grad.dtype().into())
                })
            }
        }

        match Ceil
            .prepare::<C>([tensor.node.clone()])
            .memory_bound()
            .retro_forward(RetroCeil::<B>::new(tensor.node.id))
            .parents([&tensor])
            .stateful()
        {
            OpsKind::Tracked(preps) => preps.finish(
                (tensor.primitive.shape(), B::float_device(&tensor.primitive)),
                B::float_ceil(tensor.primitive),
            ),
            OpsKind::UnTracked(preps) => preps.finish(B::float_ceil(tensor.primitive)),
        }
    }

    fn float_erf(tensor: FloatTensor<Self>) -> FloatTensor<Self> {
        #[derive(Debug)]
        struct Erf;

        retro_unary!(RetroErf, B::float_erf);

        impl<B: Backend> Backward<B, 1> for Erf {
            type State = NodeId;

            fn backward(
                self,
                ops: Ops<Self::State, 1>,
                grads: &mut Gradients,
                checkpointer: &mut Checkpointer,
            ) {
                unary::<B, _>(ops.parents, ops.node, grads, |grad| {
                    let ops = checkpointer.retrieve_node_output(ops.state);
                    let exponent = B::float_neg(B::float_powi_scalar(ops, 2.elem()));
                    let numerator = B::float_mul_scalar(B::float_exp(exponent), 2.0.elem());
                    let denominator = core::f64::consts::PI.sqrt().elem();
                    let value = B::float_div_scalar(numerator, denominator);

                    B::float_mul(grad, value)
                });
            }
        }

        match Erf
            .prepare::<C>([tensor.node.clone()])
            .memory_bound()
            .retro_forward(RetroErf::<B>::new(tensor.node.id))
            .parents([&tensor])
            .stateful()
        {
            OpsKind::Tracked(mut prep) => {
                let state = prep.checkpoint(&tensor);
                prep.finish(state, B::float_erf(tensor.primitive))
            }
            OpsKind::UnTracked(prep) => prep.finish(B::float_erf(tensor.primitive)),
        }
    }

    fn float_cat(tensors: Vec<FloatTensor<Self>>, dim: usize) -> FloatTensor<Self> {
        #[derive(new, Debug)]
        struct CatStep<B: Backend> {
            nodes: Vec<Option<NodeRef>>,
            // The dimension of each tensor along the dim dimension.
            // This indicates the number of dimension concatenated for each tensor.
            dim_sizes: Vec<usize>,
            output: NodeRef,
            phantom: PhantomData<B>,
            dim: usize,
            parents: Vec<Parent>,
        }

        impl<B: Backend> Step for CatStep<B> {
            fn step(self: Box<Self>, grads: &mut Gradients, _checkpointer: &mut Checkpointer) {
                let grad = grads.consume::<B>(&self.output);
                let ranges: Vec<_> = grad.shape().dims.iter().map(|v| 0..*v).collect();

                let mut current_index = 0;

                self.nodes
                    .into_iter()
                    .zip(self.dim_sizes)
                    .filter_map(|(node, dim_size)| node.map(|node| (node, dim_size)))
                    .for_each(|(node, dim_size)| {
                        let mut ranges = ranges.clone();
                        ranges[self.dim] = current_index..dim_size + current_index;
                        current_index += dim_size;
                        let slices: Vec<burn_tensor::Slice> = ranges
                            .iter()
                            .map(|r| {
                                burn_tensor::Slice::new(r.start as isize, Some(r.end as isize), 1)
                            })
                            .collect();
                        grads.register::<B>(node.id, B::float_slice(grad.clone(), &slices));
                    });
            }

            fn node(&self) -> NodeId {
                self.output.id
            }

            fn parents(&self) -> &[Parent] {
                &self.parents
            }
            fn depth(&self) -> usize {
                self.output.order
            }
        }

        let mut nodes = Vec::with_capacity(tensors.len());
        let mut primitives = Vec::with_capacity(tensors.len());
        let mut dim_sizes = Vec::with_capacity(tensors.len());

        tensors.into_iter().for_each(|tensor| {
            dim_sizes.push(tensor.primitive.shape().dims[dim]);
            nodes.push(tensor.node);
            primitives.push(tensor.primitive);
        });

        let requirement = Requirement::from_nodes(&nodes);

        // For simplicity, this operation does not checkpoint anything
        let cat_computing_property = ComputingProperty::Ambiguous;
        let checkpointer_builder = CheckpointerBuilder::default();

        let output = B::float_cat(primitives, dim);
        if requirement.is_none() {
            return AutodiffTensor::from_parents(
                output,
                &nodes,
                requirement,
                cat_computing_property,
            );
        }

        let output =
            AutodiffTensor::from_parents(output, &nodes, requirement, cat_computing_property);

        let mut parents = Vec::new();

        let nodes = nodes
            .into_iter()
            .map(|node| node.clone_if_require_grad())
            .collect::<Vec<_>>();
        for node in nodes.iter().flatten() {
            parents.push(Parent { id: node.id });
        }
        let ops = CatStep::<B>::new(nodes, dim_sizes, output.node.clone(), dim, parents);
        output.register_step(ops, checkpointer_builder)
    }

    fn float_max_dim(tensor: FloatTensor<Self>, dim: usize) -> FloatTensor<Self> {
        match MaxMinDim
            .prepare::<C>([tensor.node])
            .compute_bound()
            .stateful()
        {
            OpsKind::Tracked(prep) => {
                let shape = tensor.primitive.shape();
                let (tensor, index) = B::float_max_dim_with_indices(tensor.primitive, dim);
                prep.finish((index, shape, dim), tensor)
            }
            OpsKind::UnTracked(prep) => prep.finish(B::float_max_dim(tensor.primitive, dim)),
        }
    }
    fn float_max_dim_with_indices(
        tensor: FloatTensor<Self>,
        dim: usize,
    ) -> (FloatTensor<Self>, IntTensor<B>) {
        match MaxMinDim
            .prepare::<C>([tensor.node])
            .compute_bound()
            .stateful()
        {
            OpsKind::Tracked(prep) => {
                let shape = tensor.primitive.shape();
                let (tensor, index) = B::float_max_dim_with_indices(tensor.primitive, dim);
                let tensor = prep.finish((index.clone(), shape, dim), tensor);

                (tensor, index)
            }
            OpsKind::UnTracked(prep) => {
                let (tensor, index) = B::float_max_dim_with_indices(tensor.primitive, dim);
                let tensor = prep.finish(tensor);

                (tensor, index)
            }
        }
    }

    fn float_min_dim(tensor: FloatTensor<Self>, dim: usize) -> FloatTensor<Self> {
        match MaxMinDim
            .prepare::<C>([tensor.node])
            .compute_bound()
            .stateful()
        {
            OpsKind::Tracked(prep) => {
                let shape = tensor.primitive.shape();
                let (tensor, index) = B::float_min_dim_with_indices(tensor.primitive, dim);
                prep.finish((index, shape, dim), tensor)
            }
            OpsKind::UnTracked(prep) => prep.finish(B::float_min_dim(tensor.primitive, dim)),
        }
    }
    fn float_min_dim_with_indices(
        tensor: FloatTensor<Self>,
        dim: usize,
    ) -> (FloatTensor<Self>, IntTensor<B>) {
        match MaxMinDim
            .prepare::<C>([tensor.node])
            .compute_bound()
            .stateful()
        {
            OpsKind::Tracked(prep) => {
                let shape = tensor.primitive.shape();
                let (tensor, index) = B::float_min_dim_with_indices(tensor.primitive, dim);
                let tensor = prep.finish((index.clone(), shape, dim), tensor);

                (tensor, index)
            }
            OpsKind::UnTracked(prep) => {
                let (tensor, index) = B::float_min_dim_with_indices(tensor.primitive, dim);
                let tensor = prep.finish(tensor);

                (tensor, index)
            }
        }
    }

    fn float_into_int(tensor: FloatTensor<Self>) -> <Autodiff<B> as Backend>::IntTensorPrimitive {
        B::float_into_int(tensor.primitive)
    }

    fn float_powf(lhs: FloatTensor<Self>, rhs: FloatTensor<Self>) -> FloatTensor<Self> {
        #[derive(Debug)]
        struct PowF;

        retro_binary!(RetroPowf, B::float_powf);

        impl<B: Backend> Backward<B, 2> for PowF {
            type State = (NodeId, NodeId, BinaryOpsBroadcast);

            fn backward(
                self,
                ops: Ops<Self::State, 2>,
                grads: &mut Gradients,
                checkpointer: &mut Checkpointer,
            ) {
                let (lhs_id, rhs_id, broadcast) = ops.state;
                let lhs: B::FloatTensorPrimitive = checkpointer.retrieve_node_output(lhs_id);
                let rhs: B::FloatTensorPrimitive = checkpointer.retrieve_node_output(rhs_id);

                // Both lhs and rhs are needed for both lhs and rhs gradients, but we clone them
                // the number of times required by the parents specification.
                let [rhs_4lhs, rhs_4rhs] = duplicate(&ops.parents, Some(rhs));
                let [lhs_4lhs, lhs_4rhs] = duplicate(&ops.parents, Some(lhs));

                binary::<B, _, _>(
                    ops.parents,
                    ops.node,
                    grads,
                    |grad| {
                        //rhs*(lhs.val**(rhs-1))*grad
                        let rhs1 = rhs_4lhs.unwrap();
                        let rhs2 = rhs1.clone();
                        let lhs = lhs_4lhs.unwrap();

                        let tmp = B::float_powf(
                            lhs,
                            B::float_sub_scalar(rhs1, B::FloatElem::from_elem(1.0)),
                        );
                        let value = B::float_mul(tmp, rhs2);
                        let grad = B::float_mul(grad, value);

                        broadcast.backward_lhs::<B>(grad)
                    },
                    |grad| {
                        //lhs**rhs * ln(lhs) * grad
                        let rhs = rhs_4rhs.unwrap();
                        let lhs1 = lhs_4rhs.unwrap();
                        let lhs2 = lhs1.clone();
                        let tmp = B::float_powf(lhs1, rhs);
                        let value = B::float_mul(tmp, B::float_log(lhs2));
                        let grad = B::float_mul(grad, value);

                        broadcast.backward_rhs::<B>(grad)
                    },
                );
            }
        }

        let broadcast = BinaryOpsBroadcast::new::<B>(&lhs.primitive, &rhs.primitive);

        match PowF
            .prepare::<C>([lhs.node.clone(), rhs.node.clone()])
            .memory_bound()
            .retro_forward(RetroPowf::<B>::new(lhs.node.id, rhs.node.id))
            .parents([&lhs, &rhs])
            .stateful()
        {
            OpsKind::Tracked(mut prep) => {
                let lhs_state = prep.checkpoint(&lhs);
                let rhs_state = prep.checkpoint(&rhs);
                prep.finish(
                    (lhs_state, rhs_state, broadcast),
                    B::float_powf(lhs.primitive, rhs.primitive),
                )
            }
            OpsKind::UnTracked(prep) => prep.finish(B::float_powf(lhs.primitive, rhs.primitive)),
        }
    }

    fn float_sign(tensor: FloatTensor<Self>) -> FloatTensor<Self> {
        #[derive(Debug)]
        struct Sign;

        retro_unary!(RetroSign, B::float_sign);

        impl<B: Backend> Backward<B, 1> for Sign {
            type State = ();

            fn backward(
                self,
                ops: Ops<Self::State, 1>,
                grads: &mut Gradients,
                _checkpointer: &mut Checkpointer,
            ) {
                unary::<B, _>(ops.parents, ops.node, grads, |grad|
                        // Always return 0 because the derivative of the sign function
                        // does not contribute to gradient updates in a meaningful way.
                        B::float_mul_scalar(grad, 0.elem()));
            }
        }

        Sign.prepare::<C>([tensor.node.clone()])
            .memory_bound()
            .retro_forward(RetroSign::<B>::new(tensor.node.id))
            .parents([&tensor])
            .stateless(B::float_sign(tensor.primitive))
    }

    fn float_expand(tensor: FloatTensor<Self>, shape: Shape) -> FloatTensor<Self> {
        // D1: tensor, D2: shape
        #[derive(Debug)]
        struct ExpandDim;

        #[derive(new, Debug)]
        struct RetroExpand<B: Backend> {
            input_id: NodeId,
            shape: Shape,
            _backend: PhantomData<B>,
        }

        impl<B: Backend> RetroForward for RetroExpand<B> {
            fn forward(&self, states: &mut BackwardStates, out_node: NodeId) {
                let input = states.get_state::<B::FloatTensorPrimitive>(&self.input_id);
                let out = B::float_expand(input, self.shape.clone());
                states.save(out_node, out)
            }
        }

        impl<B: Backend> Backward<B, 1> for ExpandDim {
            type State = (Shape, Shape);

            fn backward(
                self,
                ops: Ops<Self::State, 1>,
                grads: &mut Gradients,
                _checkpointer: &mut Checkpointer,
            ) {
                let (shape_in, shape_out) = ops.state;
                let ndims_in = shape_in.num_dims();
                let ndims_out = shape_out.num_dims();

                let mut shape_expanded = vec![1; ndims_out];

                debug_assert!(ndims_out >= ndims_in);

                for i in 0..ndims_in {
                    shape_expanded[i + (ndims_out - ndims_in)] = shape_in.dims[i];
                }

                unary::<B, _>(ops.parents, ops.node, grads, |grad| {
                    let shape_grad = grad.shape();
                    let mut grad = grad;

                    #[allow(clippy::needless_range_loop)]
                    for i in 0..ndims_out {
                        if shape_expanded[i] == 1 && shape_grad.dims[i] != 1 {
                            grad = B::float_sum_dim(grad, i);
                        }
                    }

                    B::float_reshape(grad, shape_in)
                });
            }
        }

        match ExpandDim
            .prepare::<C>([tensor.node.clone()])
            .memory_bound()
            .retro_forward(RetroExpand::<B>::new(tensor.node.id, shape.clone()))
            .parents([&tensor])
            .stateful()
        {
            OpsKind::Tracked(prep) => prep.finish(
                (tensor.primitive.shape(), shape.clone()),
                B::float_expand(tensor.primitive, shape),
            ),
            OpsKind::UnTracked(prep) => prep.finish(B::float_expand(tensor.primitive, shape)),
        }
    }

    fn float_sort(tensor: FloatTensor<Self>, dim: usize, descending: bool) -> FloatTensor<Self> {
        match super::sort::SortDim
            .prepare::<C>([tensor.node])
            .compute_bound()
            .stateful()
        {
            OpsKind::Tracked(prep) => {
                let shape = tensor.primitive.shape();
                let (tensor, indices) =
                    B::float_sort_with_indices(tensor.primitive, dim, descending);
                prep.finish((indices, shape, dim), tensor)
            }
            OpsKind::UnTracked(prep) => {
                prep.finish(B::float_sort(tensor.primitive, dim, descending))
            }
        }
    }

    fn float_sort_with_indices(
        tensor: FloatTensor<Self>,
        dim: usize,
        descending: bool,
    ) -> (FloatTensor<Self>, IntTensor<B>) {
        match super::sort::SortDim
            .prepare::<C>([tensor.node])
            .compute_bound()
            .stateful()
        {
            OpsKind::Tracked(prep) => {
                let shape = tensor.primitive.shape();
                let (tensor, indices) =
                    B::float_sort_with_indices(tensor.primitive, dim, descending);
                let tensor = prep.finish((indices.clone(), shape, dim), tensor);

                (tensor, indices)
            }
            OpsKind::UnTracked(prep) => {
                let (tensor, indices) =
                    B::float_sort_with_indices(tensor.primitive, dim, descending);
                let tensor = prep.finish(tensor);

                (tensor, indices)
            }
        }
    }

    fn float_argsort(tensor: FloatTensor<Self>, dim: usize, descending: bool) -> IntTensor<B> {
        B::float_argsort(tensor.primitive, dim, descending)
    }

    fn float_repeat_dim(tensor: FloatTensor<Self>, dim: usize, times: usize) -> FloatTensor<Self> {
        #[derive(Debug)]
        struct Repeat;

        #[derive(new, Debug)]
        struct RetroRepeat<B: Backend> {
            tensor_id: NodeId,
            dim: usize,
            times: usize,
            _backend: PhantomData<B>,
        }

        impl<B: Backend> RetroForward for RetroRepeat<B> {
            fn forward(&self, states: &mut BackwardStates, out_node: NodeId) {
                let tensor = states.get_state::<B::FloatTensorPrimitive>(&self.tensor_id);
                let out = B::float_repeat_dim(tensor, self.dim, self.times);
                states.save(out_node, out)
            }
        }

        impl<B: Backend> Backward<B, 1> for Repeat {
            type State = (usize, usize);

            fn backward(
                self,
                ops: Ops<Self::State, 1>,
                grads: &mut Gradients,
                _checkpointer: &mut Checkpointer,
            ) {
                let (dim, times) = ops.state;

                unary::<B, _>(ops.parents, ops.node, grads, |grad| {
                    let mut dims = grad.shape().dims;
                    let orig_dim_size = dims[dim] / times;
                    if orig_dim_size > 1 {
                        dims[dim] = orig_dim_size;
                        let orig_dims = dims.clone();
                        dims.insert(dim + 1, times); // shape [..., orig_dim_size, times, ...]
                        let grad = B::float_reshape(grad, Shape::from(dims));
                        let grad = B::float_sum_dim(grad, dim + 1); // sum over repeat times
                        B::float_reshape(grad, Shape::from(orig_dims))
                    } else {
                        B::float_sum_dim(grad, dim)
                    }
                });
            }
        }

        match Repeat
            .prepare::<C>([tensor.node.clone()])
            .memory_bound()
            .retro_forward(RetroRepeat::<B>::new(tensor.node.id, dim, times))
            .parents([&tensor])
            .stateful()
        {
            OpsKind::Tracked(prep) => prep.finish(
                (dim, times),
                B::float_repeat_dim(tensor.primitive, dim, times),
            ),
            OpsKind::UnTracked(prep) => {
                prep.finish(B::float_repeat_dim(tensor.primitive, dim, times))
            }
        }
    }

    fn float_cast(tensor: FloatTensor<Self>, dtype: burn_tensor::FloatDType) -> FloatTensor<Self> {
        AutodiffTensor::new(B::float_cast(tensor.primitive, dtype))
    }

    // TODO: Implement float_prod and float_sum
    // https://github.com/tracel-ai/burn/issues/1458

    fn float_unfold(
        tensor: FloatTensor<Self>,
        dim: usize,
        size: usize,
        step: usize,
    ) -> FloatTensor<Self> {
        AutodiffTensor::new(B::float_unfold(tensor.primitive, dim, size, step))
    }
}

#[derive(Debug, Clone)]
enum BinaryOpsBroadcast {
    Broadcasted(Shape, Shape),
    None,
}

impl BinaryOpsBroadcast {
    fn new<B: Backend>(lhs: &B::FloatTensorPrimitive, rhs: &B::FloatTensorPrimitive) -> Self {
        let shape_lhs = lhs.shape();
        let shape_rhs = rhs.shape();
        let ndims = shape_lhs.num_dims();

        for i in 0..ndims {
            if shape_rhs.dims[i] != shape_lhs.dims[i] {
                return Self::Broadcasted(shape_lhs, shape_rhs);
            }
        }

        Self::None
    }

    fn backward_lhs<B: Backend>(&self, grad: B::FloatTensorPrimitive) -> B::FloatTensorPrimitive {
        match self {
            BinaryOpsBroadcast::Broadcasted(lhs, _rhs) => broadcast_shape::<B>(grad, lhs),
            BinaryOpsBroadcast::None => grad,
        }
    }

    fn backward_rhs<B: Backend>(&self, grad: B::FloatTensorPrimitive) -> B::FloatTensorPrimitive {
        match self {
            BinaryOpsBroadcast::Broadcasted(_lhs, rhs) => broadcast_shape::<B>(grad, rhs),
            BinaryOpsBroadcast::None => grad,
        }
    }
}<|MERGE_RESOLUTION|>--- conflicted
+++ resolved
@@ -1665,19 +1665,20 @@
         }
     }
 
-<<<<<<< HEAD
     fn float_cummin(_tensor: FloatTensor<Self>, _dim: usize) -> FloatTensor<Self> {
         // Cummin backward pass requires scatter_add which is not yet implemented
         // The gradient should only flow to the first occurrence of each minimum value
         panic!(
             "Cummin is not supported for autodiff backend. \
-=======
+             Proper implementation requires scatter_add operation."
+        );
+    }
+
     fn float_cummax(_tensor: FloatTensor<Self>, _dim: usize) -> FloatTensor<Self> {
         // Cummax backward pass requires scatter_add which is not yet implemented
         // The gradient should only flow to the first occurrence of each maximum value
         panic!(
             "Cummax is not supported for autodiff backend. \
->>>>>>> 5420aa5a
              Proper implementation requires scatter_add operation."
         );
     }
