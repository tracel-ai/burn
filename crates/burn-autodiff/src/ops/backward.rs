--- conflicted
+++ resolved
@@ -23,28 +23,19 @@
     type State: Clone + Send + Sync + std::fmt::Debug + 'static;
 
     /// The backward pass.
-<<<<<<< HEAD
-    fn backward(self, ops: Ops<Self::State, N>, grads: &mut Gradients<B>);
-=======
     fn backward(
         self,
         ops: Ops<Self::State, N>,
-        grads: &mut Gradients,
+        grads: &mut Gradients<B>,
         checkpointer: &mut Checkpointer,
     );
->>>>>>> 57887e7a
 
     /// Prepare the backward ops.
     fn prepare<C: CheckpointStrategy>(
         self,
         nodes: [NodeRef; N],
-<<<<<<< HEAD
         graphs: [Graph<B>; N],
-    ) -> OpsPrep<Self, B, Self::State, D, N> {
-=======
-        graphs: [Graph; N],
     ) -> OpsPrep<Self, B, Self::State, C, D, N> {
->>>>>>> 57887e7a
         let requirement = Requirement::from_nodes(&nodes);
         OpsPrep::new(
             nodes,
