--- conflicted
+++ resolved
@@ -978,7 +978,6 @@
     }
 
     fn interpolate(
-<<<<<<< HEAD
         x: AutodiffTensor<B, 4>,
         output_size: [usize; 2],
         options: InterpolateOptions,
@@ -1010,13 +1009,6 @@
                 prep.finish(B::interpolate(x.primitive, output_size, options))
             }
         }
-=======
-        _x: AutodiffTensor<B, 4>,
-        _output_size: [usize; 2],
-        _options: InterpolateOptions,
-    ) -> AutodiffTensor<B, 4> {
-        unimplemented!()
->>>>>>> 54ed8de4
     }
 }
 
