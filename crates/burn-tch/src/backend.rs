--- conflicted
+++ resolved
@@ -107,15 +107,7 @@
     type BoolTensorPrimitive = TchTensor;
     type BoolElem = bool;
 
-<<<<<<< HEAD
-    // type ComplexTensorPrimitive = TchTensor;
-    // type ComplexElem = burn_tensor::Complex32;
-
-    type QuantizedTensorPrimitive = TchQTensor;
-    type QuantizedEncoding = Q;
-=======
     type QuantizedTensorPrimitive = TchTensor;
->>>>>>> b74863e7
 
     fn seed(_device: &Self::Device, seed: u64) {
         tch::manual_seed(seed as i64);
