use burn_tensor::{Shape, TensorMetadata};
use tch::Scalar;

use crate::{LibTorchDevice, TchShape, TchTensor};

pub struct TchOps {
    // e: PhantomData<E>,
}

impl TchOps {
    pub fn to_device(tensor: TchTensor, device: &LibTorchDevice) -> TchTensor {
        let device = (*device).into();

        // We have to manually check if the device is the same, since when it's the case, we need to keep
        // the same storage reference and not create a new one.
        if tensor.tensor.device() == device {
            return tensor;
        }

        TchTensor::new(tensor.tensor.to(device))
    }

    pub fn reshape(tensor: TchTensor, shape: Shape) -> TchTensor {
        let shape_tch: TchShape = shape.into();

        TchTensor::from_existing(tensor.tensor.reshape(shape_tch.dims), tensor.storage)
    }

    pub fn repeat_dim(tensor: TchTensor, dim: usize, times: usize) -> TchTensor {
        let mut dims = vec![1; tensor.shape().num_dims()];
        dims[dim] = times as i64;
        let tensor = tch::Tensor::repeat(&tensor.tensor, dims);
        TchTensor::new(tensor)
    }

    pub fn slice_with_steps(tensor: TchTensor, slices: &[burn_tensor::Slice]) -> TchTensor {
        let storage = tensor.storage.clone();
        let mut tensor = tensor.tensor.shallow_clone();

        for (dim, slice) in slices.iter().enumerate() {
            let dim_i64 = dim as i64;
            // Convert slice to range using a dummy size (we'll use tensor dimensions)
            let dim_size = tensor.size()[dim];
            let range = slice.to_range(dim_size as usize);
            let start = range.start as i64;
            let end = range.end as i64;
            let step = slice.step as i64;

            if step > 0 {
                // Forward stepping - use native slice
                tensor = tensor.slice(dim_i64, Some(start), Some(end), step);
            } else {
                // Negative stepping - we need to handle the semantics correctly
                // For negative steps, we iterate backwards from end-1
                // PyTorch's negative step works differently than our semantics
                // We need to reverse the selected range

                // First get the slice with positive step
                tensor = tensor.slice(dim_i64, Some(start), Some(end), 1);

                // Then reverse it and apply the step
                if step == -1 {
                    // Simple reversal
                    tensor = tensor.flip([dim_i64]);
                } else {
                    // Reverse and then take every nth element
                    tensor = tensor.flip([dim_i64]);
                    let abs_step = step.abs();
                    tensor = tensor.slice(dim_i64, None, None, abs_step);
                }
            }
        }

        TchTensor::partial(tensor, storage)
    }

    pub fn slice_assign(
        tensor: TchTensor,
        slices: &[burn_tensor::Slice],
        value: TchTensor,
    ) -> TchTensor {
        // PyTorch's narrow operation only supports contiguous slices (step=1)
        // For non-unit steps, we use advanced indexing as a workaround
        let all_unit_steps = slices.iter().all(|s| s.step == 1);

        if all_unit_steps {
            // Fast path: use narrow and copy_ for unit steps
            let tch_shape = TchShape::from(tensor.shape());

            // Copy the input tensor if we can't mutate it
            let tensor_original: TchTensor =
                tensor.unary_ops(|tensor| tensor, |tensor| tensor.copy());
            let tensor_original = tensor_original.tensor;

            let mut tensor = tensor_original.view_(tch_shape.dims);

            for (i, slice) in slices.iter().enumerate().take(slices.len()) {
                // Convert Slice to range for narrow operation
                let dim_size = tensor.size()[i] as usize;
                let range = slice.to_range(dim_size);
                let start = range.start as i64;
                let length = (range.end - range.start) as i64;

                tensor = tensor.narrow(i as i64, start, length);
            }

            tensor.copy_(&value.tensor);
            TchTensor::new(tensor_original)
        } else {
            // Workaround for non-unit steps: use PyTorch's index_put operation
            // This generates explicit indices for the slice and uses advanced indexing
            let tensor_shape = tensor.shape();
            let dims = tensor_shape.dims.clone();

            // Copy the tensor since we'll modify it
            let result_tensor = tensor.tensor.shallow_clone();

            // Use advanced indexing to set the values
            Self::slice_assign_with_advanced_indexing(result_tensor, slices, value.tensor, &dims)
        }
    }

    /// Generate indices for a slice with potentially non-unit step.
    /// For negative steps, generates indices in reverse order.
    fn generate_slice_indices(slice: &burn_tensor::Slice, dim_size: usize) -> Vec<i64> {
        let step = slice.step;
        let range = slice.to_range(dim_size);

        let mut indices = Vec::new();

        if step > 0 {
            let mut idx = range.start as i64;
            while idx < range.end as i64 {
                indices.push(idx);
                idx += step as i64;
            }
        } else if step < 0 {
            // For negative steps, iterate backwards through the range
            let mut idx = (range.end - 1) as i64;
            while idx >= range.start as i64 {
                indices.push(idx);
                idx += step as i64; // step is negative, so this decreases
            }
        }

        indices
    }

    /// Implementation using advanced indexing for non-unit steps.
    /// Uses PyTorch's index_put operation to assign values at specific indices.
    fn slice_assign_with_advanced_indexing(
        mut tensor: tch::Tensor,
        slices: &[burn_tensor::Slice],
        value: tch::Tensor,
        dims: &[usize],
    ) -> TchTensor {
        // Generate all index combinations for the sliced regions
        let mut index_sets: Vec<Vec<i64>> = Vec::new();
        for (i, slice) in slices.iter().enumerate() {
            let dim_size = if i < dims.len() { dims[i] } else { 1 };
            let indices = Self::generate_slice_indices(slice, dim_size);
            index_sets.push(indices);
        }

        // For unsliced dimensions, include all indices
        for &dim_size in dims.iter().skip(slices.len()) {
            let indices: Vec<i64> = (0..dim_size as i64).collect();
            index_sets.push(indices);
        }

        // Convert index sets to tensors for index_put
        let mut final_indices = Vec::new();
        let total_elements = index_sets.iter().map(|s| s.len()).product::<usize>();

        // Build flattened index arrays for each dimension using cartesian product
        // This creates the index tensors needed for PyTorch's index_put operation
        for dim_idx in 0..index_sets.len() {
            let mut dim_indices = Vec::with_capacity(total_elements);
            let repeat = index_sets[dim_idx + 1..]
                .iter()
                .map(|s| s.len())
                .product::<usize>()
                .max(1);
            let tile = index_sets[..dim_idx]
                .iter()
                .map(|s| s.len())
                .product::<usize>()
                .max(1);

            for _ in 0..tile {
                for &idx in &index_sets[dim_idx] {
                    for _ in 0..repeat {
                        dim_indices.push(idx);
                    }
                }
            }

            let indices_tensor = tch::Tensor::from_slice(&dim_indices).to_device(tensor.device());
            final_indices.push(indices_tensor);
        }

        // PyTorch's index_put handles assignment correctly for negative steps
        // following NumPy semantics: values[i] goes to selected_indices[i]
        let value_flat = value.view(-1);

        // Use index_put to assign values - convert to Option<Tensor>
        let final_indices_opt: Vec<Option<tch::Tensor>> =
            final_indices.into_iter().map(Some).collect();
        tensor = tensor.index_put(&final_indices_opt, &value_flat, false);

        TchTensor::new(tensor)
    }

    pub fn gather(dim: usize, tensor: TchTensor, indices: TchTensor) -> TchTensor {
        let storage = tensor.storage.clone();
        let tensor = tensor.tensor.gather(dim as i64, &indices.tensor, false);

        TchTensor::from_existing(tensor, storage)
    }

    pub fn scatter(
        dim: usize,
        tensor: TchTensor,
        indices: TchTensor,
        value: TchTensor,
    ) -> TchTensor {
        let storage = tensor.storage.clone();
        let tensor = tensor
            .tensor
            .scatter_add(dim as i64, &indices.tensor, &value.tensor);

        TchTensor::from_existing(tensor, storage)
    }

    pub fn index_select_dim(tensor: TchTensor, dim: usize, indices: TchTensor) -> TchTensor {
        let storage = tensor.storage.clone();
        let tensor = tensor.tensor.index_select(dim as i64, &indices.tensor);

        TchTensor::from_existing(tensor, storage)
    }

    pub fn select_assign(
        tensor: TchTensor,
        dim: usize,
        indices: TchTensor,
        value: TchTensor,
    ) -> TchTensor {
        tensor.clone().unary_ops(
            |mut tensor| tensor.index_add_(dim as i64, &indices.tensor, &value.tensor),
            |tensor| tensor.index_add(dim as i64, &indices.tensor, &value.tensor),
        )
    }

    pub fn cat(tensors: Vec<TchTensor>, dim: usize) -> TchTensor {
        let tensors: Vec<tch::Tensor> = tensors
            .into_iter()
            .map(|t| t.tensor.shallow_clone())
            .collect();
        let tensor = tch::Tensor::cat(&tensors, dim as i64);

        TchTensor::new(tensor)
    }

    pub fn equal(lhs: TchTensor, rhs: TchTensor) -> TchTensor {
        TchTensor::binary_ops_tensor(
            lhs,
            rhs,
            |lhs, rhs| lhs.eq_tensor_(rhs).to_kind(tch::Kind::Bool),
            |lhs, rhs| rhs.eq_tensor_(lhs).to_kind(tch::Kind::Bool),
            |lhs, rhs| lhs.eq_tensor(rhs),
        )
    }

    pub fn equal_elem<S: Into<tch::Scalar> + Clone>(lhs: TchTensor, rhs: S) -> TchTensor {
        lhs.unary_ops(
            |mut tensor| tensor.eq_(rhs.clone().into()).to_kind(tch::Kind::Bool),
            |tensor| tensor.eq(rhs.clone().into()),
        )
    }

    pub fn greater(lhs: TchTensor, rhs: TchTensor) -> TchTensor {
        TchTensor::binary_ops_tensor(
            lhs,
            rhs,
            |lhs, rhs| lhs.greater_tensor_(rhs).to_kind(tch::Kind::Bool),
            |lhs, rhs| rhs.less_tensor_(lhs).to_kind(tch::Kind::Bool),
            |lhs, rhs| lhs.greater_tensor(rhs),
        )
    }

    pub fn greater_elem<S: Into<tch::Scalar> + Clone>(lhs: TchTensor, rhs: S) -> TchTensor {
        lhs.unary_ops(
            |mut tensor| tensor.greater_(rhs.clone().into()).to_kind(tch::Kind::Bool),
            |tensor| tensor.greater(rhs.clone().into()),
        )
    }

    pub fn greater_equal(lhs: TchTensor, rhs: TchTensor) -> TchTensor {
        TchTensor::binary_ops_tensor(
            lhs,
            rhs,
            |lhs, rhs| lhs.greater_equal_tensor_(rhs).to_kind(tch::Kind::Bool),
            |lhs, rhs| rhs.less_equal_tensor_(lhs).to_kind(tch::Kind::Bool),
            |lhs, rhs| lhs.greater_equal_tensor(rhs),
        )
    }

    pub fn greater_equal_elem<S: Into<Scalar> + Clone>(lhs: TchTensor, rhs: S) -> TchTensor {
        lhs.unary_ops(
            |mut tensor| {
                tensor
                    .greater_equal_(rhs.clone().into())
                    .to_kind(tch::Kind::Bool)
            },
            |tensor| tensor.greater_equal(rhs.clone().into()),
        )
    }

    pub fn lower(lhs: TchTensor, rhs: TchTensor) -> TchTensor {
        TchTensor::binary_ops_tensor(
            lhs,
            rhs,
            |lhs, rhs| lhs.less_tensor_(rhs).to_kind(tch::Kind::Bool),
            |lhs, rhs| rhs.greater_tensor_(lhs).to_kind(tch::Kind::Bool),
            |lhs, rhs| lhs.less_tensor(rhs),
        )
    }

    pub fn lower_elem<S: Into<Scalar> + Clone>(lhs: TchTensor, rhs: S) -> TchTensor {
        lhs.unary_ops(
            |mut tensor| tensor.less_(rhs.clone().into()).to_kind(tch::Kind::Bool),
            |tensor| tensor.less(rhs.clone().into()),
        )
    }

    pub fn lower_equal(lhs: TchTensor, rhs: TchTensor) -> TchTensor {
        TchTensor::binary_ops_tensor(
            lhs,
            rhs,
            |lhs, rhs| lhs.less_equal_tensor_(rhs).to_kind(tch::Kind::Bool),
            |lhs, rhs| rhs.greater_equal_tensor_(lhs).to_kind(tch::Kind::Bool),
            |lhs, rhs| lhs.less_equal_tensor(rhs),
        )
    }

    pub fn lower_equal_elem<S: Into<Scalar> + Clone>(lhs: TchTensor, rhs: S) -> TchTensor {
        lhs.unary_ops(
            |mut tensor| {
                tensor
                    .less_equal_(rhs.clone().into())
                    .to_kind(tch::Kind::Bool)
            },
            |tensor| tensor.less_equal(rhs.clone().into()),
        )
    }

    pub fn add(lhs: TchTensor, rhs: TchTensor) -> TchTensor {
        TchTensor::binary_ops_tensor(
            lhs,
            rhs,
            |lhs, rhs| lhs.f_add_(rhs).unwrap(),
            |lhs, rhs| rhs.f_add_(lhs).unwrap(),
            |lhs, rhs| lhs.f_add(rhs).unwrap(),
        )
    }

    pub fn sub(lhs: TchTensor, rhs: TchTensor) -> TchTensor {
        TchTensor::binary_ops_tensor(
            lhs,
            rhs,
            |lhs, rhs| lhs.f_sub_(rhs).unwrap(),
            |lhs, rhs| lhs.f_sub(rhs).unwrap(),
            |lhs, rhs| lhs.f_sub(rhs).unwrap(),
        )
    }

    pub fn mul(lhs: TchTensor, rhs: TchTensor) -> TchTensor {
        TchTensor::binary_ops_tensor(
            lhs,
            rhs,
            |lhs, rhs| lhs.f_mul_(rhs).unwrap(),
            |lhs, rhs| rhs.f_mul_(lhs).unwrap(),
            |lhs, rhs| lhs.f_mul(rhs).unwrap(),
        )
    }

    pub fn div(lhs: TchTensor, rhs: TchTensor) -> TchTensor {
        TchTensor::binary_ops_tensor(
            lhs,
            rhs,
            |lhs, rhs| lhs.f_div_(rhs).unwrap(),
            |lhs, rhs| lhs.f_div(rhs).unwrap(),
            |lhs, rhs| lhs.f_div(rhs).unwrap(),
        )
    }

    pub fn remainder(lhs: TchTensor, rhs: TchTensor) -> TchTensor {
        TchTensor::binary_ops_tensor(
            lhs,
            rhs,
            |lhs, rhs| lhs.f_remainder_tensor_(rhs).unwrap(),
            |lhs, rhs| lhs.f_remainder_tensor(rhs).unwrap(),
            |lhs, rhs| lhs.f_remainder_tensor(rhs).unwrap(),
        )
    }

    pub fn mean(tensor: TchTensor) -> TchTensor {
        // view as 1d tensor
        let tensor = tensor.tensor.mean(tensor.tensor.kind()).view(1);
        TchTensor::new(tensor)
    }

    pub fn mean_dim(tensor: TchTensor, dim: usize) -> TchTensor {
        TchTensor::from_existing(
            tensor
                .tensor
                .mean_dim(Some([dim as i64].as_slice()), true, tensor.tensor.kind()),
            tensor.storage,
        )
    }

    pub fn sum(tensor: TchTensor) -> TchTensor {
        // view as 1d tensor
        let tensor = tensor.tensor.sum(tensor.tensor.kind()).view(1);
        TchTensor::new(tensor)
    }

    pub fn sum_dim(tensor: TchTensor, dim: usize) -> TchTensor {
        TchTensor::from_existing(
            tensor.tensor.sum_dim_intlist(
                Some([dim as i64].as_slice()),
                true,
                tensor.tensor.kind(),
            ),
            tensor.storage,
        )
    }

    pub fn prod(tensor: TchTensor) -> TchTensor {
        // view as 1d tensor
        let tensor = tensor.tensor.prod(tensor.tensor.kind()).view(1);
        TchTensor::new(tensor)
    }

    pub fn prod_dim(tensor: TchTensor, dim: usize) -> TchTensor {
        TchTensor::from_existing(
            tensor
                .tensor
                .prod_dim_int(dim as i64, true, tensor.tensor.kind()),
            tensor.storage,
        )
    }

    pub fn cumsum(tensor: TchTensor, dim: usize) -> TchTensor {
        TchTensor::from_existing(
            tensor.tensor.cumsum(dim as i64, tensor.tensor.kind()),
            tensor.storage,
        )
    }

<<<<<<< HEAD
    pub fn cummin(tensor: TchTensor, dim: usize) -> TchTensor {
        let (values, _indices) = tensor.tensor.cummin(dim as i64);
=======
    pub fn cummax(tensor: TchTensor, dim: usize) -> TchTensor {
        // cummax returns (values, indices) tuple in PyTorch, we only need values
        let (values, _indices) = tensor.tensor.cummax(dim as i64);
>>>>>>> 5420aa5a
        TchTensor::from_existing(values, tensor.storage)
    }

    pub fn argmax(tensor: TchTensor, dim: usize) -> TchTensor {
        let storage = tensor.storage.clone();
        let tensor = tensor.tensor.argmax(dim as i64, true);

        TchTensor::from_existing(tensor, storage)
    }

    pub fn argmin(tensor: TchTensor, dim: usize) -> TchTensor {
        let storage = tensor.storage.clone();
        let tensor = tensor.tensor.argmin(dim as i64, true);

        TchTensor::from_existing(tensor, storage)
    }

    pub fn max_dim(tensor: TchTensor, dim: usize) -> TchTensor {
        let storage = tensor.storage.clone();
        let (tensor, _indices) = tensor.tensor.max_dim(dim as i64, true);

        TchTensor::from_existing(tensor, storage)
    }

    pub fn max_dim_with_indices(tensor: TchTensor, dim: usize) -> (TchTensor, TchTensor) {
        let storage = tensor.storage.clone();
        let (tensor, indices) = tensor.tensor.max_dim(dim as i64, true);

        let tensor = TchTensor::from_existing(tensor, storage);
        let indices = TchTensor::new(indices);

        (tensor, indices)
    }

    pub fn min_dim(tensor: TchTensor, dim: usize) -> TchTensor {
        let storage = tensor.storage.clone();
        let (tensor, _indices) = tensor.tensor.min_dim(dim as i64, true);

        TchTensor::from_existing(tensor, storage)
    }

    pub fn min_dim_with_indices(tensor: TchTensor, dim: usize) -> (TchTensor, TchTensor) {
        let storage = tensor.storage.clone();
        let (tensor, indices) = tensor.tensor.min_dim(dim as i64, true);

        let tensor = TchTensor::from_existing(tensor, storage);
        let indices = TchTensor::new(indices);

        (tensor, indices)
    }

    pub fn clamp_min<S: Into<tch::Scalar> + Clone + Copy>(tensor: TchTensor, min: S) -> TchTensor {
        tensor.unary_ops(
            |mut tensor| tensor.clamp_min_(min),
            |tensor| tensor.clamp_min(min),
        )
    }

    pub fn clamp_max<S: Into<tch::Scalar> + Clone + Copy>(tensor: TchTensor, max: S) -> TchTensor {
        tensor.unary_ops(
            |mut tensor| tensor.clamp_max_(max),
            |tensor| tensor.clamp_max(max),
        )
    }

    pub fn clamp<S: Into<tch::Scalar> + Clone + Copy>(
        tensor: TchTensor,
        min: S,
        max: S,
    ) -> TchTensor {
        tensor.unary_ops(
            |mut tensor| tensor.clamp_(min, max),
            |tensor| tensor.clamp(min, max),
        )
    }

    pub fn swap_dims(tensor: TchTensor, dim1: usize, dim2: usize) -> TchTensor {
        let tensor = tensor.tensor.transpose(dim1 as i64, dim2 as i64);
        TchTensor::new(tensor)
    }

    pub fn permute(tensor: TchTensor, axes: &[usize]) -> TchTensor {
        let tensor = tensor
            .tensor
            .permute(axes.iter().map(|x| *x as i64).collect::<Vec<_>>());
        TchTensor::new(tensor)
    }

    pub fn flip(tensor: TchTensor, axes: &[usize]) -> TchTensor {
        let dims = axes.iter().map(|x| *x as i64).collect::<Vec<_>>();
        let tensor = tensor.tensor.flip(dims);
        TchTensor::new(tensor)
    }

    pub fn powf(tensor: TchTensor, exponent: TchTensor) -> TchTensor {
        TchTensor::binary_ops_tensor(
            tensor,
            exponent,
            |lhs, rhs| lhs.f_pow_tensor_(rhs).unwrap(),
            |lhs, rhs| lhs.f_pow(rhs).unwrap(),
            |lhs, rhs| lhs.f_pow(rhs).unwrap(),
        )
    }

    pub fn sign(tensor: TchTensor) -> TchTensor {
        tensor.unary_ops(|mut tensor| tensor.sign_(), |tensor| tensor.sign())
    }

    pub fn expand(tensor: TchTensor, shape: Shape) -> TchTensor {
        let storage = tensor.storage.clone();
        let broadcasted_tensor = tensor.tensor.broadcast_to(TchShape::from(shape).dims);
        TchTensor::from_existing(broadcasted_tensor, storage)
    }

    pub fn unfold(tensor: TchTensor, dim: usize, size: usize, step: usize) -> TchTensor {
        let storage = tensor.storage.clone();
        let uf_tensor = tensor.tensor.unfold(dim as i64, size as i64, step as i64);

        TchTensor::from_existing(uf_tensor, storage)
    }

    pub fn sort(tensor: TchTensor, dim: usize, descending: bool) -> TchTensor {
        TchTensor::new(tensor.tensor.sort(dim as i64, descending).0)
    }

    pub fn sort_with_indices(
        tensor: TchTensor,
        dim: usize,
        descending: bool,
    ) -> (TchTensor, TchTensor) {
        let sorted = tensor.tensor.sort(dim as i64, descending);
        (TchTensor::new(sorted.0), TchTensor::new(sorted.1))
    }

    pub fn argsort(tensor: TchTensor, dim: usize, descending: bool) -> TchTensor {
        TchTensor::new(tensor.tensor.argsort(dim as i64, descending))
    }

    pub fn bitwise_and(lhs: TchTensor, rhs: TchTensor) -> TchTensor {
        TchTensor::binary_ops_tensor(
            lhs,
            rhs,
            |lhs, rhs| lhs.f_bitwise_and_tensor_(rhs).unwrap(),
            |lhs, rhs| rhs.f_bitwise_and_tensor_(lhs).unwrap(),
            |lhs, rhs| lhs.f_bitwise_and_tensor(rhs).unwrap(),
        )
    }

    pub fn bitwise_and_scalar<S: Into<Scalar> + Clone>(tensor: TchTensor, scalar: S) -> TchTensor {
        tensor.unary_ops(
            |mut tensor| tensor.f_bitwise_and_(scalar.clone().into()).unwrap(),
            |tensor| tensor.f_bitwise_and(scalar.clone().into()).unwrap(),
        )
    }

    pub fn bitwise_or(lhs: TchTensor, rhs: TchTensor) -> TchTensor {
        TchTensor::binary_ops_tensor(
            lhs,
            rhs,
            |lhs, rhs| lhs.f_bitwise_or_tensor_(rhs).unwrap(),
            |lhs, rhs| rhs.f_bitwise_or_tensor_(lhs).unwrap(),
            |lhs, rhs| lhs.f_bitwise_or_tensor(rhs).unwrap(),
        )
    }

    pub fn bitwise_or_scalar<S: Into<Scalar> + Clone>(tensor: TchTensor, scalar: S) -> TchTensor {
        tensor.unary_ops(
            |mut tensor| tensor.f_bitwise_or_(scalar.clone().into()).unwrap(),
            |tensor| tensor.f_bitwise_or(scalar.clone().into()).unwrap(),
        )
    }

    pub fn bitwise_xor(lhs: TchTensor, rhs: TchTensor) -> TchTensor {
        TchTensor::binary_ops_tensor(
            lhs,
            rhs,
            |lhs, rhs| lhs.f_bitwise_xor_tensor_(rhs).unwrap(),
            |lhs, rhs| rhs.f_bitwise_xor_tensor_(lhs).unwrap(),
            |lhs, rhs| lhs.f_bitwise_xor_tensor(rhs).unwrap(),
        )
    }

    pub fn bitwise_xor_scalar<S: Into<Scalar> + Clone>(tensor: TchTensor, scalar: S) -> TchTensor {
        tensor.unary_ops(
            |mut tensor| tensor.f_bitwise_xor_(scalar.clone().into()).unwrap(),
            |tensor| tensor.f_bitwise_xor(scalar.clone().into()).unwrap(),
        )
    }

    pub fn bitwise_not(tensor: TchTensor) -> TchTensor {
        tensor.unary_ops(
            |mut tensor| tensor.f_bitwise_not_().unwrap(),
            |tensor| tensor.f_bitwise_not().unwrap(),
        )
    }

    pub fn bitwise_left_shift(lhs: TchTensor, rhs: TchTensor) -> TchTensor {
        TchTensor::binary_ops_tensor(
            lhs,
            rhs,
            |lhs, rhs| lhs.f_bitwise_left_shift_(rhs).unwrap(),
            |lhs, rhs| lhs.f_bitwise_left_shift(rhs).unwrap(),
            |lhs, rhs| lhs.f_bitwise_left_shift(rhs).unwrap(),
        )
    }

    pub fn bitwise_left_shift_scalar<S: Into<Scalar> + Clone>(
        tensor: TchTensor,
        scalar: S,
    ) -> TchTensor {
        tensor.unary_ops(
            |mut tensor| {
                tensor
                    .f_bitwise_left_shift_tensor_scalar_(scalar.clone().into())
                    .unwrap()
            },
            |tensor| {
                tensor
                    .f_bitwise_left_shift_tensor_scalar(scalar.clone().into())
                    .unwrap()
            },
        )
    }

    pub fn bitwise_right_shift(lhs: TchTensor, rhs: TchTensor) -> TchTensor {
        TchTensor::binary_ops_tensor(
            lhs,
            rhs,
            |lhs, rhs| lhs.f_bitwise_right_shift_(rhs).unwrap(),
            |lhs, rhs| lhs.f_bitwise_right_shift(rhs).unwrap(),
            |lhs, rhs| lhs.f_bitwise_right_shift(rhs).unwrap(),
        )
    }

    pub fn bitwise_right_shift_scalar<S: Into<Scalar> + Clone>(
        tensor: TchTensor,
        scalar: S,
    ) -> TchTensor {
        tensor.unary_ops(
            |mut tensor| {
                tensor
                    .f_bitwise_right_shift_tensor_scalar_(scalar.clone().into())
                    .unwrap()
            },
            |tensor| {
                tensor
                    .f_bitwise_right_shift_tensor_scalar(scalar.clone().into())
                    .unwrap()
            },
        )
    }
}<|MERGE_RESOLUTION|>--- conflicted
+++ resolved
@@ -458,14 +458,14 @@
         )
     }
 
-<<<<<<< HEAD
     pub fn cummin(tensor: TchTensor, dim: usize) -> TchTensor {
         let (values, _indices) = tensor.tensor.cummin(dim as i64);
-=======
+        TchTensor::from_existing(values, tensor.storage)
+    }
+
     pub fn cummax(tensor: TchTensor, dim: usize) -> TchTensor {
         // cummax returns (values, indices) tuple in PyTorch, we only need values
         let (values, _indices) = tensor.tensor.cummax(dim as i64);
->>>>>>> 5420aa5a
         TchTensor::from_existing(values, tensor.storage)
     }
 
