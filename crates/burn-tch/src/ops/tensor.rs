use super::TchOps;
use crate::{IntoKind, LibTorch, LibTorchDevice, TchShape, TchTensor, element::TchElement};
use burn_tensor::ops::{BoolTensor, FloatTensor};
use burn_tensor::{
    DType, Distribution, ElementConversion, FloatDType, Shape, TensorData, TensorMetadata,
    backend::Backend,
    ops::{FloatTensorOps, IntTensor},
};
use half::{bf16, f16};

impl<E: TchElement> FloatTensorOps<Self> for LibTorch<E> {
    fn float_from_data(data: TensorData, device: &LibTorchDevice) -> TchTensor {
        match data.dtype {
            DType::F64 => TchTensor::from_data::<f64>(data, (*device).into()),
            DType::F32 => TchTensor::from_data::<f32>(data, (*device).into()),
            DType::F16 => TchTensor::from_data::<f16>(data, (*device).into()),
            DType::BF16 => TchTensor::from_data::<bf16>(data, (*device).into()),
            _ => unimplemented!("Unsupported dtype for `float_from_data`"),
        }
    }

    fn float_random(
        shape: Shape,
        distribution: Distribution,
        device: &LibTorchDevice,
    ) -> TchTensor {
        match distribution {
            Distribution::Default => {
                let mut tensor = TchTensor::empty::<E>(shape, *device);
                tensor
                    .mut_ops(|tensor| tensor.rand_like_out(tensor))
                    .unwrap()
            }
            Distribution::Bernoulli(prob) => {
                let mut tensor = TchTensor::empty::<E>(shape, *device);
                tensor
                    .mut_ops(|tensor| tensor.f_bernoulli_float_(prob).unwrap())
                    .unwrap()
            }
            Distribution::Uniform(from, to) => {
                let mut tensor = TchTensor::empty::<E>(shape, *device);
                tensor.mut_ops(|tensor| tensor.uniform_(from, to)).unwrap()
            }
            Distribution::Normal(mean, std) => {
                let mut tensor = TchTensor::empty::<E>(shape, *device);
                tensor.mut_ops(|tensor| tensor.normal_(mean, std)).unwrap()
            }
        }
    }

    fn float_repeat_dim(tensor: TchTensor, dim: usize, times: usize) -> TchTensor {
        TchOps::repeat_dim(tensor, dim, times)
    }

    fn float_zeros(shape: Shape, device: &LibTorchDevice, dtype: FloatDType) -> TchTensor {
        let shape = TchShape::from(shape);
        let device: tch::Device = (*device).into();

        TchTensor::new(tch::Tensor::zeros(shape.dims, (dtype.into_kind(), device)))
    }

    fn float_ones(shape: Shape, device: &LibTorchDevice, dtype: FloatDType) -> TchTensor {
        let shape = TchShape::from(shape);
        let device: tch::Device = (*device).into();

        TchTensor::new(tch::Tensor::ones(shape.dims, (dtype.into_kind(), device)))
    }

    async fn float_into_data(tensor: TchTensor) -> TensorData {
        let shape = tensor.shape();
        let tensor = Self::float_reshape(tensor.clone(), Shape::new([shape.num_elements()]));
        match tensor.tensor.kind() {
            tch::Kind::Half => {
                let values: Vec<f16> = tensor.tensor.try_into().unwrap();
                TensorData::new(values, shape)
            }
            tch::Kind::Float => {
                let values: Vec<f32> = tensor.tensor.try_into().unwrap();
                TensorData::new(values, shape)
            }
            tch::Kind::Double => {
                let values: Vec<f64> = tensor.tensor.try_into().unwrap();
                TensorData::new(values, shape)
            }
            tch::Kind::BFloat16 => {
                let values: Vec<bf16> = tensor.tensor.try_into().unwrap();
                TensorData::new(values, shape)
            }
            _ => panic!("Not a valid float kind"),
        }
    }

    fn float_device(tensor: &TchTensor) -> LibTorchDevice {
        tensor.tensor.device().into()
    }

    fn float_to_device(tensor: TchTensor, device: &LibTorchDevice) -> TchTensor {
        TchOps::to_device(tensor, device)
    }

    fn float_empty(
        shape: Shape,
        device: &<LibTorch<E> as Backend>::Device,
        dtype: FloatDType,
    ) -> TchTensor {
        let tensor = tch::Tensor::empty(
            TchShape::from(shape).dims,
            (dtype.into_kind(), (*device).into()),
        );

        TchTensor::new(tensor)
    }

    fn float_add(lhs: TchTensor, rhs: TchTensor) -> TchTensor {
        TchOps::add(lhs, rhs)
    }

    fn float_add_scalar(lhs: TchTensor, rhs: E) -> TchTensor {
        let rhs: f64 = rhs.elem();

        lhs.unary_ops(
            |mut tensor| tensor.f_add_scalar_(rhs).unwrap(),
            |tensor| tensor.f_add_scalar(rhs).unwrap(),
        )
    }

    fn float_sub(lhs: TchTensor, rhs: TchTensor) -> TchTensor {
        TchOps::sub(lhs, rhs)
    }

    fn float_sub_scalar(lhs: TchTensor, rhs: E) -> TchTensor {
        let rhs: f64 = rhs.elem();

        lhs.unary_ops(
            |mut tensor| tensor.f_sub_scalar_(rhs).unwrap(),
            |tensor| tensor.f_sub_scalar(rhs).unwrap(),
        )
    }

    fn float_mul(lhs: TchTensor, rhs: TchTensor) -> TchTensor {
        TchOps::mul(lhs, rhs)
    }

    fn float_mul_scalar(lhs: TchTensor, rhs: E) -> TchTensor {
        let rhs: f64 = rhs.elem();

        lhs.unary_ops(
            |mut tensor| tensor.f_mul_scalar_(rhs).unwrap(),
            |tensor| tensor.f_mul_scalar(rhs).unwrap(),
        )
    }

    fn float_div(lhs: TchTensor, rhs: TchTensor) -> TchTensor {
        TchOps::div(lhs, rhs)
    }

    fn float_div_scalar(lhs: TchTensor, rhs: E) -> TchTensor {
        let rhs: f64 = rhs.elem();

        lhs.unary_ops(
            |mut tensor| tensor.f_div_scalar_(rhs).unwrap(),
            |tensor| tensor.f_div_scalar(rhs).unwrap(),
        )
    }

    fn float_remainder(lhs: TchTensor, rhs: TchTensor) -> TchTensor {
        TchOps::remainder(lhs, rhs)
    }

    fn float_remainder_scalar(lhs: TchTensor, rhs: E) -> TchTensor {
        let rhs: f64 = rhs.elem();

        lhs.unary_ops(
            |tensor| tensor.f_remainder(rhs).unwrap(),
            |tensor| tensor.f_remainder(rhs).unwrap(),
        )
    }

    fn float_matmul(lhs: TchTensor, rhs: TchTensor) -> TchTensor {
        let tensor = lhs.tensor.matmul(&rhs.tensor);
        TchTensor::new(tensor)
    }

    fn float_cross(lhs: TchTensor, rhs: TchTensor, dim: usize) -> TchTensor {
        let tensor = lhs.tensor.cross(&rhs.tensor, dim as i64);
        TchTensor::new(tensor)
    }

    fn float_neg(tensor: TchTensor) -> TchTensor {
        Self::float_mul_scalar(tensor, (-1f32).elem::<E>())
    }

    fn float_recip(tensor: TchTensor) -> TchTensor {
        TchTensor::new(tensor.tensor.reciprocal())
    }

    fn float_swap_dims(tensor: TchTensor, dim1: usize, dim2: usize) -> TchTensor {
        TchOps::swap_dims(tensor, dim1, dim2)
    }

    fn float_reshape(tensor: TchTensor, shape: Shape) -> TchTensor {
        TchOps::reshape(tensor, shape)
    }

    fn float_gather(dim: usize, tensor: TchTensor, indices: TchTensor) -> TchTensor {
        TchOps::gather(dim, tensor, indices)
    }

    fn float_scatter(
        dim: usize,
        tensor: TchTensor,
        indices: TchTensor,
        value: TchTensor,
    ) -> TchTensor {
        TchOps::scatter(dim, tensor, indices, value)
    }

    fn float_select(tensor: TchTensor, dim: usize, indices: TchTensor) -> TchTensor {
        TchOps::index_select_dim(tensor, dim, indices)
    }

    fn float_select_assign(
        tensor: TchTensor,
        dim: usize,
        indices: TchTensor,
        value: TchTensor,
    ) -> TchTensor {
        TchOps::select_assign(tensor, dim, indices, value)
    }

    fn float_slice(tensor: TchTensor, slices: &[burn_tensor::Slice]) -> TchTensor {
        TchOps::slice_with_steps(tensor, slices)
    }

    fn float_slice_assign(
        tensor: TchTensor,
        slices: &[burn_tensor::Slice],
        value: TchTensor,
    ) -> TchTensor {
        TchOps::slice_assign(tensor, slices, value)
    }

    fn float_mask_where(tensor: TchTensor, mask: TchTensor, value: TchTensor) -> TchTensor {
        let output = value.tensor.where_self(&mask.tensor, &tensor.tensor);

        TchTensor::new(output)
    }

    fn float_mask_fill(tensor: TchTensor, mask: TchTensor, value: E) -> TchTensor {
        let value: f64 = value.elem();

        tensor.unary_ops(
            |mut tensor| tensor.f_masked_fill_(&mask.tensor, value).unwrap(),
            |tensor| tensor.f_masked_fill(&mask.tensor, value).unwrap(),
        )
    }

    fn float_equal(lhs: TchTensor, rhs: TchTensor) -> TchTensor {
        TchOps::equal(lhs, rhs)
    }

    fn float_equal_elem(lhs: TchTensor, rhs: E) -> TchTensor {
        TchOps::equal_elem(lhs, rhs.elem::<f64>())
    }

    fn float_greater(lhs: TchTensor, rhs: TchTensor) -> TchTensor {
        TchOps::greater(lhs, rhs)
    }

    fn float_greater_elem(lhs: TchTensor, rhs: E) -> TchTensor {
        TchOps::greater_elem(lhs, rhs.elem::<f64>())
    }

    fn float_greater_equal(lhs: TchTensor, rhs: TchTensor) -> TchTensor {
        TchOps::greater_equal(lhs, rhs)
    }

    fn float_greater_equal_elem(lhs: TchTensor, rhs: E) -> TchTensor {
        TchOps::greater_equal_elem(lhs, rhs.elem::<f64>())
    }

    fn float_lower(lhs: TchTensor, rhs: TchTensor) -> TchTensor {
        TchOps::lower(lhs, rhs)
    }

    fn float_lower_elem(lhs: TchTensor, rhs: E) -> TchTensor {
        TchOps::lower_elem(lhs, rhs.elem::<f64>())
    }

    fn float_lower_equal(lhs: TchTensor, rhs: TchTensor) -> TchTensor {
        TchOps::lower_equal(lhs, rhs)
    }

    fn float_lower_equal_elem(lhs: TchTensor, rhs: E) -> TchTensor {
        TchOps::lower_equal_elem(lhs, rhs.elem::<f64>())
    }

    fn float_mean(tensor: TchTensor) -> TchTensor {
        TchOps::mean(tensor)
    }

    fn float_sum(tensor: TchTensor) -> TchTensor {
        TchOps::sum(tensor)
    }

    fn float_sum_dim(tensor: TchTensor, dim: usize) -> TchTensor {
        TchOps::sum_dim(tensor, dim)
    }

    fn float_mean_dim(tensor: TchTensor, dim: usize) -> TchTensor {
        TchOps::mean_dim(tensor, dim)
    }

    fn float_cumsum(tensor: TchTensor, dim: usize) -> TchTensor {
        TchOps::cumsum(tensor, dim)
    }

<<<<<<< HEAD
    fn float_cummin(tensor: TchTensor, dim: usize) -> TchTensor {
        TchOps::cummin(tensor, dim)
=======
    fn float_cummax(tensor: TchTensor, dim: usize) -> TchTensor {
        TchOps::cummax(tensor, dim)
>>>>>>> 5420aa5a
    }

    fn float_prod(tensor: TchTensor) -> TchTensor {
        TchOps::prod(tensor)
    }

    fn float_prod_dim(tensor: TchTensor, dim: usize) -> TchTensor {
        TchOps::prod_dim(tensor, dim)
    }

    fn float_argmax(tensor: TchTensor, dim: usize) -> TchTensor {
        TchOps::argmax(tensor, dim)
    }

    fn float_argmin(tensor: TchTensor, dim: usize) -> TchTensor {
        TchOps::argmin(tensor, dim)
    }

    fn float_max_dim(tensor: TchTensor, dim: usize) -> TchTensor {
        TchOps::max_dim(tensor, dim)
    }

    fn float_max_dim_with_indices(tensor: TchTensor, dim: usize) -> (TchTensor, TchTensor) {
        TchOps::max_dim_with_indices(tensor, dim)
    }

    fn float_min_dim(tensor: TchTensor, dim: usize) -> TchTensor {
        TchOps::min_dim(tensor, dim)
    }

    fn float_min_dim_with_indices(tensor: TchTensor, dim: usize) -> (TchTensor, TchTensor) {
        TchOps::min_dim_with_indices(tensor, dim)
    }

    fn float_exp(tensor: TchTensor) -> TchTensor {
        tensor.unary_ops(|mut tensor| tensor.exp_(), |tensor| tensor.exp())
    }

    fn float_log(tensor: TchTensor) -> TchTensor {
        tensor.unary_ops(|mut tensor| tensor.log_(), |tensor| tensor.log())
    }

    fn float_log1p(tensor: TchTensor) -> TchTensor {
        tensor.unary_ops(|mut tensor| tensor.log1p_(), |tensor| tensor.log1p())
    }

    fn float_powf_scalar(tensor: TchTensor, value: f32) -> TchTensor {
        tensor.unary_ops(
            |mut tensor| tensor.f_pow_(value as f64).unwrap(),
            |tensor| tensor.pow_tensor_scalar(value as f64),
        )
    }

    fn float_sqrt(tensor: TchTensor) -> TchTensor {
        tensor.unary_ops(|mut tensor| tensor.sqrt_(), |tensor| tensor.sqrt())
    }

    fn float_abs(tensor: TchTensor) -> TchTensor {
        tensor.unary_ops(|mut tensor| tensor.abs_(), |tensor| tensor.abs())
    }

    fn float_cos(tensor: TchTensor) -> TchTensor {
        tensor.unary_ops(|mut tensor| tensor.cos_(), |tensor| tensor.cos())
    }

    fn float_sin(tensor: TchTensor) -> TchTensor {
        tensor.unary_ops(|mut tensor| tensor.sin_(), |tensor| tensor.sin())
    }

    fn float_tanh(tensor: TchTensor) -> TchTensor {
        tensor.unary_ops(|mut tensor| tensor.tanh_(), |tensor| tensor.tanh())
    }

    fn float_round(tensor: TchTensor) -> TchTensor {
        tensor.unary_ops(|mut tensor| tensor.round_(), |tensor| tensor.round())
    }

    fn float_floor(tensor: TchTensor) -> TchTensor {
        tensor.unary_ops(|mut tensor| tensor.floor_(), |tensor| tensor.floor())
    }

    fn float_ceil(tensor: TchTensor) -> TchTensor {
        tensor.unary_ops(|mut tensor| tensor.ceil_(), |tensor| tensor.ceil())
    }

    fn float_erf(tensor: TchTensor) -> TchTensor {
        tensor.unary_ops(|mut tensor| tensor.erf_(), |tensor| tensor.erf())
    }

    fn float_cat(tensors: Vec<TchTensor>, dim: usize) -> TchTensor {
        TchOps::cat(tensors, dim)
    }

    fn float_clamp_min(tensor: TchTensor, min: E) -> TchTensor {
        TchOps::clamp_min(tensor, min.elem::<f64>())
    }

    fn float_clamp_max(tensor: TchTensor, max: <LibTorch<E> as Backend>::FloatElem) -> TchTensor {
        TchOps::clamp_max(tensor, max.elem::<f64>())
    }

    fn float_clamp(
        tensor: TchTensor,
        min: <LibTorch<E> as Backend>::FloatElem,
        max: <LibTorch<E> as Backend>::FloatElem,
    ) -> TchTensor {
        TchOps::clamp(tensor, min.elem::<f64>(), max.elem::<f64>())
    }

    fn float_into_int(tensor: TchTensor) -> TchTensor {
        let tensor = tensor.tensor.to_kind(tch::Kind::Int64);
        TchTensor::new(tensor)
    }

    fn float_powf(lhs: TchTensor, rhs: TchTensor) -> TchTensor {
        TchOps::powf(lhs, rhs)
    }

    fn float_permute(tensor: TchTensor, axes: &[usize]) -> TchTensor {
        TchOps::permute(tensor, axes)
    }

    fn float_flip(tensor: TchTensor, axes: &[usize]) -> TchTensor {
        TchOps::flip(tensor, axes)
    }

    fn float_sign(tensor: TchTensor) -> TchTensor {
        TchOps::sign(tensor)
    }

    fn float_expand(tensor: TchTensor, shape: Shape) -> TchTensor {
        TchOps::expand(tensor, shape)
    }

    fn float_sort(tensor: TchTensor, dim: usize, descending: bool) -> TchTensor {
        TchOps::sort(tensor, dim, descending)
    }

    fn float_sort_with_indices(
        tensor: TchTensor,
        dim: usize,
        descending: bool,
    ) -> (TchTensor, TchTensor) {
        TchOps::sort_with_indices(tensor, dim, descending)
    }

    fn float_argsort(tensor: TchTensor, dim: usize, descending: bool) -> IntTensor<Self> {
        TchOps::argsort(tensor, dim, descending)
    }

    fn float_cast(tensor: TchTensor, dtype: FloatDType) -> TchTensor {
        // NOTE: when dtypes of inputs to an arithmetic operation differ, tch handles type
        // promotion based on a set of rules: https://pytorch.org/docs/stable/tensor_attributes.html#type-promotion-doc

        // Type promotion is not automatic on all backends so this behavior might differ
        let kind = match dtype {
            FloatDType::F64 => tch::Kind::Double,
            FloatDType::F32 => tch::Kind::Float,
            FloatDType::Flex32 => tch::Kind::Float,
            FloatDType::F16 => tch::Kind::Half,
            FloatDType::BF16 => tch::Kind::BFloat16,
        };

        if tensor.tensor.kind() == kind {
            tensor
        } else {
            TchTensor::new(tensor.tensor.to_kind(kind))
        }
    }

    fn float_unfold(
        tensor: FloatTensor<Self>,
        dim: usize,
        size: usize,
        step: usize,
    ) -> FloatTensor<Self> {
        TchOps::unfold(tensor, dim, size, step)
    }

    fn float_is_nan(tensor: FloatTensor<Self>) -> BoolTensor<Self> {
        TchTensor::new(tensor.tensor.isnan())
    }

    fn float_is_inf(tensor: FloatTensor<Self>) -> BoolTensor<Self> {
        TchTensor::new(tensor.tensor.isinf())
    }
}<|MERGE_RESOLUTION|>--- conflicted
+++ resolved
@@ -315,13 +315,12 @@
         TchOps::cumsum(tensor, dim)
     }
 
-<<<<<<< HEAD
     fn float_cummin(tensor: TchTensor, dim: usize) -> TchTensor {
         TchOps::cummin(tensor, dim)
-=======
+    }
+
     fn float_cummax(tensor: TchTensor, dim: usize) -> TchTensor {
         TchOps::cummax(tensor, dim)
->>>>>>> 5420aa5a
     }
 
     fn float_prod(tensor: TchTensor) -> TchTensor {
