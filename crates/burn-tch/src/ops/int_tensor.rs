use std::ops::Range;

use burn_tensor::{backend::Backend, ops::IntTensorOps, Data, Distribution, Reader, Shape};

use crate::{element::TchElement, LibTorch, LibTorchDevice, TchShape, TchTensor};

use super::TchOps;

impl<E: TchElement> IntTensorOps<Self> for LibTorch<E> {
    fn int_from_data<const D: usize>(
        data: Data<i64, D>,
        device: &LibTorchDevice,
    ) -> TchTensor<i64, D> {
        TchTensor::from_data(data, (*device).into())
    }

    fn int_shape<const D: usize>(tensor: &TchTensor<i64, D>) -> Shape<D> {
        tensor.shape()
    }

    fn int_repeat<const D: usize>(
        tensor: TchTensor<i64, D>,
        dim: usize,
        times: usize,
    ) -> TchTensor<i64, D> {
        TchOps::repeat(tensor, dim, times)
    }

    fn int_into_data<const D: usize>(tensor: TchTensor<i64, D>) -> Reader<Data<i64, D>> {
        let shape = Self::int_shape(&tensor);
        let tensor = Self::int_reshape(tensor.clone(), Shape::new([shape.num_elements()]));
        let values: Result<Vec<i64>, tch::TchError> = tensor.tensor.shallow_clone().try_into();

        Reader::Concrete(Data::new(values.unwrap(), shape))
    }

    fn int_to_device<const D: usize>(
        tensor: TchTensor<i64, D>,
        device: &LibTorchDevice,
    ) -> TchTensor<i64, D> {
        TchOps::to_device(tensor, device)
    }

    fn int_reshape<const D1: usize, const D2: usize>(
        tensor: TchTensor<i64, D1>,
        shape: Shape<D2>,
    ) -> TchTensor<i64, D2> {
        TchOps::reshape(tensor, shape)
    }

    fn int_device<const D: usize>(tensor: &TchTensor<i64, D>) -> LibTorchDevice {
        tensor.tensor.device().into()
    }

    fn int_empty<const D: usize>(
        shape: Shape<D>,
        device: &<LibTorch<E> as Backend>::Device,
    ) -> TchTensor<i64, D> {
        let tensor = tch::Tensor::empty(
            shape.dims.map(|a| a as i64),
            (tch::Kind::Int64, (*device).into()),
        );

        TchTensor::new(tensor)
    }

    fn int_slice<const D1: usize, const D2: usize>(
        tensor: TchTensor<i64, D1>,
        ranges: [Range<usize>; D2],
    ) -> TchTensor<i64, D1> {
        TchOps::slice(tensor, ranges)
    }

    fn int_slice_assign<const D1: usize, const D2: usize>(
        tensor: TchTensor<i64, D1>,
        ranges: [std::ops::Range<usize>; D2],
        value: TchTensor<i64, D1>,
    ) -> TchTensor<i64, D1> {
        TchOps::slice_assign(tensor, ranges, value)
    }

    fn int_cat<const D: usize>(tensors: Vec<TchTensor<i64, D>>, dim: usize) -> TchTensor<i64, D> {
        TchOps::cat(tensors, dim)
    }

    fn int_equal<const D: usize>(
        lhs: TchTensor<i64, D>,
        rhs: TchTensor<i64, D>,
    ) -> TchTensor<bool, D> {
        TchOps::equal(lhs, rhs)
    }

    fn int_equal_elem<const D: usize>(lhs: TchTensor<i64, D>, rhs: i64) -> TchTensor<bool, D> {
        TchOps::equal_elem(lhs, rhs)
    }

    fn int_greater<const D: usize>(
        lhs: TchTensor<i64, D>,
        rhs: TchTensor<i64, D>,
    ) -> TchTensor<bool, D> {
        TchOps::greater(lhs, rhs)
    }

    fn int_greater_elem<const D: usize>(lhs: TchTensor<i64, D>, rhs: i64) -> TchTensor<bool, D> {
        TchOps::greater_elem(lhs, rhs)
    }

    fn int_greater_equal<const D: usize>(
        lhs: TchTensor<i64, D>,
        rhs: TchTensor<i64, D>,
    ) -> TchTensor<bool, D> {
        TchOps::greater_equal(lhs, rhs)
    }

    fn int_greater_equal_elem<const D: usize>(
        lhs: TchTensor<i64, D>,
        rhs: i64,
    ) -> TchTensor<bool, D> {
        TchOps::greater_equal_elem(lhs, rhs)
    }

    fn int_lower<const D: usize>(
        lhs: TchTensor<i64, D>,
        rhs: TchTensor<i64, D>,
    ) -> TchTensor<bool, D> {
        TchOps::lower(lhs, rhs)
    }

    fn int_lower_elem<const D: usize>(lhs: TchTensor<i64, D>, rhs: i64) -> TchTensor<bool, D> {
        TchOps::lower_elem(lhs, rhs)
    }

    fn int_lower_equal<const D: usize>(
        lhs: TchTensor<i64, D>,
        rhs: TchTensor<i64, D>,
    ) -> TchTensor<bool, D> {
        TchOps::lower_equal(lhs, rhs)
    }

    fn int_lower_equal_elem<const D: usize>(
        lhs: TchTensor<i64, D>,
        rhs: i64,
    ) -> TchTensor<bool, D> {
        TchOps::lower_equal_elem(lhs, rhs)
    }

    fn int_add<const D: usize>(
        lhs: TchTensor<i64, D>,
        rhs: TchTensor<i64, D>,
    ) -> TchTensor<i64, D> {
        TchOps::add(lhs, rhs)
    }

    fn int_add_scalar<const D: usize>(lhs: TchTensor<i64, D>, rhs: i64) -> TchTensor<i64, D> {
        lhs.unary_ops(
            |mut tensor| tensor.f_add_scalar_(rhs).unwrap(),
            |tensor| tensor.f_add_scalar(rhs).unwrap(),
        )
    }

    fn int_sub<const D: usize>(
        lhs: TchTensor<i64, D>,
        rhs: TchTensor<i64, D>,
    ) -> TchTensor<i64, D> {
        TchOps::sub(lhs, rhs)
    }

    fn int_sub_scalar<const D: usize>(lhs: TchTensor<i64, D>, rhs: i64) -> TchTensor<i64, D> {
        lhs.unary_ops(
            |mut tensor| tensor.f_sub_scalar_(rhs).unwrap(),
            |tensor| tensor.f_sub_scalar(rhs).unwrap(),
        )
    }

    fn int_mul<const D: usize>(
        lhs: TchTensor<i64, D>,
        rhs: TchTensor<i64, D>,
    ) -> TchTensor<i64, D> {
        TchOps::mul(lhs, rhs)
    }

    fn int_mul_scalar<const D: usize>(lhs: TchTensor<i64, D>, rhs: i64) -> TchTensor<i64, D> {
        lhs.unary_ops(
            |mut tensor| tensor.f_mul_scalar_(rhs).unwrap(),
            |tensor| tensor.f_mul_scalar(rhs).unwrap(),
        )
    }

    fn int_div<const D: usize>(
        lhs: TchTensor<i64, D>,
        rhs: TchTensor<i64, D>,
    ) -> TchTensor<i64, D> {
        let copy = false;
        let non_blocking = true;
        let lhs: TchTensor<f64, D> =
            TchTensor::new(lhs.tensor.to_dtype(tch::Kind::Float, non_blocking, copy));
        let rhs: TchTensor<f64, D> =
            TchTensor::new(rhs.tensor.to_dtype(tch::Kind::Float, non_blocking, copy));

        let out = TchOps::div(lhs, rhs);

        TchTensor::<i64, D>::new(out.tensor.to_dtype(tch::Kind::Int64, non_blocking, copy))
    }

    fn int_div_scalar<const D: usize>(lhs: TchTensor<i64, D>, rhs: i64) -> TchTensor<i64, D> {
        let copy = false;
        let non_blocking = true;
        let lhs: TchTensor<f64, D> =
            TchTensor::new(lhs.tensor.to_dtype(tch::Kind::Float, non_blocking, copy));

        let out: TchTensor<f64, D> = lhs.unary_ops(
            |mut tensor| tensor.f_div_scalar_(rhs).unwrap(),
            |tensor| tensor.f_div_scalar(rhs).unwrap(),
        );

        TchTensor::<i64, D>::new(out.tensor.to_dtype(tch::Kind::Int64, non_blocking, copy))
    }

    fn int_neg<const D: usize>(tensor: TchTensor<i64, D>) -> TchTensor<i64, D> {
        Self::int_mul_scalar(tensor, -1)
    }

    fn int_zeros<const D: usize>(
        shape: Shape<D>,
        device: &<LibTorch<E> as Backend>::Device,
    ) -> TchTensor<i64, D> {
        let shape = TchShape::from(shape);
        let device: tch::Device = (*device).into();

        TchTensor::new(tch::Tensor::zeros(shape.dims, (tch::Kind::Int64, device)))
    }

    fn int_ones<const D: usize>(
        shape: Shape<D>,
        device: &<LibTorch<E> as Backend>::Device,
    ) -> TchTensor<i64, D> {
        let shape = TchShape::from(shape);
        let device: tch::Device = (*device).into();

        TchTensor::new(tch::Tensor::ones(shape.dims, (tch::Kind::Int64, device)))
    }

    fn int_full<const D: usize>(
        shape: Shape<D>,
        fill_value: i64,
        device: &<LibTorch<E> as Backend>::Device,
    ) -> TchTensor<i64, D> {
        let shape = TchShape::from(shape);
        let device: tch::Device = (*device).into();

        TchTensor::new(tch::Tensor::full(
            shape.dims,
            fill_value,
            (tch::Kind::Int64, device),
        ))
    }

    fn int_sum<const D: usize>(tensor: TchTensor<i64, D>) -> TchTensor<i64, 1> {
        TchOps::sum(tensor)
    }

    fn int_sum_dim<const D: usize>(tensor: TchTensor<i64, D>, dim: usize) -> TchTensor<i64, D> {
        TchOps::sum_dim(tensor, dim)
    }

    fn int_prod<const D: usize>(tensor: TchTensor<i64, D>) -> TchTensor<i64, 1> {
        TchOps::prod(tensor)
    }

    fn int_prod_dim<const D: usize>(tensor: TchTensor<i64, D>, dim: usize) -> TchTensor<i64, D> {
        TchOps::prod_dim(tensor, dim)
    }

    fn int_mean<const D: usize>(tensor: TchTensor<i64, D>) -> TchTensor<i64, 1> {
        let tensor: TchTensor<f64, D> =
            TchTensor::new(tensor.tensor.to_dtype(tch::Kind::Float, true, false));
        let output: TchTensor<i64, 1> = TchTensor::new(TchOps::mean(tensor).tensor);

        TchTensor::<i64, 1>::new(output.tensor.to_dtype(tch::Kind::Int64, true, false))
    }

    fn int_mean_dim<const D: usize>(tensor: TchTensor<i64, D>, dim: usize) -> TchTensor<i64, D> {
        let tensor: TchTensor<f64, D> =
            TchTensor::new(tensor.tensor.to_dtype(tch::Kind::Float, true, false));

        let output: TchTensor<i64, D> = TchTensor::new(TchOps::mean_dim(tensor, dim).tensor);

        TchTensor::<i64, D>::new(output.tensor.to_dtype(tch::Kind::Int64, true, false))
    }

    fn int_gather<const D: usize>(
        dim: usize,
        tensor: TchTensor<i64, D>,
        indices: TchTensor<i64, D>,
    ) -> TchTensor<i64, D> {
        TchOps::gather(dim, tensor, indices)
    }

    fn int_scatter<const D: usize>(
        dim: usize,
        tensor: TchTensor<i64, D>,
        indices: TchTensor<i64, D>,
        value: TchTensor<i64, D>,
    ) -> TchTensor<i64, D> {
        TchOps::scatter(dim, tensor, indices, value)
    }

    fn int_select<const D: usize>(
        tensor: TchTensor<i64, D>,
        dim: usize,
        indices: TchTensor<i64, 1>,
    ) -> TchTensor<i64, D> {
        TchOps::index_select_dim(tensor, dim, indices)
    }

    fn int_select_assign<const D: usize>(
        tensor: TchTensor<i64, D>,
        dim: usize,
        indices: TchTensor<i64, 1>,
        value: TchTensor<i64, D>,
    ) -> TchTensor<i64, D> {
        TchOps::select_assign(tensor, dim, indices, value)
    }

    fn int_mask_where<const D: usize>(
        tensor: TchTensor<i64, D>,
        mask: TchTensor<bool, D>,
        source: TchTensor<i64, D>,
    ) -> TchTensor<i64, D> {
        TchTensor::binary_ops_tensor(
            tensor,
            source,
            |tensor, source| source.f_where_self(&mask.tensor, tensor).unwrap(),
            |tensor, source| source.f_where_self(&mask.tensor, tensor).unwrap(),
            |tensor, source| source.f_where_self(&mask.tensor, tensor).unwrap(),
        )
    }

    fn int_mask_fill<const D: usize>(
        tensor: TchTensor<i64, D>,
        mask: TchTensor<bool, D>,
        value: i64,
    ) -> TchTensor<i64, D> {
        tensor.unary_ops(
            |mut tensor| tensor.f_masked_fill_(&mask.tensor, value).unwrap(),
            |tensor| tensor.f_masked_fill(&mask.tensor, value).unwrap(),
        )
    }

    fn int_argmax<const D: usize>(tensor: TchTensor<i64, D>, dim: usize) -> TchTensor<i64, D> {
        TchOps::argmax(tensor, dim)
    }

    fn int_argmin<const D: usize>(tensor: TchTensor<i64, D>, dim: usize) -> TchTensor<i64, D> {
        TchOps::argmin(tensor, dim)
    }

    fn int_max_dim<const D: usize>(tensor: TchTensor<i64, D>, dim: usize) -> TchTensor<i64, D> {
        TchOps::max_dim(tensor, dim)
    }

    fn int_max_dim_with_indices<const D: usize>(
        tensor: TchTensor<i64, D>,
        dim: usize,
    ) -> (TchTensor<i64, D>, TchTensor<i64, D>) {
        TchOps::max_dim_with_indices(tensor, dim)
    }

    fn int_min_dim<const D: usize>(tensor: TchTensor<i64, D>, dim: usize) -> TchTensor<i64, D> {
        TchOps::min_dim(tensor, dim)
    }

    fn int_min_dim_with_indices<const D: usize>(
        tensor: TchTensor<i64, D>,
        dim: usize,
    ) -> (TchTensor<i64, D>, TchTensor<i64, D>) {
        TchOps::min_dim_with_indices(tensor, dim)
    }

    fn int_clamp_min<const D: usize>(tensor: TchTensor<i64, D>, min: i64) -> TchTensor<i64, D> {
        TchOps::clamp_min(tensor, min)
    }

    fn int_clamp_max<const D: usize>(tensor: TchTensor<i64, D>, max: i64) -> TchTensor<i64, D> {
        TchOps::clamp_max(tensor, max)
    }

    fn int_clamp<const D: usize>(
        tensor: TchTensor<i64, D>,
        min: i64,
        max: i64,
    ) -> TchTensor<i64, D> {
        TchOps::clamp(tensor, min, max)
    }

    fn int_abs<const D: usize>(tensor: TchTensor<i64, D>) -> TchTensor<i64, D> {
        tensor.unary_ops(|mut tensor| tensor.abs_(), |tensor| tensor.abs())
    }

    fn int_into_float<const D: usize>(tensor: TchTensor<i64, D>) -> TchTensor<E, D> {
        let tensor = tensor.tensor.to_kind(E::KIND);
        TchTensor::new(tensor)
    }

    fn int_swap_dims<const D: usize>(
        tensor: <LibTorch<E> as Backend>::IntTensorPrimitive<D>,
        dim1: usize,
        dim2: usize,
    ) -> <LibTorch<E> as Backend>::IntTensorPrimitive<D> {
        TchOps::swap_dims(tensor, dim1, dim2)
    }

    fn int_narrow<const D: usize>(
        tensor: TchTensor<i64, D>,
        dim: usize,
        start: usize,
        length: usize,
    ) -> TchTensor<i64, D> {
        TchOps::narrow(tensor, dim, start, length)
    }

    fn int_chunk<const D: usize>(
        tensor: TchTensor<i64, D>,
        chunks: usize,
        dim: usize,
    ) -> Vec<TchTensor<i64, D>> {
        TchOps::chunk(tensor, chunks, dim)
    }

    fn int_random<const D: usize>(
        shape: Shape<D>,
        distribution: Distribution,
        device: &LibTorchDevice,
    ) -> TchTensor<i64, D> {
        match distribution {
            Distribution::Default => {
                let mut tensor = TchTensor::<i64, D>::empty(shape, *device);
                tensor
                    .mut_ops(|tensor| tensor.uniform_(0.0, 255.0))
                    .unwrap()
            }
            Distribution::Bernoulli(prob) => {
                let mut tensor = TchTensor::<i64, D>::empty(shape, *device);
                tensor
                    .mut_ops(|tensor| tensor.f_bernoulli_float_(prob).unwrap())
                    .unwrap()
            }
            Distribution::Uniform(from, to) => {
                let mut tensor = TchTensor::<i64, D>::empty(shape, *device);
                tensor.mut_ops(|tensor| tensor.uniform_(from, to)).unwrap()
            }
            Distribution::Normal(mean, std) => {
                let mut tensor = TchTensor::<i64, D>::empty(shape, *device);
                tensor.mut_ops(|tensor| tensor.normal_(mean, std)).unwrap()
            }
        }
    }

    fn int_arange(range: Range<i64>, device: &LibTorchDevice) -> TchTensor<i64, 1> {
        let device: tch::Device = (*device).into();
        let mut tensor = tch::Tensor::arange(range.end - range.start, (tch::Kind::Int64, device));

        if range.start != 0 {
            tensor = tensor.f_add_scalar_(range.start).unwrap();
        }

        TchTensor::new(tensor)
    }

    fn int_permute<const D: usize>(
        tensor: burn_tensor::ops::IntTensor<Self, D>,
        axes: [usize; D],
    ) -> burn_tensor::ops::IntTensor<Self, D> {
        TchOps::permute(tensor, axes)
    }

    fn int_flip<const D: usize>(
        tensor: burn_tensor::ops::IntTensor<Self, D>,
        axes: &[usize],
    ) -> burn_tensor::ops::IntTensor<Self, D> {
        TchOps::flip(tensor, axes)
    }

    fn int_sign<const D: usize>(
        tensor: <LibTorch<E> as Backend>::IntTensorPrimitive<D>,
    ) -> <LibTorch<E> as Backend>::IntTensorPrimitive<D> {
        TchOps::sign(tensor)
    }

<<<<<<< HEAD
    fn int_expand<const D1: usize, const D2: usize>(
        tensor: burn_tensor::ops::IntTensor<Self, D1>,
        shape: Shape<D2>,
    ) -> burn_tensor::ops::IntTensor<Self, D2> {
        TchOps::expand(tensor, shape)
=======
    fn int_sort<const D: usize>(
        tensor: <LibTorch<E> as Backend>::IntTensorPrimitive<D>,
        dim: usize,
        descending: bool,
    ) -> <LibTorch<E> as Backend>::IntTensorPrimitive<D> {
        TchOps::sort(tensor, dim, descending)
    }

    fn int_argsort<const D: usize>(
        tensor: <LibTorch<E> as Backend>::IntTensorPrimitive<D>,
        dim: usize,
        descending: bool,
    ) -> <LibTorch<E> as Backend>::IntTensorPrimitive<D> {
        TchOps::argsort(tensor, dim, descending)
>>>>>>> dc45cf17
    }
}<|MERGE_RESOLUTION|>--- conflicted
+++ resolved
@@ -487,13 +487,13 @@
         TchOps::sign(tensor)
     }
 
-<<<<<<< HEAD
     fn int_expand<const D1: usize, const D2: usize>(
         tensor: burn_tensor::ops::IntTensor<Self, D1>,
         shape: Shape<D2>,
     ) -> burn_tensor::ops::IntTensor<Self, D2> {
         TchOps::expand(tensor, shape)
-=======
+    }
+
     fn int_sort<const D: usize>(
         tensor: <LibTorch<E> as Backend>::IntTensorPrimitive<D>,
         dim: usize,
@@ -508,6 +508,5 @@
         descending: bool,
     ) -> <LibTorch<E> as Backend>::IntTensorPrimitive<D> {
         TchOps::argsort(tensor, dim, descending)
->>>>>>> dc45cf17
     }
 }