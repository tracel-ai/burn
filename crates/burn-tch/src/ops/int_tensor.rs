--- conflicted
+++ resolved
@@ -281,13 +281,12 @@
         TchOps::cumsum(tensor, dim)
     }
 
-<<<<<<< HEAD
     fn int_cummin(tensor: TchTensor, dim: usize) -> TchTensor {
         TchOps::cummin(tensor, dim)
-=======
+    }
+
     fn int_cummax(tensor: TchTensor, dim: usize) -> TchTensor {
         TchOps::cummax(tensor, dim)
->>>>>>> 5420aa5a
     }
 
     fn int_gather(dim: usize, tensor: TchTensor, indices: TchTensor) -> TchTensor {
