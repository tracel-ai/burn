# Supported ONNX Operators

Note: some ONNX Ops listed below are pseudo Ops, such as `Linear`, `Conv1d`, `Conv2d` (or other with
1d, 2d suffixes used signify the dimensionality). These are not real ONNX Ops, but are used to
represent the corresponding Burn Op.

| ONNX OP                          | Import Support | Burn Support |
<<<<<<< HEAD
| -------------------------------- | :------------: | :----------: |
| [Abs][1]                         |       ✅       |      ✅      |
| [Acos][2]                        |       ❌       |      ❌      |
| [Acosh][3]                       |       ❌       |      ❌      |
| [Add][4]                         |       ✅       |      ✅      |
| [And][5]                         |       ❌       |      ❌      |
| [ArgMax][6]                      |       ✅       |      ✅      |
| [ArgMin][7]                      |       ❌       |      ❌      |
| [Asin][8]                        |       ❌       |      ❌      |
| [Asinh][9]                       |       ❌       |      ❌      |
| [Atan][10]                       |       ❌       |      ❌      |
| [Atanh][11]                      |       ❌       |      ❌      |
| [AveragePool1d][12]              |       ✅       |      ✅      |
| [AveragePool2d][12]              |       ✅       |      ✅      |
| [BatchNormalization][14]         |       ✅       |      ✅      |
| [Bernoulli][15]                  |       ❌       |      ❌      |
| [BitShift][16]                   |       ❌       |      ❌      |
| [BitwiseAnd][17]                 |       ❌       |      ❌      |
| [BitwiseNot][18]                 |       ❌       |      ❌      |
| [BitwiseOr][19]                  |       ❌       |      ❌      |
| [BitwiseXor][20]                 |       ❌       |      ❌      |
| [BlackmanWindow][21]             |       ❌       |      ❌      |
| [Cast][22]                       |       ✅       |      ✅      |
| [CastLike][23]                   |       ❌       |      ❌      |
| [Ceil][24]                       |       ❌       |      ❌      |
| [Celu][25]                       |       ❌       |      ❌      |
| [CenterCropPad][26]              |       ❌       |      ❌      |
| [Clip][27]                       |       ✅       |      ✅      |
| [Col2Im][28]                     |       ❌       |      ❌      |
| [Compress][29]                   |       ❌       |      ❌      |
| [Concat][30]                     |       ✅       |      ✅      |
| [ConcatFromSequence][31]         |       ❌       |      ❌      |
| [Constant][32]                   |       ✅       |      ✅      |
| [ConstantOfShape][33]            |       ✅       |      ✅      |
| [Conv1d][34]                     |       ✅       |      ✅      |
| [Conv2d][34]                     |       ✅       |      ✅      |
| [Conv3d][34]                     |       ✅       |      ✅      |
| [ConvInteger][37]                |       ❌       |      ❌      |
| [ConvTranspose1d][38]            |       ✅       |      ✅      |
| [ConvTranspose2d][38]            |       ✅       |      ✅      |
| [ConvTranspose3d][38]            |       ✅       |      ✅      |
| [Cos][39]                        |       ✅       |      ✅      |
| [Cosh][40]                       |       ❌       |      ❌      |
| [CumSum][41]                     |       ❌       |      ❌      |
| [DepthToSpace][42]               |       ❌       |      ❌      |
| [DequantizeLinear][43]           |       ❌       |      ❌      |
| [Det][44]                        |       ❌       |      ❌      |
| [DFT][45]                        |       ❌       |      ❌      |
| [Div][46]                        |       ✅       |      ✅      |
| [Dropout][47]                    |       ✅       |      ✅      |
| [DynamicQuantizeLinear][48]      |       ❌       |      ❌      |
| [Einsum][49]                     |       ❌       |      ❌      |
| [Elu][50]                        |       ❌       |      ❌      |
| [Equal][51]                      |       ✅       |      ✅      |
| [Erf][52]                        |       ✅       |      ✅      |
| [Exp][53]                        |       ✅       |      ✅      |
| [Expand][54]                     |       ✅       |      ✅      |
| [EyeLike][55]                    |       ❌       |      ❌      |
| [Flatten][56]                    |       ✅       |      ✅      |
| [Floor][57]                      |       ❌       |      ❌      |
| [Gather][58]                     |       ✅       |      ✅      |
| [GatherElements][59]             |       ✅       |      ✅      |
| [GatherND][60]                   |       ❌       |      ❌      |
| [Gelu][61]                       |       ✅       |      ✅      |
| [Gemm][62]                       |       ❌       |      ❌      |
| [GlobalAveragePool][63]          |       ✅       |      ✅      |
| [GlobalLpPool][64]               |       ❌       |      ❌      |
| [GlobalMaxPool][65]              |       ❌       |      ❌      |
| [Greater][66]                    |       ✅       |      ✅      |
| [GreaterOrEqual][67]             |       ✅       |      ✅      |
| [GridSample][68]                 |       ❌       |      ❌      |
| [GroupNormalization][69]         |       ❌       |      ✅      |
| [GRU][70]                        |       ❌       |      ✅      |
| [HammingWindow][71]              |       ❌       |      ❌      |
| [HannWindow][72]                 |       ❌       |      ❌      |
| [Hardmax][73]                    |       ❌       |      ❌      |
| [HardSigmoid][74]                |       ✅       |      ✅      |
| [HardSwish][75]                  |       ❌       |      ❌      |
| [Identity][76]                   |       ✅       |      ✅      |
| [If][77]                         |       ❌       |      ✅      |
| [Im][78]                         |       ❌       |      ❌      |
| [InstanceNormalization][79]      |       ❌       |      ✅      |
| [IsInf][80]                      |       ❌       |      ❌      |
| [IsNaN][81]                      |       ❌       |      ❌      |
| [LayerNormalization][82]         |       ✅       |      ✅      |
| [LeakyRelu][83]                  |       ✅       |      ✅      |
| [Less][84]                       |       ✅       |      ✅      |
| [LessOrEqual][85]                |       ✅       |      ✅      |
| Linear                           |       ✅       |      ✅      |
| [Log][87]                        |       ✅       |      ✅      |
| [LogSoftmax][88]                 |       ✅       |      ✅      |
| [Loop][89]                       |       ❌       |      ❌      |
| [LpNormalization][90]            |       ❌       |      ❌      |
| [LpPool][91]                     |       ❌       |      ❌      |
| [LRN][92]                        |       ❌       |      ❌      |
| [LSTM][93]                       |       ❌       |      ✅      |
| [MatMul][94]                     |       ✅       |      ✅      |
| [MatMulInteger][95]              |       ❌       |      ✅      |
| [Max][96]                        |       ✅       |      ✅      |
| [MaxPool1d][97]                  |       ✅       |      ✅      |
| [MaxPool2d][98]                  |       ✅       |      ✅      |
| [MaxRoiPool][99]                 |       ❌       |      ❌      |
| [MaxUnpool][100]                 |       ❌       |      ❌      |
| [Mean][101]                      |       ✅       |      ✅      |
| [MeanVarianceNormalization][102] |       ❌       |      ❌      |
| [MelWeightMatrix][103]           |       ❌       |      ❌      |
| [Min][104]                       |       ✅       |      ✅      |
| [Mish][105]                      |       ❌       |      ❌      |
| [Mod][106]                       |       ❌       |      ❌      |
| [Mul][107]                       |       ✅       |      ✅      |
| [Multinomial][108]               |       ❌       |      ❌      |
| [Neg][109]                       |       ✅       |      ✅      |
| [NegativeLogLikelihoodLoss][110] |       ❌       |      ❌      |
| [NonMaxSuppression][112]         |       ❌       |      ❌      |
| [NonZero][113]                   |       ❌       |      ❌      |
| [Not][114]                       |       ✅       |      ✅      |
| [OneHot][115]                    |       ❌       |      ✅      |
| [Optional][116]                  |       ❌       |      ❌      |
| [OptionalGetElement][117]        |       ❌       |      ❌      |
| [OptionalHasElement][118]        |       ❌       |      ❌      |
| [Or][119]                        |       ❌       |      ❌      |
| [Pad][120]                       |       ✅       |      ✅      |
| [Pow][121]                       |       ✅       |      ✅      |
| [PRelu][122]                     |       ✅       |      ✅      |
| [QLinearConv][123]               |       ❌       |      ❌      |
| [QLinearMatMul][124]             |       ❌       |      ❌      |
| [QuantizeLinear][125]            |       ❌       |      ❌      |
| [RandomNormal][126]              |       ✅       |      ✅      |
| [RandomNormalLike][127]          |       ✅       |      ✅      |
| [RandomUniform][128]             |       ✅       |      ✅      |
| [RandomUniformLike][129]         |       ✅       |      ✅      |
| [Range][130]                     |       ✅       |      ✅      |
| [Reciprocal][131]                |       ✅       |      ✅      |
| [ReduceL][132]                   |       ❌       |      ❌      |
| [ReduceLogSum][133]              |       ❌       |      ❌      |
| [ReduceLogSumExp][134]           |       ❌       |      ❌      |
| [ReduceMax][135]                 |       ✅       |      ✅      |
| [ReduceMean][136]                |       ✅       |      ✅      |
| [ReduceMin][137]                 |       ✅       |      ✅      |
| [ReduceProd][138]                |       ✅       |      ✅      |
| [ReduceSum][139]                 |       ✅       |      ✅      |
| [ReduceSumSquare][140]           |       ❌       |      ❌      |
| [Relu][141]                      |       ✅       |      ✅      |
| [Reshape][142]                   |       ✅       |      ✅      |
| [Resize][143]                    |       ✅       |      ✅      |
| [ReverseSequence][144]           |       ❌       |      ❌      |
| [RNN][145]                       |       ❌       |      ✅      |
| [RoiAlign][146]                  |       ❌       |      ❌      |
| [Round][147]                     |       ❌       |      ❌      |
| [Scan][148]                      |       ❌       |      ❌      |
| [Scatter][149]                   |       ❌       |      ✅      |
| [ScatterElements][150]           |       ❌       |      ❌      |
| [ScatterND][151]                 |       ❌       |      ❌      |
| [Selu][152]                      |       ❌       |      ❌      |
| [SequenceAt][153]                |       ❌       |      ❌      |
| [SequenceConstruct][154]         |       ❌       |      ❌      |
| [SequenceEmpty][155]             |       ❌       |      ❌      |
| [SequenceErase][156]             |       ❌       |      ❌      |
| [SequenceInsert][157]            |       ❌       |      ❌      |
| [SequenceLength][158]            |       ❌       |      ❌      |
| [SequenceMap][159]               |       ❌       |      ❌      |
| [Shape][160]                     |       ✅       |      ✅      |
| [Shrink][161]                    |       ❌       |      ❌      |
| [Sigmoid][162]                   |       ✅       |      ✅      |
| [Sign][163]                      |       ✅       |      ✅      |
| [Sin][164]                       |       ✅       |      ✅      |
| [Sinh][165]                      |       ❌       |      ❌      |
| [Size][166]                      |       ❌       |      ❌      |
| [Slice][167]                     |       ✅       |      ✅      |
| [Softmax][168]                   |       ✅       |      ✅      |
| [SoftmaxCrossEntropyLoss][169]   |       ❌       |      ❌      |
| [Softplus][170]                  |       ❌       |      ❌      |
| [Softsign][171]                  |       ❌       |      ❌      |
| [SpaceToDepth][172]              |       ❌       |      ❌      |
| [Split][173]                     |       ✅       |      ✅      |
| [SplitToSequence][174]           |       ❌       |      ❌      |
| [Sqrt][175]                      |       ✅       |      ✅      |
| [Squeeze][176]                   |       ✅       |      ✅      |
| [STFT][177]                      |       ❌       |      ❌      |
| [StringNormalizer][178]          |       ❌       |      ❌      |
| [Sub][179]                       |       ✅       |      ✅      |
| [Sum][180]                       |       ✅       |      ✅      |
| [Tan][181]                       |       ❌       |      ❌      |
| [Tanh][182]                      |       ✅       |      ✅      |
| [TfIdfVectorizer][183]           |       ❌       |      ❌      |
| [ThresholdedRelu][184]           |       ❌       |      ❌      |
| [Tile][185]                      |       ✅       |      ✅      |
| [TopK][186]                      |       ❌       |      ✅      |
| [Transpose][187]                 |       ✅       |      ✅      |
| [Trilu][188]                     |       ✅       |      ✅      |
| [Unique][189]                    |       ❌       |      ❌      |
| [Upsample][190]                  |       ❌       |      ❌      |
| [Where][191]                     |       ✅       |      ✅      |
| [Xor][192]                       |       ❌       |      ❌      |
| [Unsqueeze][193]                 |       ✅       |      ✅      |
=======
|----------------------------------|:--------------:|:------------:|
| [Abs][1]                         | ✅             | ✅           |
| [Acos][2]                        | ❌             | ❌           |
| [Acosh][3]                       | ❌             | ❌           |
| [Add][4]                         | ✅             | ✅           |
| [And][5]                         | ❌             | ❌           |
| [ArgMax][6]                      | ✅             | ✅           |
| [ArgMin][7]                      | ❌             | ❌           |
| [Asin][8]                        | ❌             | ❌           |
| [Asinh][9]                       | ❌             | ❌           |
| [Atan][10]                       | ❌             | ❌           |
| [Atanh][11]                      | ❌             | ❌           |
| [AveragePool1d][12]              | ✅             | ✅           |
| [AveragePool2d][12]              | ✅             | ✅           |
| [BatchNormalization][14]         | ✅             | ✅           |
| [Bernoulli][15]                  | ❌             | ❌           |
| [BitShift][16]                   | ❌             | ❌           |
| [BitwiseAnd][17]                 | ❌             | ❌           |
| [BitwiseNot][18]                 | ❌             | ❌           |
| [BitwiseOr][19]                  | ❌             | ❌           |
| [BitwiseXor][20]                 | ❌             | ❌           |
| [BlackmanWindow][21]             | ❌             | ❌           |
| [Cast][22]                       | ✅             | ✅           |
| [CastLike][23]                   | ❌             | ❌           |
| [Ceil][24]                       | ❌             | ❌           |
| [Celu][25]                       | ❌             | ❌           |
| [CenterCropPad][26]              | ❌             | ❌           |
| [Clip][27]                       | ✅             | ✅           |
| [Col2Im][28]                     | ❌             | ❌           |
| [Compress][29]                   | ❌             | ❌           |
| [Concat][30]                     | ✅             | ✅           |
| [ConcatFromSequence][31]         | ❌             | ❌           |
| [Constant][32]                   | ✅             | ✅           |
| [ConstantOfShape][33]            | ✅             | ✅           |
| [Conv1d][34]                     | ✅             | ✅           |
| [Conv2d][34]                     | ✅             | ✅           |
| [Conv3d][34]                     | ✅             | ✅           |
| [ConvInteger][37]                | ❌             | ❌           |
| [ConvTranspose1d][38]            | ✅             | ✅           |
| [ConvTranspose2d][38]            | ✅             | ✅           |
| [ConvTranspose3d][38]            | ✅             | ✅           |
| [Cos][39]                        | ✅             | ✅           |
| [Cosh][40]                       | ❌             | ❌           |
| [CumSum][41]                     | ❌             | ❌           |
| [DepthToSpace][42]               | ❌             | ❌           |
| [DequantizeLinear][43]           | ❌             | ❌           |
| [Det][44]                        | ❌             | ❌           |
| [DFT][45]                        | ❌             | ❌           |
| [Div][46]                        | ✅             | ✅           |
| [Dropout][47]                    | ✅             | ✅           |
| [DynamicQuantizeLinear][48]      | ❌             | ❌           |
| [Einsum][49]                     | ❌             | ❌           |
| [Elu][50]                        | ❌             | ❌           |
| [Equal][51]                      | ✅             | ✅           |
| [Erf][52]                        | ✅             | ✅           |
| [Exp][53]                        | ✅             | ✅           |
| [Expand][54]                     | ✅             | ✅           |
| [EyeLike][55]                    | ❌             | ❌           |
| [Flatten][56]                    | ✅             | ✅           |
| [Floor][57]                      | ✅             | ✅           |
| [Gather][58]                     | ✅             | ✅           |
| [GatherElements][59]             | ✅             | ✅           |
| [GatherND][60]                   | ❌             | ❌           |
| [Gelu][61]                       | ✅             | ✅           |
| [Gemm][62]                       | ❌             | ❌           |
| [GlobalAveragePool][63]          | ✅             | ✅           |
| [GlobalLpPool][64]               | ❌             | ❌           |
| [GlobalMaxPool][65]              | ❌             | ❌           |
| [Greater][66]                    | ✅             | ✅           |
| [GreaterOrEqual][67]             | ✅             | ✅           |
| [GridSample][68]                 | ❌             | ❌           |
| [GroupNormalization][69]         | ❌             | ✅           |
| [GRU][70]                        | ❌             | ✅           |
| [HammingWindow][71]              | ❌             | ❌           |
| [HannWindow][72]                 | ❌             | ❌           |
| [Hardmax][73]                    | ❌             | ❌           |
| [HardSigmoid][74]                | ✅             | ✅           |
| [HardSwish][75]                  | ❌             | ❌           |
| [Identity][76]                   | ✅             | ✅           |
| [If][77]                         | ❌             | ✅           |
| [Im][78]                         | ❌             | ❌           |
| [InstanceNormalization][79]      | ❌             | ✅           |
| [IsInf][80]                      | ❌             | ❌           |
| [IsNaN][81]                      | ❌             | ❌           |
| [LayerNormalization][82]         | ✅             | ✅           |
| [LeakyRelu][83]                  | ✅             | ✅           |
| [Less][84]                       | ✅             | ✅           |
| [LessOrEqual][85]                | ✅             | ✅           |
| Linear                           | ✅             | ✅           |
| [Log][87]                        | ✅             | ✅           |
| [LogSoftmax][88]                 | ✅             | ✅           |
| [Loop][89]                       | ❌             | ❌           |
| [LpNormalization][90]            | ❌             | ❌           |
| [LpPool][91]                     | ❌             | ❌           |
| [LRN][92]                        | ❌             | ❌           |
| [LSTM][93]                       | ❌             | ✅           |
| [MatMul][94]                     | ✅             | ✅           |
| [MatMulInteger][95]              | ❌             | ✅           |
| [Max][96]                        | ✅             | ✅           |
| [MaxPool1d][97]                  | ✅             | ✅           |
| [MaxPool2d][98]                  | ✅             | ✅           |
| [MaxRoiPool][99]                 | ❌             | ❌           |
| [MaxUnpool][100]                 | ❌             | ❌           |
| [Mean][101]                      | ✅             | ✅           |
| [MeanVarianceNormalization][102] | ❌             | ❌           |
| [MelWeightMatrix][103]           | ❌             | ❌           |
| [Min][104]                       | ✅             | ✅           |
| [Mish][105]                      | ❌             | ❌           |
| [Mod][106]                       | ❌             | ❌           |
| [Mul][107]                       | ✅             | ✅           |
| [Multinomial][108]               | ❌             | ❌           |
| [Neg][109]                       | ✅             | ✅           |
| [NegativeLogLikelihoodLoss][110] | ❌             | ❌           |
| [NonMaxSuppression][112]         | ❌             | ❌           |
| [NonZero][113]                   | ❌             | ❌           |
| [Not][114]                       | ✅             | ✅           |
| [OneHot][115]                    | ❌             | ✅           |
| [Optional][116]                  | ❌             | ❌           |
| [OptionalGetElement][117]        | ❌             | ❌           |
| [OptionalHasElement][118]        | ❌             | ❌           |
| [Or][119]                        | ❌             | ❌           |
| [Pad][120]                       | ✅             | ✅           |
| [Pow][121]                       | ✅             | ✅           |
| [PRelu][122]                     | ✅             | ✅           |
| [QLinearConv][123]               | ❌             | ❌           |
| [QLinearMatMul][124]             | ❌             | ❌           |
| [QuantizeLinear][125]            | ❌             | ❌           |
| [RandomNormal][126]              | ✅             | ✅           |
| [RandomNormalLike][127]          | ✅             | ✅           |
| [RandomUniform][128]             | ✅             | ✅           |
| [RandomUniformLike][129]         | ✅             | ✅           |
| [Range][130]                     | ✅             | ✅           |
| [Reciprocal][131]                | ✅             | ✅           |
| [ReduceL][132]                   | ❌             | ❌           |
| [ReduceLogSum][133]              | ❌             | ❌           |
| [ReduceLogSumExp][134]           | ❌             | ❌           |
| [ReduceMax][135]                 | ✅             | ✅           |
| [ReduceMean][136]                | ✅             | ✅           |
| [ReduceMin][137]                 | ✅             | ✅           |
| [ReduceProd][138]                | ✅             | ✅           |
| [ReduceSum][139]                 | ✅             | ✅           |
| [ReduceSumSquare][140]           | ❌             | ❌           |
| [Relu][141]                      | ✅             | ✅           |
| [Reshape][142]                   | ✅             | ✅           |
| [Resize][143]                    | ✅             | ✅           |
| [ReverseSequence][144]           | ❌             | ❌           |
| [RNN][145]                       | ❌             | ✅           |
| [RoiAlign][146]                  | ❌             | ❌           |
| [Round][147]                     | ❌             | ❌           |
| [Scan][148]                      | ❌             | ❌           |
| [Scatter][149]                   | ❌             | ✅           |
| [ScatterElements][150]           | ❌             | ❌           |
| [ScatterND][151]                 | ❌             | ❌           |
| [Selu][152]                      | ❌             | ❌           |
| [SequenceAt][153]                | ❌             | ❌           |
| [SequenceConstruct][154]         | ❌             | ❌           |
| [SequenceEmpty][155]             | ❌             | ❌           |
| [SequenceErase][156]             | ❌             | ❌           |
| [SequenceInsert][157]            | ❌             | ❌           |
| [SequenceLength][158]            | ❌             | ❌           |
| [SequenceMap][159]               | ❌             | ❌           |
| [Shape][160]                     | ✅             | ✅           |
| [Shrink][161]                    | ❌             | ❌           |
| [Sigmoid][162]                   | ✅             | ✅           |
| [Sign][163]                      | ✅             | ✅           |
| [Sin][164]                       | ✅             | ✅           |
| [Sinh][165]                      | ❌             | ❌           |
| [Size][166]                      | ❌             | ❌           |
| [Slice][167]                     | ✅             | ✅           |
| [Softmax][168]                   | ✅             | ✅           |
| [SoftmaxCrossEntropyLoss][169]   | ❌             | ❌           |
| [Softplus][170]                  | ❌             | ❌           |
| [Softsign][171]                  | ❌             | ❌           |
| [SpaceToDepth][172]              | ❌             | ❌           |
| [Split][173]                     | ❌             | ❌           |
| [SplitToSequence][174]           | ❌             | ❌           |
| [Sqrt][175]                      | ✅             | ✅           |
| [Squeeze][176]                   | ✅             | ✅           |
| [STFT][177]                      | ❌             | ❌           |
| [StringNormalizer][178]          | ❌             | ❌           |
| [Sub][179]                       | ✅             | ✅           |
| [Sum][180]                       | ✅             | ✅           |
| [Tan][181]                       | ❌             | ❌           |
| [Tanh][182]                      | ✅             | ✅           |
| [TfIdfVectorizer][183]           | ❌             | ❌           |
| [ThresholdedRelu][184]           | ❌             | ❌           |
| [Tile][185]                      | ✅             | ✅           |
| [TopK][186]                      | ❌             | ✅           |
| [Transpose][187]                 | ✅             | ✅           |
| [Trilu][188]                     | ✅             | ✅           |
| [Unique][189]                    | ❌             | ❌           |
| [Upsample][190]                  | ❌             | ❌           |
| [Where][191]                     | ✅             | ✅           |
| [Xor][192]                       | ❌             | ❌           |
| [Unsqueeze][193]                 | ✅             | ✅           |
>>>>>>> 8e5be8e8

[1]: https://onnx.ai/onnx/operators/onnx__Abs.html "ONNX Abs"
[2]: https://onnx.ai/onnx/operators/onnx__Acos.html "ONNX Acos"
[3]: https://onnx.ai/onnx/operators/onnx__Acosh.html "ONNX Acosh"
[4]: https://onnx.ai/onnx/operators/onnx__Add.html "ONNX Add"
[5]: https://onnx.ai/onnx/operators/onnx__And.html "ONNX And"
[6]: https://onnx.ai/onnx/operators/onnx__ArgMax.html "ONNX ArgMax"
[7]: https://onnx.ai/onnx/operators/onnx__ArgMin.html "ONNX ArgMin"
[8]: https://onnx.ai/onnx/operators/onnx__Asin.html "ONNX Asin"
[9]: https://onnx.ai/onnx/operators/onnx__Asinh.html "ONNX Asinh"
[10]: https://onnx.ai/onnx/operators/onnx__Atan.html "ONNX Atan"
[11]: https://onnx.ai/onnx/operators/onnx__Atanh.html "ONNX Atanh"
[12]: https://onnx.ai/onnx/operators/onnx__AveragePool.html "ONNX AveragePool"
[14]: https://onnx.ai/onnx/operators/onnx__BatchNormalization.html "ONNX BatchNormalization"
[15]: https://onnx.ai/onnx/operators/onnx__Bernoulli.html "ONNX Bernoulli"
[16]: https://onnx.ai/onnx/operators/onnx__BitShift.html "ONNX BitShift"
[17]: https://onnx.ai/onnx/operators/onnx__BitwiseAnd.html "ONNX BitwiseAnd"
[18]: https://onnx.ai/onnx/operators/onnx__BitwiseNot.html "ONNX BitwiseNot"
[19]: https://onnx.ai/onnx/operators/onnx__BitwiseOr.html "ONNX BitwiseOr"
[20]: https://onnx.ai/onnx/operators/onnx__BitwiseXor.html "ONNX BitwiseXor"
[21]: https://onnx.ai/onnx/operators/onnx__BlackmanWindow.html "ONNX BlackmanWindow"
[22]: https://onnx.ai/onnx/operators/onnx__Cast.html "ONNX Cast"
[23]: https://onnx.ai/onnx/operators/onnx__CastLike.html "ONNX CastLike"
[24]: https://onnx.ai/onnx/operators/onnx__Ceil.html "ONNX Ceil"
[25]: https://onnx.ai/onnx/operators/onnx__Celu.html "ONNX Celu"
[26]: https://onnx.ai/onnx/operators/onnx__CenterCropPad.html "ONNX CenterCropPad"
[27]: https://onnx.ai/onnx/operators/onnx__Clip.html "ONNX Clip"
[28]: https://onnx.ai/onnx/operators/onnx__Col2Im.html "ONNX Col2Im"
[29]: https://onnx.ai/onnx/operators/onnx__Compress.html "ONNX Compress"
[30]: https://onnx.ai/onnx/operators/onnx__Concat.html "ONNX Concat"
[31]: https://onnx.ai/onnx/operators/onnx__ConcatFromSequence.html "ONNX ConcatFromSequence"
[32]: https://onnx.ai/onnx/operators/onnx__Constant.html "ONNX Constant"
[33]: https://onnx.ai/onnx/operators/onnx__ConstantOfShape.html "ONNX ConstantOfShape"
[34]: https://onnx.ai/onnx/operators/onnx__Conv.html "ONNX Conv"
[37]: https://onnx.ai/onnx/operators/onnx__ConvInteger.html "ONNX ConvInteger"
[38]: https://onnx.ai/onnx/operators/onnx__ConvTranspose.html "ONNX ConvTranspose"
[39]: https://onnx.ai/onnx/operators/onnx__Cos.html "ONNX Cos"
[40]: https://onnx.ai/onnx/operators/onnx__Cosh.html "ONNX Cosh"
[41]: https://onnx.ai/onnx/operators/onnx__CumSum.html "ONNX CumSum"
[42]: https://onnx.ai/onnx/operators/onnx__DepthToSpace.html "ONNX DepthToSpace"
[43]: https://onnx.ai/onnx/operators/onnx__DequantizeLinear.html "ONNX DequantizeLinear"
[44]: https://onnx.ai/onnx/operators/onnx__Det.html "ONNX Det"
[45]: https://onnx.ai/onnx/operators/onnx__DFT.html "ONNX DFT"
[46]: https://onnx.ai/onnx/operators/onnx__Div.html "ONNX Div"
[47]: https://onnx.ai/onnx/operators/onnx__Dropout.html "ONNX Dropout"
[48]: https://onnx.ai/onnx/operators/onnx__DynamicQuantizeLinear.html "ONNX DynamicQuantizeLinear"
[49]: https://onnx.ai/onnx/operators/onnx__Einsum.html "ONNX Einsum"
[50]: https://onnx.ai/onnx/operators/onnx__Elu.html "ONNX Elu"
[51]: https://onnx.ai/onnx/operators/onnx__Equal.html "ONNX Equal"
[52]: https://onnx.ai/onnx/operators/onnx__Erf.html "ONNX Erf"
[53]: https://onnx.ai/onnx/operators/onnx__Exp.html "ONNX Exp"
[54]: https://onnx.ai/onnx/operators/onnx__Expand.html "ONNX Expand"
[55]: https://onnx.ai/onnx/operators/onnx__EyeLike.html "ONNX EyeLike"
[56]: https://onnx.ai/onnx/operators/onnx__Flatten.html "ONNX Flatten"
[57]: https://onnx.ai/onnx/operators/onnx__Floor.html "ONNX Floor"
[58]: https://onnx.ai/onnx/operators/onnx__Gather.html "ONNX Gather"
[59]: https://onnx.ai/onnx/operators/onnx__GatherElements.html "ONNX GatherElements"
[60]: https://onnx.ai/onnx/operators/onnx__GatherND.html "ONNX GatherND"
[61]: https://onnx.ai/onnx/operators/onnx__Gelu.html "ONNX Gelu"
[62]: https://onnx.ai/onnx/operators/onnx__Gemm.html "ONNX Gemm (Linear Layer)"
[63]: https://onnx.ai/onnx/operators/onnx__GlobalAveragePool.html "ONNX GlobalAveragePool"
[64]: https://onnx.ai/onnx/operators/onnx__GlobalLpPool.html "ONNX GlobalLpPool"
[65]: https://onnx.ai/onnx/operators/onnx__GlobalMaxPool.html "ONNX GlobalMaxPool"
[66]: https://onnx.ai/onnx/operators/onnx__Greater.html "ONNX Greater"
[67]: https://onnx.ai/onnx/operators/onnx__GreaterOrEqual.html "ONNX GreaterOrEqual"
[68]: https://onnx.ai/onnx/operators/onnx__GridSample.html "ONNX GridSample"
[69]: https://onnx.ai/onnx/operators/onnx__GroupNormalization.html "ONNX GroupNormalization"
[70]: https://onnx.ai/onnx/operators/onnx__GRU.html "ONNX GRU"
[71]: https://onnx.ai/onnx/operators/onnx__HammingWindow.html "ONNX HammingWindow"
[72]: https://onnx.ai/onnx/operators/onnx__HannWindow.html "ONNX HannWindow"
[73]: https://onnx.ai/onnx/operators/onnx__Hardmax.html "ONNX Hardmax"
[74]: https://onnx.ai/onnx/operators/onnx__HardSigmoid.html "ONNX HardSigmoid"
[75]: https://onnx.ai/onnx/operators/onnx__HardSwish.html "ONNX HardSwish"
[76]: https://onnx.ai/onnx/operators/onnx__Identity.html "ONNX Identity"
[77]: https://onnx.ai/onnx/operators/onnx__If.html "ONNX If"
[78]: https://onnx.ai/onnx/operators/onnx__Im.html "ONNX Im"
[79]: https://onnx.ai/onnx/operators/onnx__InstanceNormalization.html "ONNX InstanceNormalization"
[80]: https://onnx.ai/onnx/operators/onnx__IsInf.html "ONNX IsInf"
[81]: https://onnx.ai/onnx/operators/onnx__IsNaN.html "ONNX IsNaN"
[82]: https://onnx.ai/onnx/operators/onnx__LayerNormalization.html "ONNX LayerNormalization"
[83]: https://onnx.ai/onnx/operators/onnx__LeakyRelu.html "ONNX LeakyRelu"
[84]: https://onnx.ai/onnx/operators/onnx__Less.html "ONNX Less"
[85]: https://onnx.ai/onnx/operators/onnx__LessOrEqual.html "ONNX LessOrEqual"
[87]: https://onnx.ai/onnx/operators/onnx__Log.html "ONNX Log"
[88]: https://onnx.ai/onnx/operators/onnx__LogSoftmax.html "ONNX LogSoftmax"
[89]: https://onnx.ai/onnx/operators/onnx__Loop.html "ONNX Loop"
[90]: https://onnx.ai/onnx/operators/onnx__LpNormalization.html "ONNX LpNormalization"
[91]: https://onnx.ai/onnx/operators/onnx__LpPool.html "ONNX LpPool"
[92]: https://onnx.ai/onnx/operators/onnx__LRN.html "ONNX LRN"
[93]: https://onnx.ai/onnx/operators/onnx__LSTM.html "ONNX LSTM"
[94]: https://onnx.ai/onnx/operators/onnx__MatMul.html "ONNX MatMul"
[95]: https://onnx.ai/onnx/operators/onnx__MatMulInteger.html "ONNX MatMulInteger"
[96]: https://onnx.ai/onnx/operators/onnx__Max.html "ONNX Max"
[97]: https://onnx.ai/onnx/operators/onnx__MaxPool1d.html "ONNX MaxPool1d"
[98]: https://onnx.ai/onnx/operators/onnx__MaxPool2d.html "ONNX MaxPool2d"
[99]: https://onnx.ai/onnx/operators/onnx__MaxRoiPool.html "ONNX MaxRoiPool"
[100]: https://onnx.ai/onnx/operators/onnx__MaxUnpool.html "ONNX MaxUnpool"
[101]: https://onnx.ai/onnx/operators/onnx__Mean.html "ONNX Mean"
[102]: https://onnx.ai/onnx/operators/onnx__MeanVarianceNormalization.html "ONNX MeanVarianceNormalization"
[103]: https://onnx.ai/onnx/operators/onnx__MelWeightMatrix.html "ONNX MelWeightMatrix"
[104]: https://onnx.ai/onnx/operators/onnx__Min.html "ONNX Min"
[105]: https://onnx.ai/onnx/operators/onnx__Mish.html "ONNX Mish"
[106]: https://onnx.ai/onnx/operators/onnx__Mod.html "ONNX Mod"
[107]: https://onnx.ai/onnx/operators/onnx__Mul.html "ONNX Mul"
[108]: https://onnx.ai/onnx/operators/onnx__Multinomial.html "ONNX Multinomial"
[109]: https://onnx.ai/onnx/operators/onnx__Neg.html "ONNX Neg"
[110]: https://onnx.ai/onnx/operators/onnx__NegativeLogLikelihoodLoss.html "ONNX NegativeLogLikelihoodLoss"
[112]: https://onnx.ai/onnx/operators/onnx__NonMaxSuppression.html "ONNX NonMaxSuppression"
[113]: https://onnx.ai/onnx/operators/onnx__NonZero.html "ONNX NonZero"
[114]: https://onnx.ai/onnx/operators/onnx__Not.html "ONNX Not"
[115]: https://onnx.ai/onnx/operators/onnx__OneHot.html "ONNX OneHot"
[116]: https://onnx.ai/onnx/operators/onnx__Optional.html "ONNX Optional"
[117]: https://onnx.ai/onnx/operators/onnx__OptionalGetElement.html "ONNX OptionalGetElement"
[118]: https://onnx.ai/onnx/operators/onnx__OptionalHasElement.html "ONNX OptionalHasElement"
[119]: https://onnx.ai/onnx/operators/onnx__Or.html "ONNX Or"
[120]: https://onnx.ai/onnx/operators/onnx__Pad.html "ONNX Pad"
[121]: https://onnx.ai/onnx/operators/onnx__Pow.html "ONNX Pow"
[122]: https://onnx.ai/onnx/operators/onnx__PRelu.html "ONNX PRelu"
[123]: https://onnx.ai/onnx/operators/onnx__QLinearConv.html "ONNX QLinearConv"
[124]: https://onnx.ai/onnx/operators/onnx__QLinearMatMul.html "ONNX QLinearMatMul"
[125]: https://onnx.ai/onnx/operators/onnx__QuantizeLinear.html "ONNX QuantizeLinear"
[126]: https://onnx.ai/onnx/operators/onnx__RandomNormal.html "ONNX RandomNormal"
[127]: https://onnx.ai/onnx/operators/onnx__RandomNormalLike.html "ONNX RandomNormalLike"
[128]: https://onnx.ai/onnx/operators/onnx__RandomUniform.html "ONNX RandomUniform"
[129]: https://onnx.ai/onnx/operators/onnx__RandomUniformLike.html "ONNX RandomUniformLike"
[130]: https://onnx.ai/onnx/operators/onnx__Range.html "ONNX Range"
[131]: https://onnx.ai/onnx/operators/onnx__Reciprocal.html "ONNX Reciprocal"
[132]: https://onnx.ai/onnx/operators/onnx__ReduceL.html "ONNX ReduceL"
[133]: https://onnx.ai/onnx/operators/onnx__ReduceLogSum.html "ONNX ReduceLogSum"
[134]: https://onnx.ai/onnx/operators/onnx__ReduceLogSumExp.html "ONNX ReduceLogSumExp"
[135]: https://onnx.ai/onnx/operators/onnx__ReduceMax.html "ONNX ReduceMax"
[136]: https://onnx.ai/onnx/operators/onnx__ReduceMean.html "ONNX ReduceMean"
[137]: https://onnx.ai/onnx/operators/onnx__ReduceMin.html "ONNX ReduceMin"
[138]: https://onnx.ai/onnx/operators/onnx__ReduceProd.html "ONNX ReduceProd"
[139]: https://onnx.ai/onnx/operators/onnx__ReduceSum.html "ONNX ReduceSum"
[140]: https://onnx.ai/onnx/operators/onnx__ReduceSumSquare.html "ONNX ReduceSumSquare"
[141]: https://onnx.ai/onnx/operators/onnx__Relu.html "ONNX Relu"
[142]: https://onnx.ai/onnx/operators/onnx__Reshape.html "ONNX Reshape"
[143]: https://onnx.ai/onnx/operators/onnx__Resize.html "ONNX Resize"
[144]: https://onnx.ai/onnx/operators/onnx__ReverseSequence.html "ONNX ReverseSequence"
[145]: https://onnx.ai/onnx/operators/onnx__RNN.html "ONNX RNN"
[146]: https://onnx.ai/onnx/operators/onnx__RoiAlign.html "ONNX RoiAlign"
[147]: https://onnx.ai/onnx/operators/onnx__Round.html "ONNX Round"
[148]: https://onnx.ai/onnx/operators/onnx__Scan.html "ONNX Scan"
[149]: https://onnx.ai/onnx/operators/onnx__Scatter.html "ONNX Scatter"
[150]: https://onnx.ai/onnx/operators/onnx__ScatterElements.html "ONNX ScatterElements"
[151]: https://onnx.ai/onnx/operators/onnx__ScatterND.html "ONNX ScatterND"
[152]: https://onnx.ai/onnx/operators/onnx__Selu.html "ONNX Selu"
[153]: https://onnx.ai/onnx/operators/onnx__SequenceAt.html "ONNX SequenceAt"
[154]: https://onnx.ai/onnx/operators/onnx__SequenceConstruct.html "ONNX SequenceConstruct"
[155]: https://onnx.ai/onnx/operators/onnx__SequenceEmpty.html "ONNX SequenceEmpty"
[156]: https://onnx.ai/onnx/operators/onnx__SequenceErase.html "ONNX SequenceErase"
[157]: https://onnx.ai/onnx/operators/onnx__SequenceInsert.html "ONNX SequenceInsert"
[158]: https://onnx.ai/onnx/operators/onnx__SequenceLength.html "ONNX SequenceLength"
[159]: https://onnx.ai/onnx/operators/onnx__SequenceMap.html "ONNX SequenceMap"
[160]: https://onnx.ai/onnx/operators/onnx__Shape.html "ONNX Shape"
[161]: https://onnx.ai/onnx/operators/onnx__Shrink.html "ONNX Shrink"
[162]: https://onnx.ai/onnx/operators/onnx__Sigmoid.html "ONNX Sigmoid"
[163]: https://onnx.ai/onnx/operators/onnx__Sign.html "ONNX Sign"
[164]: https://onnx.ai/onnx/operators/onnx__Sin.html "ONNX Sin"
[165]: https://onnx.ai/onnx/operators/onnx__Sinh.html "ONNX Sinh"
[166]: https://onnx.ai/onnx/operators/onnx__Size.html "ONNX Size"
[167]: https://onnx.ai/onnx/operators/onnx__Slice.html "ONNX Slice"
[168]: https://onnx.ai/onnx/operators/onnx__Softmax.html "ONNX Softmax"
[169]: https://onnx.ai/onnx/operators/onnx__SoftmaxCrossEntropyLoss.html "ONNX SoftmaxCrossEntropyLoss"
[170]: https://onnx.ai/onnx/operators/onnx__Softplus.html "ONNX Softplus"
[171]: https://onnx.ai/onnx/operators/onnx__Softsign.html "ONNX Softsign"
[172]: https://onnx.ai/onnx/operators/onnx__SpaceToDepth.html "ONNX SpaceToDepth"
[173]: https://onnx.ai/onnx/operators/onnx__Split.html "ONNX Split"
[174]: https://onnx.ai/onnx/operators/onnx__SplitToSequence.html "ONNX SplitToSequence"
[175]: https://onnx.ai/onnx/operators/onnx__Sqrt.html "ONNX Sqrt"
[176]: https://onnx.ai/onnx/operators/onnx__Squeeze.html "ONNX Squeeze"
[177]: https://onnx.ai/onnx/operators/onnx__STFT.html "ONNX STFT"
[178]: https://onnx.ai/onnx/operators/onnx__StringNormalizer.html "ONNX StringNormalizer"
[179]: https://onnx.ai/onnx/operators/onnx__Sub.html "ONNX Sub"
[180]: https://onnx.ai/onnx/operators/onnx__Sum.html "ONNX Sum"
[181]: https://onnx.ai/onnx/operators/onnx__Tan.html "ONNX Tan"
[182]: https://onnx.ai/onnx/operators/onnx__Tanh.html "ONNX Tanh"
[183]: https://onnx.ai/onnx/operators/onnx__TfIdfVectorizer.html "ONNX TfIdfVectorizer"
[184]: https://onnx.ai/onnx/operators/onnx__ThresholdedRelu.html "ONNX ThresholdedRelu"
[185]: https://onnx.ai/onnx/operators/onnx__Tile.html "ONNX Tile"
[186]: https://onnx.ai/onnx/operators/onnx__TopK.html "ONNX TopK"
[187]: https://onnx.ai/onnx/operators/onnx__Transpose.html "ONNX Transpose"
[188]: https://onnx.ai/onnx/operators/onnx__Trilu.html "ONNX Trilu"
[189]: https://onnx.ai/onnx/operators/onnx__Unique.html "ONNX Unique"
[190]: https://onnx.ai/onnx/operators/onnx__Upsample.html "ONNX Upsample"
[191]: https://onnx.ai/onnx/operators/onnx__Where.html "ONNX Where"
[192]: https://onnx.ai/onnx/operators/onnx__Xor.html "ONNX Xor"
[193]: https://onnx.ai/onnx/operators/onnx__Unsqueeze.html "ONNX Unsqueeze"<|MERGE_RESOLUTION|>--- conflicted
+++ resolved
@@ -5,7 +5,6 @@
 represent the corresponding Burn Op.
 
 | ONNX OP                          | Import Support | Burn Support |
-<<<<<<< HEAD
 | -------------------------------- | :------------: | :----------: |
 | [Abs][1]                         |       ✅       |      ✅      |
 | [Acos][2]                        |       ❌       |      ❌      |
@@ -65,7 +64,7 @@
 | [Expand][54]                     |       ✅       |      ✅      |
 | [EyeLike][55]                    |       ❌       |      ❌      |
 | [Flatten][56]                    |       ✅       |      ✅      |
-| [Floor][57]                      |       ❌       |      ❌      |
+| [Floor][57]                      |       ✅       |      ✅      |
 | [Gather][58]                     |       ✅       |      ✅      |
 | [GatherElements][59]             |       ✅       |      ✅      |
 | [GatherND][60]                   |       ❌       |      ❌      |
@@ -180,7 +179,7 @@
 | [Softplus][170]                  |       ❌       |      ❌      |
 | [Softsign][171]                  |       ❌       |      ❌      |
 | [SpaceToDepth][172]              |       ❌       |      ❌      |
-| [Split][173]                     |       ✅       |      ✅      |
+| [Split][173]                     |       ❌       |      ❌      |
 | [SplitToSequence][174]           |       ❌       |      ❌      |
 | [Sqrt][175]                      |       ✅       |      ✅      |
 | [Squeeze][176]                   |       ✅       |      ✅      |
@@ -201,203 +200,6 @@
 | [Where][191]                     |       ✅       |      ✅      |
 | [Xor][192]                       |       ❌       |      ❌      |
 | [Unsqueeze][193]                 |       ✅       |      ✅      |
-=======
-|----------------------------------|:--------------:|:------------:|
-| [Abs][1]                         | ✅             | ✅           |
-| [Acos][2]                        | ❌             | ❌           |
-| [Acosh][3]                       | ❌             | ❌           |
-| [Add][4]                         | ✅             | ✅           |
-| [And][5]                         | ❌             | ❌           |
-| [ArgMax][6]                      | ✅             | ✅           |
-| [ArgMin][7]                      | ❌             | ❌           |
-| [Asin][8]                        | ❌             | ❌           |
-| [Asinh][9]                       | ❌             | ❌           |
-| [Atan][10]                       | ❌             | ❌           |
-| [Atanh][11]                      | ❌             | ❌           |
-| [AveragePool1d][12]              | ✅             | ✅           |
-| [AveragePool2d][12]              | ✅             | ✅           |
-| [BatchNormalization][14]         | ✅             | ✅           |
-| [Bernoulli][15]                  | ❌             | ❌           |
-| [BitShift][16]                   | ❌             | ❌           |
-| [BitwiseAnd][17]                 | ❌             | ❌           |
-| [BitwiseNot][18]                 | ❌             | ❌           |
-| [BitwiseOr][19]                  | ❌             | ❌           |
-| [BitwiseXor][20]                 | ❌             | ❌           |
-| [BlackmanWindow][21]             | ❌             | ❌           |
-| [Cast][22]                       | ✅             | ✅           |
-| [CastLike][23]                   | ❌             | ❌           |
-| [Ceil][24]                       | ❌             | ❌           |
-| [Celu][25]                       | ❌             | ❌           |
-| [CenterCropPad][26]              | ❌             | ❌           |
-| [Clip][27]                       | ✅             | ✅           |
-| [Col2Im][28]                     | ❌             | ❌           |
-| [Compress][29]                   | ❌             | ❌           |
-| [Concat][30]                     | ✅             | ✅           |
-| [ConcatFromSequence][31]         | ❌             | ❌           |
-| [Constant][32]                   | ✅             | ✅           |
-| [ConstantOfShape][33]            | ✅             | ✅           |
-| [Conv1d][34]                     | ✅             | ✅           |
-| [Conv2d][34]                     | ✅             | ✅           |
-| [Conv3d][34]                     | ✅             | ✅           |
-| [ConvInteger][37]                | ❌             | ❌           |
-| [ConvTranspose1d][38]            | ✅             | ✅           |
-| [ConvTranspose2d][38]            | ✅             | ✅           |
-| [ConvTranspose3d][38]            | ✅             | ✅           |
-| [Cos][39]                        | ✅             | ✅           |
-| [Cosh][40]                       | ❌             | ❌           |
-| [CumSum][41]                     | ❌             | ❌           |
-| [DepthToSpace][42]               | ❌             | ❌           |
-| [DequantizeLinear][43]           | ❌             | ❌           |
-| [Det][44]                        | ❌             | ❌           |
-| [DFT][45]                        | ❌             | ❌           |
-| [Div][46]                        | ✅             | ✅           |
-| [Dropout][47]                    | ✅             | ✅           |
-| [DynamicQuantizeLinear][48]      | ❌             | ❌           |
-| [Einsum][49]                     | ❌             | ❌           |
-| [Elu][50]                        | ❌             | ❌           |
-| [Equal][51]                      | ✅             | ✅           |
-| [Erf][52]                        | ✅             | ✅           |
-| [Exp][53]                        | ✅             | ✅           |
-| [Expand][54]                     | ✅             | ✅           |
-| [EyeLike][55]                    | ❌             | ❌           |
-| [Flatten][56]                    | ✅             | ✅           |
-| [Floor][57]                      | ✅             | ✅           |
-| [Gather][58]                     | ✅             | ✅           |
-| [GatherElements][59]             | ✅             | ✅           |
-| [GatherND][60]                   | ❌             | ❌           |
-| [Gelu][61]                       | ✅             | ✅           |
-| [Gemm][62]                       | ❌             | ❌           |
-| [GlobalAveragePool][63]          | ✅             | ✅           |
-| [GlobalLpPool][64]               | ❌             | ❌           |
-| [GlobalMaxPool][65]              | ❌             | ❌           |
-| [Greater][66]                    | ✅             | ✅           |
-| [GreaterOrEqual][67]             | ✅             | ✅           |
-| [GridSample][68]                 | ❌             | ❌           |
-| [GroupNormalization][69]         | ❌             | ✅           |
-| [GRU][70]                        | ❌             | ✅           |
-| [HammingWindow][71]              | ❌             | ❌           |
-| [HannWindow][72]                 | ❌             | ❌           |
-| [Hardmax][73]                    | ❌             | ❌           |
-| [HardSigmoid][74]                | ✅             | ✅           |
-| [HardSwish][75]                  | ❌             | ❌           |
-| [Identity][76]                   | ✅             | ✅           |
-| [If][77]                         | ❌             | ✅           |
-| [Im][78]                         | ❌             | ❌           |
-| [InstanceNormalization][79]      | ❌             | ✅           |
-| [IsInf][80]                      | ❌             | ❌           |
-| [IsNaN][81]                      | ❌             | ❌           |
-| [LayerNormalization][82]         | ✅             | ✅           |
-| [LeakyRelu][83]                  | ✅             | ✅           |
-| [Less][84]                       | ✅             | ✅           |
-| [LessOrEqual][85]                | ✅             | ✅           |
-| Linear                           | ✅             | ✅           |
-| [Log][87]                        | ✅             | ✅           |
-| [LogSoftmax][88]                 | ✅             | ✅           |
-| [Loop][89]                       | ❌             | ❌           |
-| [LpNormalization][90]            | ❌             | ❌           |
-| [LpPool][91]                     | ❌             | ❌           |
-| [LRN][92]                        | ❌             | ❌           |
-| [LSTM][93]                       | ❌             | ✅           |
-| [MatMul][94]                     | ✅             | ✅           |
-| [MatMulInteger][95]              | ❌             | ✅           |
-| [Max][96]                        | ✅             | ✅           |
-| [MaxPool1d][97]                  | ✅             | ✅           |
-| [MaxPool2d][98]                  | ✅             | ✅           |
-| [MaxRoiPool][99]                 | ❌             | ❌           |
-| [MaxUnpool][100]                 | ❌             | ❌           |
-| [Mean][101]                      | ✅             | ✅           |
-| [MeanVarianceNormalization][102] | ❌             | ❌           |
-| [MelWeightMatrix][103]           | ❌             | ❌           |
-| [Min][104]                       | ✅             | ✅           |
-| [Mish][105]                      | ❌             | ❌           |
-| [Mod][106]                       | ❌             | ❌           |
-| [Mul][107]                       | ✅             | ✅           |
-| [Multinomial][108]               | ❌             | ❌           |
-| [Neg][109]                       | ✅             | ✅           |
-| [NegativeLogLikelihoodLoss][110] | ❌             | ❌           |
-| [NonMaxSuppression][112]         | ❌             | ❌           |
-| [NonZero][113]                   | ❌             | ❌           |
-| [Not][114]                       | ✅             | ✅           |
-| [OneHot][115]                    | ❌             | ✅           |
-| [Optional][116]                  | ❌             | ❌           |
-| [OptionalGetElement][117]        | ❌             | ❌           |
-| [OptionalHasElement][118]        | ❌             | ❌           |
-| [Or][119]                        | ❌             | ❌           |
-| [Pad][120]                       | ✅             | ✅           |
-| [Pow][121]                       | ✅             | ✅           |
-| [PRelu][122]                     | ✅             | ✅           |
-| [QLinearConv][123]               | ❌             | ❌           |
-| [QLinearMatMul][124]             | ❌             | ❌           |
-| [QuantizeLinear][125]            | ❌             | ❌           |
-| [RandomNormal][126]              | ✅             | ✅           |
-| [RandomNormalLike][127]          | ✅             | ✅           |
-| [RandomUniform][128]             | ✅             | ✅           |
-| [RandomUniformLike][129]         | ✅             | ✅           |
-| [Range][130]                     | ✅             | ✅           |
-| [Reciprocal][131]                | ✅             | ✅           |
-| [ReduceL][132]                   | ❌             | ❌           |
-| [ReduceLogSum][133]              | ❌             | ❌           |
-| [ReduceLogSumExp][134]           | ❌             | ❌           |
-| [ReduceMax][135]                 | ✅             | ✅           |
-| [ReduceMean][136]                | ✅             | ✅           |
-| [ReduceMin][137]                 | ✅             | ✅           |
-| [ReduceProd][138]                | ✅             | ✅           |
-| [ReduceSum][139]                 | ✅             | ✅           |
-| [ReduceSumSquare][140]           | ❌             | ❌           |
-| [Relu][141]                      | ✅             | ✅           |
-| [Reshape][142]                   | ✅             | ✅           |
-| [Resize][143]                    | ✅             | ✅           |
-| [ReverseSequence][144]           | ❌             | ❌           |
-| [RNN][145]                       | ❌             | ✅           |
-| [RoiAlign][146]                  | ❌             | ❌           |
-| [Round][147]                     | ❌             | ❌           |
-| [Scan][148]                      | ❌             | ❌           |
-| [Scatter][149]                   | ❌             | ✅           |
-| [ScatterElements][150]           | ❌             | ❌           |
-| [ScatterND][151]                 | ❌             | ❌           |
-| [Selu][152]                      | ❌             | ❌           |
-| [SequenceAt][153]                | ❌             | ❌           |
-| [SequenceConstruct][154]         | ❌             | ❌           |
-| [SequenceEmpty][155]             | ❌             | ❌           |
-| [SequenceErase][156]             | ❌             | ❌           |
-| [SequenceInsert][157]            | ❌             | ❌           |
-| [SequenceLength][158]            | ❌             | ❌           |
-| [SequenceMap][159]               | ❌             | ❌           |
-| [Shape][160]                     | ✅             | ✅           |
-| [Shrink][161]                    | ❌             | ❌           |
-| [Sigmoid][162]                   | ✅             | ✅           |
-| [Sign][163]                      | ✅             | ✅           |
-| [Sin][164]                       | ✅             | ✅           |
-| [Sinh][165]                      | ❌             | ❌           |
-| [Size][166]                      | ❌             | ❌           |
-| [Slice][167]                     | ✅             | ✅           |
-| [Softmax][168]                   | ✅             | ✅           |
-| [SoftmaxCrossEntropyLoss][169]   | ❌             | ❌           |
-| [Softplus][170]                  | ❌             | ❌           |
-| [Softsign][171]                  | ❌             | ❌           |
-| [SpaceToDepth][172]              | ❌             | ❌           |
-| [Split][173]                     | ❌             | ❌           |
-| [SplitToSequence][174]           | ❌             | ❌           |
-| [Sqrt][175]                      | ✅             | ✅           |
-| [Squeeze][176]                   | ✅             | ✅           |
-| [STFT][177]                      | ❌             | ❌           |
-| [StringNormalizer][178]          | ❌             | ❌           |
-| [Sub][179]                       | ✅             | ✅           |
-| [Sum][180]                       | ✅             | ✅           |
-| [Tan][181]                       | ❌             | ❌           |
-| [Tanh][182]                      | ✅             | ✅           |
-| [TfIdfVectorizer][183]           | ❌             | ❌           |
-| [ThresholdedRelu][184]           | ❌             | ❌           |
-| [Tile][185]                      | ✅             | ✅           |
-| [TopK][186]                      | ❌             | ✅           |
-| [Transpose][187]                 | ✅             | ✅           |
-| [Trilu][188]                     | ✅             | ✅           |
-| [Unique][189]                    | ❌             | ❌           |
-| [Upsample][190]                  | ❌             | ❌           |
-| [Where][191]                     | ✅             | ✅           |
-| [Xor][192]                       | ❌             | ❌           |
-| [Unsqueeze][193]                 | ✅             | ✅           |
->>>>>>> 8e5be8e8
 
 [1]: https://onnx.ai/onnx/operators/onnx__Abs.html "ONNX Abs"
 [2]: https://onnx.ai/onnx/operators/onnx__Acos.html "ONNX Acos"
