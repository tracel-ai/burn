--- conflicted
+++ resolved
@@ -107,32 +107,12 @@
 
 #[cfg(feature = "metal")]
 /// Tensor backend that leverages the Metal graphics API to execute GPU compute shaders compiled to MSL.
-<<<<<<< HEAD
 pub type Metal<F = f32, I = i32, B = u8> = Wgpu<F, I, B>;
 
 #[cfg(test)]
 mod tests {
     use super::*;
-    use burn_cubecl::CubeBackend;
-    use burn_tensor::{
-        DType,
-        backend::{Backend, QTensorPrimitive},
-    };
-    #[cfg(feature = "vulkan")]
-    pub use half::f16;
-    #[cfg(feature = "metal")]
-    pub use half::f16;
-
-    pub type TestRuntime = cubecl::wgpu::WgpuRuntime;
-
-    // Don't test `flex32` for now, burn sees it as `f32` but is actually `f16` precision, so it
-    // breaks a lot of tests from precision issues
-    #[cfg(feature = "vulkan")]
-    burn_cubecl::testgen_all!([f16, f32], [i8, i16, i32, i64], [u8, u32]);
-    #[cfg(feature = "metal")]
-    burn_cubecl::testgen_all!([f16, f32], [i16, i32], [u32]);
-    #[cfg(all(not(feature = "vulkan"), not(feature = "metal")))]
-    burn_cubecl::testgen_all!([f32], [i32], [u32]);
+    use burn_backend::{Backend, DType, QTensorPrimitive};
 
     #[test]
     fn should_support_dtypes() {
@@ -146,7 +126,7 @@
         assert!(B::supports_dtype(&device, DType::U32));
         assert!(B::supports_dtype(
             &device,
-            DType::QFloat(CubeTensor::<TestRuntime>::default_scheme())
+            DType::QFloat(CubeTensor::<WgpuRuntime>::default_scheme())
         ));
         // Registered as supported type but we don't actually use it?
         assert!(B::supports_dtype(&device, DType::Bool));
@@ -189,7 +169,4 @@
             assert!(!B::supports_dtype(&device, DType::U8));
         }
     }
-}
-=======
-pub type Metal<F = f32, I = i32, B = u8> = Wgpu<F, I, B>;
->>>>>>> 5b0e465a
+}