use std::collections::HashMap;

use super::{
    data::NestedValue,
    error::{self, Error},
};

use serde::{
    ser::{self, SerializeSeq, SerializeStruct, Serializer as SerializerTrait},
    Serialize,
};

/// Simple struct serializer that converts a struct into NestedValues.
///
/// NOTE: This is used to serialize Param structs into NestedValues and not so much for
/// the actual serialization of modules (although it could be used for that as well if all
/// primitive types are implemented).
pub struct Serializer {
    /// The state of the serialization process
    state: Option<NestedValue>,
}

impl Serializer {
    /// Creates a new serializer.
    pub fn new() -> Self {
        Serializer { state: None }
    }
}

impl Default for Serializer {
    fn default() -> Self {
        Self::new()
    }
}

impl SerializerTrait for Serializer {
    type Ok = NestedValue;
    type Error = Error;
    type SerializeSeq = Self;
    type SerializeTuple = ser::Impossible<NestedValue, Self::Error>;
    type SerializeTupleStruct = ser::Impossible<NestedValue, Self::Error>;
    type SerializeTupleVariant = ser::Impossible<NestedValue, Self::Error>;
    type SerializeMap = ser::Impossible<NestedValue, Self::Error>;
    type SerializeStruct = Self;
    type SerializeStructVariant = ser::Impossible<NestedValue, Self::Error>;

    fn serialize_struct(
        self,
        _name: &'static str,
        _len: usize,
    ) -> Result<Self::SerializeStruct, Self::Error> {
        Ok(self)
    }

    fn serialize_newtype_struct<T>(
        self,
        _name: &'static str,
        value: &T,
    ) -> Result<Self::Ok, Self::Error>
    where
        T: Serialize + ?Sized,
    {
        value.serialize(self)
    }

    fn serialize_seq(self, _len: Option<usize>) -> Result<Self::SerializeSeq, Self::Error> {
        Ok(self)
    }

    fn serialize_i32(self, v: i32) -> Result<Self::Ok, Self::Error> {
        Ok(NestedValue::I32(v))
    }

    fn serialize_str(self, v: &str) -> Result<Self::Ok, Self::Error> {
        Ok(NestedValue::String(v.to_string()))
    }

    fn serialize_i16(self, v: i16) -> Result<Self::Ok, Self::Error> {
        Ok(NestedValue::I16(v))
    }

    fn serialize_i64(self, v: i64) -> Result<Self::Ok, Self::Error> {
        Ok(NestedValue::I64(v))
    }

    fn serialize_u16(self, v: u16) -> Result<Self::Ok, Self::Error> {
        Ok(NestedValue::U16(v))
    }

    fn serialize_u64(self, v: u64) -> Result<Self::Ok, Self::Error> {
        Ok(NestedValue::U64(v))
    }

    fn serialize_f32(self, v: f32) -> Result<Self::Ok, Self::Error> {
        Ok(NestedValue::F32(v))
    }

    fn serialize_f64(self, v: f64) -> Result<Self::Ok, Self::Error> {
        Ok(NestedValue::F64(v))
    }

    // The following methods are not implemented because they are not needed for the
    // serialization of Param structs.

    fn serialize_char(self, _v: char) -> Result<Self::Ok, Self::Error> {
        unimplemented!()
    }

    fn serialize_bytes(self, _v: &[u8]) -> Result<Self::Ok, Self::Error> {
        unimplemented!()
    }

    fn serialize_none(self) -> Result<Self::Ok, Self::Error> {
        Ok(NestedValue::Default(None))
    }
    fn serialize_u32(self, _v: u32) -> Result<Self::Ok, Self::Error> {
        unimplemented!()
    }
    fn serialize_bool(self, _v: bool) -> Result<Self::Ok, Self::Error> {
        unimplemented!()
    }

    fn serialize_i8(self, _v: i8) -> Result<Self::Ok, Self::Error> {
        unimplemented!()
    }

    fn serialize_u8(self, v: u8) -> Result<Self::Ok, Self::Error> {
        Ok(NestedValue::U8(v))
    }

    fn serialize_some<T>(self, value: &T) -> Result<Self::Ok, Self::Error>
    where
        T: Serialize + ?Sized,
    {
        value.serialize(self)
    }

    fn serialize_unit(self) -> Result<Self::Ok, Self::Error> {
        unimplemented!()
    }

    fn serialize_unit_struct(self, _name: &'static str) -> Result<Self::Ok, Self::Error> {
        unimplemented!()
    }

    fn serialize_unit_variant(
        self,
        _name: &'static str,
        _variant_index: u32,
        _variant: &'static str,
    ) -> Result<Self::Ok, Self::Error> {
        Ok(NestedValue::Map(HashMap::from([(
            _name.to_string(),
            NestedValue::String(_variant.to_string()),
        )])))
    }

    fn serialize_newtype_variant<T>(
        self,
        _name: &'static str,
        _variant_index: u32,
        _variant: &'static str,
        _value: &T,
    ) -> Result<Self::Ok, Self::Error>
    where
        T: Serialize + ?Sized,
    {
        unimplemented!()
    }

    fn serialize_tuple(self, _len: usize) -> Result<Self::SerializeTuple, Self::Error> {
        unimplemented!()
    }

    fn serialize_tuple_struct(
        self,
        _name: &'static str,
        _len: usize,
    ) -> Result<Self::SerializeTupleStruct, Self::Error> {
        unimplemented!()
    }

    fn serialize_tuple_variant(
        self,
        _name: &'static str,
        _variant_index: u32,
        _variant: &'static str,
        _len: usize,
    ) -> Result<Self::SerializeTupleVariant, Self::Error> {
        unimplemented!()
    }

    fn serialize_map(self, _len: Option<usize>) -> Result<Self::SerializeMap, Self::Error> {
        unimplemented!()
    }

    fn serialize_struct_variant(
        self,
        _name: &'static str,
        _variant_index: u32,
        _variant: &'static str,
        _len: usize,
    ) -> Result<Self::SerializeStructVariant, Self::Error> {
        unimplemented!()
    }
}

// Implementing the SerializeStruct trait for Serializer
impl SerializeStruct for Serializer {
    type Ok = NestedValue;
    type Error = Error;

    fn serialize_field<T>(&mut self, key: &'static str, value: &T) -> Result<(), Self::Error>
    where
        T: Serialize + ?Sized,
    {
        let serialized_value = value.serialize(Serializer::new())?;

        match self.state {
            Some(NestedValue::Map(ref mut map)) => {
                map.insert(key.to_string(), serialized_value); // Inserting into the state
            }
            Some(_) => {
                panic!("Invalid state encountered");
            }
            None => {
                let mut map = HashMap::new();
                map.insert(key.to_string(), serialized_value); // Inserting into the state
                self.state = Some(NestedValue::Map(map));
            }
        }

        Ok(())
    }

    fn end(self) -> Result<Self::Ok, Self::Error> {
        if self.state.is_none() {
            // If the state is empty, return an empty map
            Ok(NestedValue::Map(HashMap::new()))
        } else {
            self.state.ok_or(error::Error::InvalidState)
        }
    }
}

impl SerializeSeq for Serializer {
    type Ok = NestedValue;
    type Error = Error;

    fn serialize_element<T>(&mut self, value: &T) -> Result<(), Self::Error>
    where
        T: Serialize + ?Sized,
    {
        let serialized_value = value.serialize(Serializer::new())?;

        match self.state {
            Some(NestedValue::Vec(ref mut vec)) => {
                vec.push(serialized_value); // Inserting into the state
            }
            Some(NestedValue::U8s(ref mut vec)) => {
                if let NestedValue::U8(val) = serialized_value {
                    vec.push(val);
                } else {
                    panic!("Invalid value type encountered");
                }
            }
            Some(NestedValue::U16s(ref mut vec)) => {
                if let NestedValue::U16(val) = serialized_value {
                    vec.push(val);
                } else {
                    panic!("Invalid value type encountered");
                }
            }
            Some(NestedValue::F32s(ref mut vec)) => {
                if let NestedValue::F32(val) = serialized_value {
                    vec.push(val);
                } else {
                    panic!("Invalid value type encountered");
                }
            }
            Some(_) => {
                panic!("Invalid state encountered");
            }
            None => {
                let val = match serialized_value {
                    NestedValue::U8(val) => NestedValue::U8s(vec![val]),
                    NestedValue::U16(val) => NestedValue::U16s(vec![val]),
                    NestedValue::F32(val) => NestedValue::F32s(vec![val]),
                    _ => NestedValue::Vec(vec![serialized_value]),
                };
                self.state = Some(val);
            }
        }

        Ok(())
    }

    fn end(self) -> Result<Self::Ok, Self::Error> {
        if self.state.is_none() {
            // If the state is empty, return an empty vector
            Ok(NestedValue::Vec(Vec::new()))
        } else {
            self.state.ok_or(error::Error::InvalidState)
        }
    }
}

#[cfg(test)]
mod tests {
    use crate::{
        module::{Param, ParamId},
        record::{FullPrecisionSettings, Record},
        tensor::Tensor,
    };
    use serde::Deserialize;

    use super::*;

    #[derive(Serialize, Deserialize, Debug, Clone)]
    struct MyStruct1 {
        a: MyStruct3,
        b: MyStruct2,
    }

    #[derive(Serialize, Deserialize, Debug, Clone)]
    struct MyStruct2 {
        a: i32,
        b: Option<i32>,
        c: String,
        d: Option<String>,
    }

    #[derive(Serialize, Deserialize, Debug, Clone)]
    struct MyStruct3 {
        x: String,
        y: String,
    }

    #[test]
    fn test_serialize() {
        let my_struct = MyStruct1 {
            a: MyStruct3 {
                x: "Hello".to_owned(),
                y: "World".to_owned(),
            },
            b: MyStruct2 {
                a: 1,
                b: None,
                c: "Hello".to_owned(),
                d: Some("World".to_owned()),
            },
        };

        let serialized = my_struct
            .serialize(Serializer::new())
            .expect("Should serialize item successfully");

        let serialized_str = format!("{:?}", serialized);

        // Compare the lengths of expected and actual serialized strings because
        // the order of the fields is not guaranteed for HashMaps.
        assert_eq!(serialized_str.len(), 135);
    }
    #[test]
    fn test_param_serde() {
        type Backend = burn_ndarray::NdArray<f32>;

        let device = Default::default();

        let tensor: Tensor<Backend, 2> = Tensor::ones([2, 2], &device);

        let param = Param::initialized(ParamId::new(), tensor);

        let param_item = param.into_item::<FullPrecisionSettings>();

        let serialized = param_item
            .serialize(Serializer::new())
            .expect("Should serialize item successfully");

        let serialized_str = format!("{:?}", serialized);

        // Compare the lengths of expected and actual serialized strings because
        // the order of the fields is not guaranteed for HashMaps.
<<<<<<< HEAD
        // 1.0f32 is represented with 4 bytes [0, 0, 128, 63]
        assert_eq!(serialized_str.len(), 166);
=======
        assert_eq!(serialized_str.len(), 108);
>>>>>>> 2fbc4628
    }
}<|MERGE_RESOLUTION|>--- conflicted
+++ resolved
@@ -381,11 +381,7 @@
 
         // Compare the lengths of expected and actual serialized strings because
         // the order of the fields is not guaranteed for HashMaps.
-<<<<<<< HEAD
         // 1.0f32 is represented with 4 bytes [0, 0, 128, 63]
-        assert_eq!(serialized_str.len(), 166);
-=======
-        assert_eq!(serialized_str.len(), 108);
->>>>>>> 2fbc4628
+        assert_eq!(serialized_str.len(), 140);
     }
 }