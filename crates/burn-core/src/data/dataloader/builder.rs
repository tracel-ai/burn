--- conflicted
+++ resolved
@@ -1,16 +1,10 @@
-<<<<<<< HEAD
 use super::{
-    batcher::DynBatcher, BatchDataLoader, BatchStrategy, DataLoader, FixBatchStrategy,
-    MultiThreadDataLoader,
+    BatchDataLoader, BatchStrategy, DataLoader, FixBatchStrategy, MultiThreadDataLoader,
+    batcher::DynBatcher,
 };
 use burn_dataset::Dataset;
 use burn_tensor::backend::Backend;
-use rand::{rngs::StdRng, SeedableRng};
-=======
-use super::{BatchDataLoader, BatchStrategy, DataLoader, FixBatchStrategy, batcher::DynBatcher};
-use burn_dataset::Dataset;
 use rand::{SeedableRng, rngs::StdRng};
->>>>>>> 226ce23e
 use std::sync::Arc;
 
 /// A builder for data loaders.
@@ -155,7 +149,7 @@
 mod tests {
     use super::*;
     use crate::data::dataset::FakeDataset;
-    use crate::{data::dataloader::batcher::Batcher, TestBackend};
+    use crate::{TestBackend, data::dataloader::batcher::Batcher};
 
     #[test]
     fn test_dataloader_default_device() {
