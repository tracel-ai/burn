--- conflicted
+++ resolved
@@ -1,21 +1,10 @@
-<<<<<<< HEAD
-use super::{batcher::DynBatcher, BatchStrategy, DataLoader, DataLoaderIterator, Progress};
-=======
-use super::{
-    BatchStrategy, DataLoader, DataLoaderIterator, DynDataLoader, MultiThreadDataLoader, Progress,
-    batcher::DynBatcher,
-};
->>>>>>> 226ce23e
+use super::{BatchStrategy, DataLoader, DataLoaderIterator, Progress, batcher::DynBatcher};
 use burn_dataset::{
     Dataset,
     transform::{PartialDataset, ShuffledDataset},
 };
-<<<<<<< HEAD
 use burn_tensor::backend::Backend;
-use rand::{distr::StandardUniform, Rng};
-=======
-use rand::{Rng, SeedableRng, distr::StandardUniform, prelude::Distribution, rngs::StdRng};
->>>>>>> 226ce23e
+use rand::{Rng, distr::StandardUniform};
 use std::sync::Arc;
 
 /// A data loader that can be used to iterate over a dataset in batches.
