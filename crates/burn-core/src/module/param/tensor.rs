--- conflicted
+++ resolved
@@ -7,13 +7,8 @@
     backend::{AutodiffBackend, Backend},
     Tensor,
 };
-<<<<<<< HEAD
-use alloc::vec::Vec;
+use alloc::{format, string::ToString, vec::Vec};
 use burn_tensor::{Bool, Float, Int, TensorData};
-=======
-use alloc::{format, string::ToString, vec::Vec};
-use burn_tensor::{Bool, Data, Float, Int};
->>>>>>> 2fbc4628
 
 impl<B: Backend, const D: usize> Parameter for Tensor<B, D, Float> {
     type Device = B::Device;
