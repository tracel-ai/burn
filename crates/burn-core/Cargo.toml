[package]
authors = ["nathanielsimard <nathaniel.simard.42@gmail.com>"]
categories = ["science", "no-std", "embedded", "wasm"]
description = "Flexible and Comprehensive Deep Learning Framework in Rust"
documentation = "https://docs.rs/burn-core"
edition.workspace = true
keywords = ["deep-learning", "machine-learning", "tensor", "pytorch", "ndarray"]
license.workspace = true
name = "burn-core"
readme.workspace = true
repository = "https://github.com/tracel-ai/burn/tree/main/crates/burn-core"
version.workspace = true

[lints]
workspace = true

[features]
default = [
    "std",
    "burn-std/default",
    "burn-dataset?/default",
    "burn-tensor/default",
]
doc = [
    "std",
    "dataset",
    "audio",
    # Doc features
    "burn-std/doc",
    "burn-dataset/doc",
    "burn-tensor/doc",
]
dataset = ["burn-dataset"]

network = ["burn-dataset?/network"]
sqlite = ["burn-dataset?/sqlite"]
sqlite-bundled = ["burn-dataset?/sqlite-bundled"]
std = [
    "bincode/std",
    "burn-std/std",
    "burn-tensor/std",
    "flate2",
    "half/std",
    "log",
    "rand/std",
    "rmp-serde",
    "serde/std",
    "serde_json/std",
    "num-traits/std",
]
vision = ["burn-vision", "burn-dataset?/vision"]
audio = ["burn-dataset?/audio"]

# Custom deserializer for Record that is helpful for importing data, such as PyTorch pt files.
record-item-custom-serde = ["thiserror"]

# Serialization formats
experimental-named-tensor = ["burn-tensor/experimental-named-tensor"]

test-cuda = [
    "burn-cuda/default",
] # To use cuda during testing, default uses ndarray.
test-rocm = [
    "burn-rocm/default",
] # To use hip during testing, default uses ndarray.
test-tch = [
    "burn-tch/default",
] # To use tch during testing, default uses ndarray.
test-wgpu = [
    "burn-wgpu/default",
] # To use wgpu during testing, default uses ndarray.
test-vulkan = [
    "test-wgpu",
    "burn-wgpu/vulkan",
] # To use wgpu-spirv during testing, default uses ndarray.
test-metal = [
    "test-wgpu",
    "burn-wgpu/metal",
] # To use wgpu-spirv during testing, default uses ndarray.

# Memory checks are disabled by default
test-memory-checks = ["burn-fusion/memory-checks"]

[dependencies]

# ** Please make sure all dependencies support no_std when std is disabled **

<<<<<<< HEAD
burn-std = { path = "../burn-std", version = "=0.20.0-pre.2", default-features = false }
burn-dataset = { path = "../burn-dataset", version = "=0.20.0-pre.2", optional = true, default-features = false }
burn-derive = { path = "../burn-derive", version = "=0.20.0-pre.2" }
burn-tensor = { path = "../burn-tensor", version = "=0.20.0-pre.2", default-features = false }
burn-vision = { path = "../burn-vision", version = "=0.20.0-pre.2", optional = true, default-features = false }
=======
burn-common = { path = "../burn-common", version = "=0.20.0-pre.3", default-features = false }
burn-dataset = { path = "../burn-dataset", version = "=0.20.0-pre.3", optional = true, default-features = false }
burn-derive = { path = "../burn-derive", version = "=0.20.0-pre.3" }
burn-tensor = { path = "../burn-tensor", version = "=0.20.0-pre.3", default-features = false }
burn-vision = { path = "../burn-vision", version = "=0.20.0-pre.3", optional = true, default-features = false }
>>>>>>> 3eab87fe

data-encoding = { workspace = true }
uuid = { workspace = true }

derive-new = { workspace = true }
log = { workspace = true, optional = true }
rand = { workspace = true }

# The same implementation of HashMap in std but with no_std support (only alloc crate is needed)
hashbrown = { workspace = true, features = ["serde"] } # no_std compatible

# Serialize Deserialize
flate2 = { workspace = true, optional = true }
serde = { workspace = true, features = ["derive"] }

ahash = { workspace = true }
bincode = { workspace = true }
half = { workspace = true }
num-traits = { workspace = true }
rmp-serde = { workspace = true, optional = true }
serde_json = { workspace = true, features = ["alloc"] } #Default enables std
spin = { workspace = true }                             # Using in place of use std::sync::Mutex when std is disabled
thiserror = { workspace = true, optional = true }

[target.'cfg(target_has_atomic = "ptr")'.dependencies]
regex = { workspace = true }

# FOR TESTING
burn-cuda = { path = "../burn-cuda", version = "=0.20.0-pre.3", optional = true, default-features = false }
burn-rocm = { path = "../burn-rocm", version = "=0.20.0-pre.3", optional = true, default-features = false }
burn-remote = { path = "../burn-remote", version = "=0.20.0-pre.3", default-features = false, optional = true }
burn-router = { path = "../burn-router", version = "=0.20.0-pre.3", default-features = false, optional = true }
burn-tch = { path = "../burn-tch", version = "=0.20.0-pre.3", optional = true }
burn-wgpu = { path = "../burn-wgpu", version = "=0.20.0-pre.3", optional = true, default-features = false }
burn-fusion = { path = "../burn-fusion", version = "=0.20.0-pre.3", optional = true }

[target.'cfg(not(target_has_atomic = "ptr"))'.dependencies]
portable-atomic-util = { workspace = true }
portable-atomic = { workspace = true, features = ["unsafe-assume-single-core"] }

[dev-dependencies]
burn-ndarray = { path = "../burn-ndarray", version = "=0.20.0-pre.3" }
burn-autodiff = { path = "../burn-autodiff", version = "=0.20.0-pre.3" }
burn-dataset = { path = "../burn-dataset", version = "=0.20.0-pre.3", features = [
    "fake",
] }
rstest = { workspace = true }

[package.metadata.docs.rs]
features = ["doc"]
rustdoc-args = ["--cfg", "docsrs"]<|MERGE_RESOLUTION|>--- conflicted
+++ resolved
@@ -85,19 +85,11 @@
 
 # ** Please make sure all dependencies support no_std when std is disabled **
 
-<<<<<<< HEAD
-burn-std = { path = "../burn-std", version = "=0.20.0-pre.2", default-features = false }
-burn-dataset = { path = "../burn-dataset", version = "=0.20.0-pre.2", optional = true, default-features = false }
-burn-derive = { path = "../burn-derive", version = "=0.20.0-pre.2" }
-burn-tensor = { path = "../burn-tensor", version = "=0.20.0-pre.2", default-features = false }
-burn-vision = { path = "../burn-vision", version = "=0.20.0-pre.2", optional = true, default-features = false }
-=======
-burn-common = { path = "../burn-common", version = "=0.20.0-pre.3", default-features = false }
+burn-std = { path = "../burn-std", version = "=0.20.0-pre.3", default-features = false }
 burn-dataset = { path = "../burn-dataset", version = "=0.20.0-pre.3", optional = true, default-features = false }
 burn-derive = { path = "../burn-derive", version = "=0.20.0-pre.3" }
 burn-tensor = { path = "../burn-tensor", version = "=0.20.0-pre.3", default-features = false }
 burn-vision = { path = "../burn-vision", version = "=0.20.0-pre.3", optional = true, default-features = false }
->>>>>>> 3eab87fe
 
 data-encoding = { workspace = true }
 uuid = { workspace = true }
