use crate::{TrainOutput, TrainStep};
use burn_core::data::dataloader::Progress;
use burn_core::{
    data::dataloader::DataLoaderIterator, module::AutodiffModule, tensor::backend::AutodiffBackend,
};
use std::sync::mpsc::{Receiver, Sender};
use std::thread::spawn;

/// Multi devices train step.
pub struct MultiDevicesTrainStep<B: AutodiffBackend, M, TI, TO> {
    workers: Vec<Worker<B, M, TI>>,
    receiver: Receiver<TrainOutput<TO>>,
}

struct Message<M, TI> {
    item: TI,
    model: M,
}

struct Worker<B: AutodiffBackend, M, TI> {
    sender_input: Sender<Message<M, TI>>,
    device: B::Device,
}

impl<B, M, TI> Worker<B, M, TI>
where
    B: AutodiffBackend,
    M: AutodiffModule<B>,
{
    fn register(&self, item: TI, model: &M) {
        let message = Message {
            item,
            model: model.clone(),
        };
        self.sender_input.send(message).unwrap();
    }

    fn start<TO>(
        &self,
        sender_output: Sender<TrainOutput<TO>>,
        receiver_input: Receiver<Message<M, TI>>,
    ) where
        TI: Send + 'static,
        TO: Send + 'static,
        M: TrainStep<TI, TO> + Send + 'static,
    {
        let device = self.device.clone();

<<<<<<< HEAD
        spawn(move || loop {
            match receiver_input.recv() {
                Ok(item) => {
                    let model = item.model.fork(&device);
                    let output = model.step(item.item);
=======
        spawn(move || {
            loop {
                match receiver_input.recv() {
                    Ok(item) => {
                        let step = item.model.fork(&device);
                        let output = step.step(item.item);
>>>>>>> 226ce23e

                        sender_output.send(output).unwrap();
                    }
                    Err(_err) => {
                        log::info!("Closing thread on device {:?}", device);
                        break;
                    }
                }
            }
        });
    }
}

impl<B, M, TI, TO> MultiDevicesTrainStep<B, M, TI, TO>
where
    B: AutodiffBackend,
    M: AutodiffModule<B> + TrainStep<TI, TO> + Send + Clone + 'static,
    TI: Send + 'static,
    TO: Send + 'static,
{
    /// Create a new multi devices train step.
    ///
    /// # Arguments
    ///
    /// * `devices` - Devices.
    ///
    /// # Returns
    ///
    /// MultiDevicesTrainStep instance.
    pub fn new(devices: &[B::Device]) -> Self
    where
        TI: Send + 'static,
    {
        let (sender_output, receiver_output) = std::sync::mpsc::channel();
        let workers = devices
            .iter()
            .map(|device| {
                let (sender_input, receiver_input) = std::sync::mpsc::channel();
                let worker = Worker {
                    sender_input,
                    device: device.clone(),
                };

                worker.start(sender_output.clone(), receiver_input);
                worker
            })
            .collect();

        Self {
            workers,
            receiver: receiver_output,
        }
    }

    /// Collect outputs from workers for one step.
    ///
    /// # Arguments
    ///
    /// * `model` - Model.
    /// * `dataloaders` - The data loader for each worker.
    ///
    /// # Returns
    ///
    /// Outputs.
    pub fn step<'a>(
        &self,
        dataloaders: &mut [Box<dyn DataLoaderIterator<TI> + 'a>],
        model: &M,
    ) -> (Vec<TrainOutput<TO>>, Progress) {
        let mut num_send = 0;

        let mut items_total = 0;
        let mut items_processed = 0;

        for (i, worker) in self.workers.iter().enumerate() {
            let dataloader = &mut dataloaders[i];
            if let Some(item) = dataloader.next() {
                worker.register(item, model);
                num_send += 1;
                let progress = dataloader.progress();
                items_total += progress.items_total;
                items_processed += progress.items_processed;
            }
        }

        let mut outputs = Vec::with_capacity(num_send);

        for _ in 0..num_send {
            let output = self.receiver.recv().unwrap();
            outputs.push(output);
        }

        (outputs, Progress::new(items_processed, items_total))
    }
}<|MERGE_RESOLUTION|>--- conflicted
+++ resolved
@@ -46,20 +46,12 @@
     {
         let device = self.device.clone();
 
-<<<<<<< HEAD
-        spawn(move || loop {
-            match receiver_input.recv() {
-                Ok(item) => {
-                    let model = item.model.fork(&device);
-                    let output = model.step(item.item);
-=======
         spawn(move || {
             loop {
                 match receiver_input.recv() {
                     Ok(item) => {
-                        let step = item.model.fork(&device);
-                        let output = step.step(item.item);
->>>>>>> 226ce23e
+                        let model = item.model.fork(&device);
+                        let output = model.step(item.item);
 
                         sender_output.send(output).unwrap();
                     }
