--- conflicted
+++ resolved
@@ -27,13 +27,8 @@
 test-cuda = ["burn-cuda"]
 
 [dependencies]
-<<<<<<< HEAD
-burn-tensor = { path = "../burn-tensor", version = "=0.20.0-pre.2", default-features = true }
-burn-std = { path = "../burn-std", version = "=0.20.0-pre.2", default-features = true }
-=======
 burn-tensor = { path = "../burn-tensor", version = "=0.20.0-pre.3", default-features = true }
-burn-common = { path = "../burn-common", version = "=0.20.0-pre.3", default-features = true }
->>>>>>> 3eab87fe
+burn-std = { path = "../burn-std", version = "=0.20.0-pre.3", default-features = true }
 
 log = { workspace = true }
 
