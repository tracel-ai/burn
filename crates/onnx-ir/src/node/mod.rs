//! Node module contains implementations of ONNX operations.
//!
//! Each submodule implements a specific ONNX operation, providing:
//! - Operation configuration and parameters
//! - Rank inference functionality
//!
//! This modular structure allows for clean separation of operation implementations
//! and facilitates easier maintenance and extension of the ONNX operation set.

#[cfg(test)]
pub mod test_utils;

pub mod argmax;
pub mod argmin;
pub mod attention;
pub mod avg_pool1d;
pub mod avg_pool2d;
pub mod batch_norm;
pub mod bernoulli;
pub mod bitshift;
pub mod cast;
pub mod clip;
pub mod comparison;
pub mod concat;
pub mod constant;
pub mod constant_of_shape;
pub mod conv1d;
pub mod conv2d;
pub mod conv3d;
pub mod conv_transpose1d;
pub mod conv_transpose2d;
pub mod conv_transpose3d;
pub mod depth_to_space;
pub mod dropout;
pub mod expand;
pub mod eye_like;
pub mod flatten;
pub mod gather;
pub mod gemm;
pub mod group_norm;
pub mod hard_sigmoid;
pub mod instance_norm;
pub mod is_inf;
pub mod layer_norm;
pub mod leaky_relu;
pub mod linear;
pub mod log_softmax;
pub mod matmul;
pub mod matmulinteger;
pub mod max_pool1d;
pub mod max_pool2d;
<<<<<<< HEAD
pub mod modulo;
=======
pub mod nonzero;
>>>>>>> 59bcfba4
pub mod one_hot;
pub mod pad;
pub mod padding;
pub mod random;
pub mod random_like;
pub mod range;
pub mod reduce;
pub mod reshape;
pub mod resize;
pub mod shape;
pub mod size;
pub mod slice;
pub mod softmax;
pub mod space_to_depth;
pub mod split;
pub mod squeeze;
pub mod tile;
pub mod topk;
pub mod transpose;
pub mod trilu;
pub mod unsqueeze;
pub mod where_op;<|MERGE_RESOLUTION|>--- conflicted
+++ resolved
@@ -49,11 +49,8 @@
 pub mod matmulinteger;
 pub mod max_pool1d;
 pub mod max_pool2d;
-<<<<<<< HEAD
 pub mod modulo;
-=======
 pub mod nonzero;
->>>>>>> 59bcfba4
 pub mod one_hot;
 pub mod pad;
 pub mod padding;
