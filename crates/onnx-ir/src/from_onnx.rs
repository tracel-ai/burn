--- conflicted
+++ resolved
@@ -266,13 +266,9 @@
             node.node_type, self.node_name_counter[&node.node_type]
         )
         .to_lowercase();
-<<<<<<< HEAD
-        log::debug!("Renaming node {:?} to {:?}", &node.name, &new_name);
-=======
 
         log::debug!("Renaming node {:?} to {new_name:?}", &node.name);
 
->>>>>>> e8f4cc71
         node.name.clone_from(&new_name);
     }
 
