--- conflicted
+++ resolved
@@ -16,12 +16,7 @@
 workspace = true
 
 [dependencies]
-<<<<<<< HEAD
-burn-tensor = { path = "../burn-tensor", version = "=0.20.0-pre.2", default-features = false }
-onnx-ir-derive = { path = "./onnx-ir-derive", version = "=0.20.0-pre.2" }
-=======
 burn-tensor = { path = "../burn-tensor", version = "=0.20.0-pre.3", default-features = false }
->>>>>>> ca8cf219
 bytemuck = { workspace = true, features = ["extern_crate_alloc"] }
 derive-new = { workspace = true }
 half = { workspace = true, features = ["bytemuck"] }
