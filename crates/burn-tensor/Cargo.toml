--- conflicted
+++ resolved
@@ -32,14 +32,9 @@
 ]
 
 [dependencies]
-<<<<<<< HEAD
-burn-std = { path = "../burn-std", version = "0.20.0-pre.2", default-features = false }
-burn-tensor-testgen = { path = "../burn-tensor-testgen", version = "0.20.0-pre.2", optional = true }
-burn-backend = { path = "../burn-backend", version = "0.20.0-pre.2", default-features = false }
-=======
-burn-common = { path = "../burn-common", version = "=0.20.0-pre.3", default-features = false }
-burn-tensor-testgen = { path = "../burn-tensor-testgen", version = "=0.20.0-pre.3", optional = true }
->>>>>>> 3eab87fe
+burn-std = { path = "../burn-std", version = "0.20.0-pre.3", default-features = false }
+burn-tensor-testgen = { path = "../burn-tensor-testgen", version = "0.20.0-pre.3", optional = true }
+burn-backend = { path = "../burn-backend", version = "0.20.0-pre.3", default-features = false }
 cubecl = { workspace = true, optional = true, default-features = false }
 
 colored = { workspace = true, optional = true }
