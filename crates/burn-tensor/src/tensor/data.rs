use core::{
    any::{Any, TypeId},
    f32,
};

use alloc::boxed::Box;
use alloc::format;
use alloc::string::String;
use alloc::vec;
use alloc::vec::Vec;
use bytemuck::{checked::CheckedCastError, AnyBitPattern};
use half::{bf16, f16};

use crate::{
<<<<<<< HEAD
    quantization::{Quantization, QuantizationStrategy},
    tensor::{bytes::Bytes, Shape},
=======
    quantization::{AffineQuantization, Quantization, QuantizationStrategy},
    tensor::Shape,
>>>>>>> fb05a55d
    DType, Distribution, Element, ElementConversion,
};

use num_traits::pow::Pow;

#[cfg(not(feature = "std"))]
#[allow(unused_imports)]
use num_traits::Float;

use rand::RngCore;

use super::quantization::{
    pack_i8s_to_u32s, unpack_u32s_to_i8s, QParams, QuantizationScheme, QuantizationType,
    SymmetricQuantization,
};

/// The things that can go wrong when manipulating tensor data.
#[derive(Debug)]
pub enum DataError {
    /// Failed to cast the values to a specified element type.
    CastError(CheckedCastError),
    /// Invalid target element type.
    TypeMismatch(String),
}

/// Data structure for tensors.
#[derive(Debug, Clone, PartialEq, Eq, serde::Serialize, serde::Deserialize)]
pub struct TensorData {
    /// The values of the tensor (as bytes).
    pub bytes: Bytes,

    /// The shape of the tensor.
    pub shape: Vec<usize>,

    /// The data type of the tensor.
    pub dtype: DType,
}

fn into_bytes<E>(mut value: Vec<E>) -> Vec<u8> {
    // Ensure `E` satisfies the `Pod` trait requirements
    assert_eq!(core::mem::size_of::<E>() % core::mem::size_of::<u8>(), 0);

    let factor = core::mem::size_of::<E>() / core::mem::size_of::<u8>();
    let len = value.len() * factor;
    let capacity = value.capacity() * factor;
    let ptr = value.as_mut_ptr();

<<<<<<< HEAD
    /// Initializes a new tensor data structure from the provided values.
    fn init<E: Element, S: Into<Vec<usize>>>(mut value: Vec<E>, shape: S, dtype: DType) -> Self {
=======
    core::mem::forget(value);

    unsafe { Vec::from_raw_parts(ptr as *mut u8, len, capacity) }
}

impl TensorData {
    /// Creates a new tensor data structure.
    pub fn new<E: Element, S: Into<Vec<usize>>>(mut value: Vec<E>, shape: S) -> Self {
>>>>>>> fb05a55d
        // Ensure shape is valid
        let shape = shape.into();
        let shape_numel = Self::numel(&shape);
        value.truncate(shape_numel);
        let numel = value.len();
        assert_eq!(
            shape_numel, numel,
            "Shape {:?} is invalid for input of size {:?}",
            shape, numel,
        );
        Self::init(value, shape, E::dtype())
    }

<<<<<<< HEAD
        let bytes = Bytes::from_elems(value);
=======
    /// Creates a new quantized tensor data structure.
    ///
    /// # Note
    /// If the quantized data representation is `u32`, the values are assumed to already be packed
    /// (e.g., groups of 4 `i8` values are packed into a single `u32`).
    pub fn quantized<E: Element, S: Into<Vec<usize>>>(
        value: Vec<E>,
        shape: S,
        strategy: QuantizationStrategy,
    ) -> Self {
        let mut value = into_bytes(value);

        // Notes on quantization data representation:
        // 1) The quantized values are packed into 32-bit unsigned integers. For example, int8
        //    quantized values pack 4 grouped values into a single `u32`. When unpacking these values,
        //    we make sure to retrieve only the meaningful values (and ignore the alignment padding).
        // 2) Quantization parameters are appended to the tensor data.
        //    As such, the last bytes always correspond to the scale parameter.
        //    If the quantization scheme includes an offset (zero-point) parameter, it is next to last.
        match strategy {
            QuantizationStrategy::PerTensorAffineInt8(q) => {
                if TypeId::of::<E>() == TypeId::of::<u32>() {
                    value = bytemuck::checked::cast_slice(&value).to_vec(); // already packed values
                } else if TypeId::of::<E>() == TypeId::of::<i8>() {
                    value = bytemuck::checked::cast_slice(&pack_i8s_to_u32s(&value)).to_vec();
                } else {
                    panic!("Invalid quantized type");
                }
                let scale_bytes = bytemuck::bytes_of(&q.scale);
                let offset_bytes = bytemuck::bytes_of(&q.offset);
                value.extend_from_slice(offset_bytes);
                value.extend_from_slice(scale_bytes);
            }
            QuantizationStrategy::PerTensorSymmetricInt8(q) => {
                if TypeId::of::<E>() == TypeId::of::<u32>() {
                    value = bytemuck::checked::cast_slice(&value).to_vec(); // already packed values
                } else if TypeId::of::<E>() == TypeId::of::<i8>() {
                    let packed = pack_i8s_to_u32s(&value);
                    value = bytemuck::checked::cast_slice(&packed).to_vec();
                } else {
                    panic!("Invalid quantized type");
                }
                let scale_bytes = bytemuck::bytes_of(&q.scale);
                value.extend_from_slice(scale_bytes);
            }
        }

        Self::init(value, shape, DType::QFloat(strategy.scheme()))
    }
>>>>>>> fb05a55d

    /// Initializes a new tensor data structure from the provided values.
    fn init<E: Element, S: Into<Vec<usize>>>(value: Vec<E>, shape: S, dtype: DType) -> Self {
        Self {
            bytes: into_bytes(value),
            shape: shape.into(),
            dtype,
        }
    }

    fn try_as_slice<E: Element>(&self) -> Result<&[E], DataError> {
        bytemuck::checked::try_cast_slice(&self.bytes).map_err(DataError::CastError)
    }

    /// Returns the immutable slice view of the tensor data.
    pub fn as_slice<E: Element>(&self) -> Result<&[E], DataError> {
        if E::dtype() == self.dtype {
            self.try_as_slice()
        } else {
            Err(DataError::TypeMismatch(format!(
                "Invalid target element type (expected {:?}, got {:?})",
                self.dtype,
                E::dtype()
            )))
        }
    }

    /// Returns the mutable slice view of the tensor data.
    ///
    /// # Panics
    /// If the target element type is different from the stored element type.
    pub fn as_mut_slice<E: Element>(&mut self) -> Result<&mut [E], DataError> {
        if E::dtype() == self.dtype {
            bytemuck::checked::try_cast_slice_mut(&mut self.bytes).map_err(DataError::CastError)
        } else {
            Err(DataError::TypeMismatch(format!(
                "Invalid target element type (expected {:?}, got {:?})",
                self.dtype,
                E::dtype()
            )))
        }
    }

    /// Returns the tensor data as a vector of scalar values.
    pub fn to_vec<E: Element>(&self) -> Result<Vec<E>, DataError> {
        Ok(self.as_slice()?.to_vec())
    }

    /// Returns the tensor data as a vector of scalar values.
    pub fn into_vec<E: Element>(mut self) -> Result<Vec<E>, DataError> {
        if E::dtype() != self.dtype {
            return Err(DataError::TypeMismatch(format!(
                "Invalid target element type (expected {:?}, got {:?})",
                self.dtype,
                E::dtype()
            )));
        }

        let capacity_bytes = self.bytes.capacity();
        let length_bytes = self.bytes.len();
        let size_elem = core::mem::size_of::<E>();

        let capacity = capacity_bytes / size_elem;
        let length = length_bytes / size_elem;

        unsafe {
            let ptr = self.bytes.as_mut_ptr();
            core::mem::forget(self.bytes);

            Ok(Vec::from_raw_parts(ptr.cast::<E>(), length, capacity))
        }
    }

    /// Returns an iterator over the values of the tensor data.
    pub fn iter<E: Element>(&self) -> Box<dyn Iterator<Item = E> + '_> {
        if E::dtype() == self.dtype {
            Box::new(bytemuck::checked::cast_slice(&self.bytes).iter().copied())
        } else {
            match self.dtype {
                DType::I8 => Box::new(
                    bytemuck::checked::cast_slice(&self.bytes)
                        .iter()
                        .map(|e: &i8| e.elem::<E>()),
                ),
                DType::I16 => Box::new(
                    bytemuck::checked::cast_slice(&self.bytes)
                        .iter()
                        .map(|e: &i16| e.elem::<E>()),
                ),
                DType::I32 => Box::new(
                    bytemuck::checked::cast_slice(&self.bytes)
                        .iter()
                        .map(|e: &i32| e.elem::<E>()),
                ),
                DType::I64 => Box::new(
                    bytemuck::checked::cast_slice(&self.bytes)
                        .iter()
                        .map(|e: &i64| e.elem::<E>()),
                ),
                DType::U8 => Box::new(self.bytes.iter().map(|e| e.elem::<E>())),
                DType::U16 => Box::new(
                    bytemuck::checked::cast_slice(&self.bytes)
                        .iter()
                        .map(|e: &u16| e.elem::<E>()),
                ),
                DType::U32 => Box::new(
                    bytemuck::checked::cast_slice(&self.bytes)
                        .iter()
                        .map(|e: &u32| e.elem::<E>()),
                ),
                DType::U64 => Box::new(
                    bytemuck::checked::cast_slice(&self.bytes)
                        .iter()
                        .map(|e: &u64| e.elem::<E>()),
                ),
                DType::BF16 => Box::new(
                    bytemuck::checked::cast_slice(&self.bytes)
                        .iter()
                        .map(|e: &bf16| e.elem::<E>()),
                ),
                DType::F16 => Box::new(
                    bytemuck::checked::cast_slice(&self.bytes)
                        .iter()
                        .map(|e: &f16| e.elem::<E>()),
                ),
                DType::F32 => Box::new(
                    bytemuck::checked::cast_slice(&self.bytes)
                        .iter()
                        .map(|e: &f32| e.elem::<E>()),
                ),
                DType::F64 => Box::new(
                    bytemuck::checked::cast_slice(&self.bytes)
                        .iter()
                        .map(|e: &f64| e.elem::<E>()),
                ),
                // bool is a byte value equal to either 0 or 1
                DType::Bool => Box::new(self.bytes.iter().map(|e| e.elem::<E>())),
                DType::QFloat(scheme) => match scheme {
                    QuantizationScheme::PerTensorAffine(QuantizationType::QInt8)
                    | QuantizationScheme::PerTensorSymmetric(QuantizationType::QInt8) => {
                        // Unpack values before converting to the specified type
                        let values =
                            unpack_u32s_to_i8s(self.values_as_bytes(), self.num_elements());

                        Box::new(
                            values
                                .iter()
                                .map(|e: &i8| e.elem::<E>())
                                .collect::<Vec<_>>()
                                .into_iter(),
                        )
                    }
                },
            }
        }
    }

    /// Returns the total number of elements of the tensor data.
    pub fn num_elements(&self) -> usize {
        Self::numel(&self.shape)
    }

    fn numel(shape: &[usize]) -> usize {
        shape.iter().product()
    }

    /// Populates the data with random values.
    pub fn random<E: Element, R: RngCore, S: Into<Vec<usize>>>(
        shape: S,
        distribution: Distribution,
        rng: &mut R,
    ) -> Self {
        let shape = shape.into();
        let num_elements = Self::numel(&shape);
        let mut data = Vec::with_capacity(num_elements);

        for _ in 0..num_elements {
            data.push(E::random(distribution, rng));
        }

        TensorData::new(data, shape)
    }

    /// Populates the data with zeros.
    pub fn zeros<E: Element, S: Into<Vec<usize>>>(shape: S) -> TensorData {
        let shape = shape.into();
        let num_elements = Self::numel(&shape);
        let mut data = Vec::<E>::with_capacity(num_elements);

        for _ in 0..num_elements {
            data.push(0.elem());
        }

        TensorData::new(data, shape)
    }

    /// Populates the data with ones.
    pub fn ones<E: Element, S: Into<Vec<usize>>>(shape: S) -> TensorData {
        let shape = shape.into();
        let num_elements = Self::numel(&shape);
        let mut data = Vec::<E>::with_capacity(num_elements);

        for _ in 0..num_elements {
            data.push(1.elem());
        }

        TensorData::new(data, shape)
    }

    /// Populates the data with the given value
    pub fn full<E: Element, S: Into<Vec<usize>>>(shape: S, fill_value: E) -> TensorData {
        let shape = shape.into();
        let num_elements = Self::numel(&shape);
        let mut data = Vec::<E>::with_capacity(num_elements);
        for _ in 0..num_elements {
            data.push(fill_value)
        }

        TensorData::new(data, shape)
    }

    /// Converts the data to a different element type.
    pub fn convert<E: Element>(self) -> Self {
        if E::dtype() == self.dtype {
            self
        } else if core::mem::size_of::<E>() == self.dtype.size()
            && !matches!(self.dtype, DType::Bool | DType::QFloat(_))
        {
            match self.dtype {
                DType::F64 => self.convert_inplace::<f64, E>(),
                DType::F32 => self.convert_inplace::<f32, E>(),
                DType::F16 => self.convert_inplace::<f16, E>(),
                DType::BF16 => self.convert_inplace::<bf16, E>(),
                DType::I64 => self.convert_inplace::<i64, E>(),
                DType::I32 => self.convert_inplace::<i32, E>(),
                DType::I16 => self.convert_inplace::<i16, E>(),
                DType::I8 => self.convert_inplace::<i8, E>(),
                DType::U64 => self.convert_inplace::<u64, E>(),
                DType::U32 => self.convert_inplace::<u32, E>(),
                DType::U16 => self.convert_inplace::<u16, E>(),
                DType::U8 => self.convert_inplace::<u8, E>(),
                DType::Bool | DType::QFloat(_) => unreachable!(),
            }
        } else {
            TensorData::new(self.iter::<E>().collect(), self.shape)
        }
    }

    fn convert_inplace<Current: Element + AnyBitPattern, Target: Element>(mut self) -> Self {
        let step = core::mem::size_of::<Current>();

        for offset in 0..(self.bytes.len() / step) {
            let start = offset * step;
            let end = start + step;

            let slice_old = &mut self.bytes[start..end];
            let val: Current = *bytemuck::from_bytes(slice_old);
            let val = &val.elem::<Target>();
            let slice_new = bytemuck::bytes_of(val);

            slice_old.clone_from_slice(slice_new);
        }
        self.dtype = Target::dtype();

        self
    }

    /// Returns the data as a slice of bytes.
    pub fn as_bytes(&self) -> &[u8] {
        &self.bytes
    }

    /// Applies the data quantization strategy.
    ///
    /// # Panics
    ///
    /// Panics if the data type is not supported for quantization.
    pub fn with_quantization(self, quantization: QuantizationStrategy) -> Self {
        assert_eq!(
            self.dtype,
            DType::F32,
            "Only f32 data type can be quantized"
        );
        match &quantization {
            QuantizationStrategy::PerTensorAffineInt8(strategy) => TensorData::quantized(
                strategy.quantize(self.as_slice().unwrap()),
                self.shape,
                quantization,
            ),
            QuantizationStrategy::PerTensorSymmetricInt8(strategy) => TensorData::quantized(
                strategy.quantize(self.as_slice().unwrap()),
                self.shape,
                quantization,
            ),
        }
    }

    /// Returns the values of the tensor as bytes.
    ///
    /// Takes into account the quantization parameters to ignore since they are packed
    /// into the tensor data bytes.
    ///
    /// # Note
    /// For quantized types, this method takes into account the quantization parameters
    /// to ignore since they are appended to the data bytes.
    ///
    /// For other data types, this is equivalent to [`as_bytes()`](TensorData::as_bytes).
    pub fn values_as_bytes(&self) -> &[u8] {
        match self.dtype {
            DType::QFloat(scheme) => {
                let scale_size = core::mem::size_of::<f32>();
                let mut tensor_bytes_end = self.bytes.len() - scale_size;

                if let QuantizationScheme::PerTensorAffine(QuantizationType::QInt8) = scheme {
                    tensor_bytes_end -= core::mem::size_of::<i8>();
                }

                &self.bytes[..tensor_bytes_end]
            }
            _ => self.as_bytes(),
        }
    }

    /// Get the quantization parameters for a quantized data type.
    pub fn get_q_params<E: Element, Q: Element>(&self) -> Option<QParams<E, Q>> {
        fn read_unaligned<T: bytemuck::CheckedBitPattern>(bytes: &[u8]) -> T {
            // The starting memory address isn't guaranteed to be  divisible by the
            // target type's alignment size, so using `from_bytes` could fail. Instead,
            // we try to read the unaligned bytes and fallback to a manual copy if it is
            // not supported.
            bytemuck::checked::try_pod_read_unaligned(bytes)
                .or_else(|err| {
                    match err {
                        CheckedCastError::PodCastError(_) => {
                            // Fallback to manual copy
                            let mut aligned_bytes = vec![0u8; core::mem::size_of::<T>()];
                            aligned_bytes.copy_from_slice(bytes);
                            Ok(*bytemuck::checked::from_bytes(&aligned_bytes))
                        }
                        _ => Err(err),
                    }
                })
                .unwrap()
        }

        if let DType::QFloat(scheme) = &self.dtype {
            let total_bytes = self.bytes.len();

            // Quantization parameters are added at the end of the tensor data.
            // As such, the last bytes always correspond to the scale parameter.
            // If the quantization scheme includes an offset (zero-point) parameter, it is next to last.
            let scale_size = core::mem::size_of::<E>();
            let scale_bytes = &self.bytes[total_bytes - scale_size..];

            let scale = read_unaligned(scale_bytes);
            let mut offset = None;

            if let QuantizationScheme::PerTensorAffine(_) = scheme {
                let offset_size = core::mem::size_of::<Q>();
                let offset_bytes =
                    &self.bytes[total_bytes - scale_size - offset_size..total_bytes - scale_size];
                offset = Some(read_unaligned(offset_bytes))
            }

            Some(QParams { scale, offset })
        } else {
            None
        }
    }

    /// Dequantizes the data according to its quantization scheme.
    pub fn dequantize(self) -> Result<Self, DataError> {
        if let DType::QFloat(scheme) = &self.dtype {
            let qparams = self.get_q_params::<f32, i8>().unwrap();
            match scheme {
                QuantizationScheme::PerTensorAffine(QuantizationType::QInt8) => {
                    let strategy = AffineQuantization::<f32, i8, i32>::init(
                        qparams.scale,
                        qparams.offset.unwrap(),
                    );
                    let values = unpack_u32s_to_i8s(self.values_as_bytes(), self.num_elements());
                    let value = strategy.dequantize(bytemuck::checked::cast_slice(&values));
                    Ok(Self::new(value, self.shape))
                }
                QuantizationScheme::PerTensorSymmetric(QuantizationType::QInt8) => {
                    let strategy = SymmetricQuantization::<f32, i8>::init(qparams.scale);
                    let values = unpack_u32s_to_i8s(self.values_as_bytes(), self.num_elements());
                    let value = strategy.dequantize(bytemuck::checked::cast_slice(&values));
                    Ok(Self::new(value, self.shape))
                }
            }
        } else {
            Err(DataError::TypeMismatch(format!(
                "Expected quantized data, got {:?}",
                self.dtype
            )))
        }
    }

    /// Asserts the data is approximately equal to another data.
    ///
    /// # Arguments
    ///
    /// * `other` - The other data.
    /// * `precision` - The precision of the comparison.
    ///
    /// # Panics
    ///
    /// Panics if the data is not approximately equal.
    #[track_caller]
    pub fn assert_approx_eq(&self, other: &Self, precision: usize) {
        let tolerance = 0.1.pow(precision as f64);

        self.assert_approx_eq_diff(other, tolerance)
    }

    /// Asserts the data is equal to another data.
    ///
    /// # Arguments
    ///
    /// * `other` - The other data.
    /// * `strict` - If true, the data types must the be same.
    ///              Otherwise, the comparison is done in the current data type.
    ///
    /// # Panics
    ///
    /// Panics if the data is not equal.
    #[track_caller]
    pub fn assert_eq(&self, other: &Self, strict: bool) {
        if strict {
            assert_eq!(
                self.dtype, other.dtype,
                "Data types differ ({:?} != {:?})",
                self.dtype, other.dtype
            );
        }

        match self.dtype {
            DType::F64 => self.assert_eq_elem::<f64>(other),
            DType::F32 => self.assert_eq_elem::<f32>(other),
            DType::F16 => self.assert_eq_elem::<f16>(other),
            DType::BF16 => self.assert_eq_elem::<bf16>(other),
            DType::I64 => self.assert_eq_elem::<i64>(other),
            DType::I32 => self.assert_eq_elem::<i32>(other),
            DType::I16 => self.assert_eq_elem::<i16>(other),
            DType::I8 => self.assert_eq_elem::<i8>(other),
            DType::U64 => self.assert_eq_elem::<u64>(other),
            DType::U32 => self.assert_eq_elem::<u32>(other),
            DType::U16 => self.assert_eq_elem::<u16>(other),
            DType::U8 => self.assert_eq_elem::<u8>(other),
            DType::Bool => self.assert_eq_elem::<bool>(other),
            DType::QFloat(q) => {
                // Strict or not, it doesn't make sense to compare quantized data to not quantized data for equality
                let q_other = if let DType::QFloat(q_other) = other.dtype {
                    q_other
                } else {
                    panic!("Quantized data differs from other not quantized data")
                };
                match (q, q_other) {
                    (
                        QuantizationScheme::PerTensorAffine(QuantizationType::QInt8),
                        QuantizationScheme::PerTensorAffine(QuantizationType::QInt8),
                    )
                    | (
                        QuantizationScheme::PerTensorSymmetric(QuantizationType::QInt8),
                        QuantizationScheme::PerTensorSymmetric(QuantizationType::QInt8),
                    ) => self.assert_eq_elem::<i8>(other),
                    _ => panic!("Quantization schemes differ ({:?} != {:?})", q, q_other),
                }
            }
        }
    }

    #[track_caller]
    fn assert_eq_elem<E: Element>(&self, other: &Self) {
        let mut message = String::new();
        if self.shape != other.shape {
            message += format!(
                "\n  => Shape is different: {:?} != {:?}",
                self.shape, other.shape
            )
            .as_str();
        }

        let mut num_diff = 0;
        let max_num_diff = 5;
        for (i, (a, b)) in self.iter::<E>().zip(other.iter::<E>()).enumerate() {
            if a.cmp(&b).is_ne() {
                // Only print the first 5 different values.
                if num_diff < max_num_diff {
                    message += format!("\n  => Position {i}: {a} != {b}").as_str();
                }
                num_diff += 1;
            }
        }

        if num_diff >= max_num_diff {
            message += format!("\n{} more errors...", num_diff - max_num_diff).as_str();
        }

        if !message.is_empty() {
            panic!("Tensors are not eq:{}", message);
        }
    }

    /// Asserts the data is approximately equal to another data.
    ///
    /// # Arguments
    ///
    /// * `other` - The other data.
    /// * `tolerance` - The tolerance of the comparison.
    ///
    /// # Panics
    ///
    /// Panics if the data is not approximately equal.
    #[track_caller]
    pub fn assert_approx_eq_diff(&self, other: &Self, tolerance: f64) {
        let mut message = String::new();
        if self.shape != other.shape {
            message += format!(
                "\n  => Shape is different: {:?} != {:?}",
                self.shape, other.shape
            )
            .as_str();
        }

        let iter = self.iter::<f64>().zip(other.iter::<f64>());

        let mut num_diff = 0;
        let max_num_diff = 5;

        for (i, (a, b)) in iter.enumerate() {
            //if they are both nan, then they are equally nan
            let both_nan = a.is_nan() && b.is_nan();
            //this works for both infinities
            let both_inf = a.is_infinite() && b.is_infinite() && ((a > 0.) == (b > 0.));

            if both_nan || both_inf {
                continue;
            }

            let err = (a - b).abs();

            if self.dtype.is_float() {
                if let Some((err, tolerance)) = compare_floats(a, b, self.dtype, tolerance) {
                    // Only print the first 5 different values.
                    if num_diff < max_num_diff {
                        message += format!(
                            "\n  => Position {i}: {a} != {b} | difference {err} > tolerance \
                         {tolerance}"
                        )
                        .as_str();
                    }
                    num_diff += 1;
                }
            } else if err > tolerance || err.is_nan() {
                // Only print the first 5 different values.
                if num_diff < max_num_diff {
                    message += format!(
                        "\n  => Position {i}: {a} != {b} | difference {err} > tolerance \
                         {tolerance}"
                    )
                    .as_str();
                }
                num_diff += 1;
            }
        }

        if num_diff >= max_num_diff {
            message += format!("\n{} more errors...", num_diff - 5).as_str();
        }

        if !message.is_empty() {
            panic!("Tensors are not approx eq:{}", message);
        }
    }

    /// Asserts each value is within a given range.
    ///
    /// # Arguments
    ///
    /// * `range` - The range.
    ///
    /// # Panics
    ///
    /// If any value is not within the half-open range bounded inclusively below
    /// and exclusively above (`start..end`).
    pub fn assert_within_range<E: Element>(&self, range: core::ops::Range<E>) {
        let start = range.start.elem::<f32>();
        let end = range.end.elem::<f32>();

        for elem in self.iter::<f32>() {
            if elem < start || elem >= end {
                panic!("Element ({elem:?}) is not within range {range:?}");
            }
        }
    }

    /// Asserts each value is within a given inclusive range.
    ///
    /// # Arguments
    ///
    /// * `range` - The range.
    ///
    /// # Panics
    ///
    /// If any value is not within the half-open range bounded inclusively (`start..=end`).
    pub fn assert_within_range_inclusive<E: Element>(&self, range: core::ops::RangeInclusive<E>) {
        let start = range.start().elem::<f32>();
        let end = range.end().elem::<f32>();

        for elem in self.iter::<f32>() {
            if elem < start || elem > end {
                panic!("Element ({elem:?}) is not within range {range:?}");
            }
        }
    }
}

impl<E: Element, const A: usize> From<[E; A]> for TensorData {
    fn from(elems: [E; A]) -> Self {
        TensorData::new(elems.to_vec(), [A])
    }
}

impl<const A: usize> From<[usize; A]> for TensorData {
    fn from(elems: [usize; A]) -> Self {
        TensorData::new(elems.iter().map(|&e| e as i64).collect(), [A])
    }
}

impl From<&[usize]> for TensorData {
    fn from(elems: &[usize]) -> Self {
        let mut data = Vec::with_capacity(elems.len());
        for elem in elems.iter() {
            data.push(*elem as i64);
        }

        TensorData::new(data, [elems.len()])
    }
}

impl<E: Element> From<&[E]> for TensorData {
    fn from(elems: &[E]) -> Self {
        let mut data = Vec::with_capacity(elems.len());
        for elem in elems.iter() {
            data.push(*elem);
        }

        TensorData::new(data, [elems.len()])
    }
}

impl<E: Element, const A: usize, const B: usize> From<[[E; B]; A]> for TensorData {
    fn from(elems: [[E; B]; A]) -> Self {
        let mut data = Vec::with_capacity(A * B);
        for elem in elems.into_iter().take(A) {
            for elem in elem.into_iter().take(B) {
                data.push(elem);
            }
        }

        TensorData::new(data, [A, B])
    }
}

impl<E: Element, const A: usize, const B: usize, const C: usize> From<[[[E; C]; B]; A]>
    for TensorData
{
    fn from(elems: [[[E; C]; B]; A]) -> Self {
        let mut data = Vec::with_capacity(A * B * C);

        for elem in elems.into_iter().take(A) {
            for elem in elem.into_iter().take(B) {
                for elem in elem.into_iter().take(C) {
                    data.push(elem);
                }
            }
        }

        TensorData::new(data, [A, B, C])
    }
}

impl<E: Element, const A: usize, const B: usize, const C: usize, const D: usize>
    From<[[[[E; D]; C]; B]; A]> for TensorData
{
    fn from(elems: [[[[E; D]; C]; B]; A]) -> Self {
        let mut data = Vec::with_capacity(A * B * C * D);

        for elem in elems.into_iter().take(A) {
            for elem in elem.into_iter().take(B) {
                for elem in elem.into_iter().take(C) {
                    for elem in elem.into_iter().take(D) {
                        data.push(elem);
                    }
                }
            }
        }

        TensorData::new(data, [A, B, C, D])
    }
}

impl<
        Elem: Element,
        const A: usize,
        const B: usize,
        const C: usize,
        const D: usize,
        const E: usize,
    > From<[[[[[Elem; E]; D]; C]; B]; A]> for TensorData
{
    fn from(elems: [[[[[Elem; E]; D]; C]; B]; A]) -> Self {
        let mut data = Vec::with_capacity(A * B * C * D * E);

        for elem in elems.into_iter().take(A) {
            for elem in elem.into_iter().take(B) {
                for elem in elem.into_iter().take(C) {
                    for elem in elem.into_iter().take(D) {
                        for elem in elem.into_iter().take(E) {
                            data.push(elem);
                        }
                    }
                }
            }
        }

        TensorData::new(data, [A, B, C, D, E])
    }
}

impl core::fmt::Display for TensorData {
    fn fmt(&self, f: &mut core::fmt::Formatter<'_>) -> core::fmt::Result {
        let fmt = match self.dtype {
            DType::F64 => format!("{:?}", self.as_slice::<f64>().unwrap()),
            DType::F32 => format!("{:?}", self.as_slice::<f32>().unwrap()),
            DType::F16 => format!("{:?}", self.as_slice::<f16>().unwrap()),
            DType::BF16 => format!("{:?}", self.as_slice::<bf16>().unwrap()),
            DType::I64 => format!("{:?}", self.as_slice::<i64>().unwrap()),
            DType::I32 => format!("{:?}", self.as_slice::<i32>().unwrap()),
            DType::I16 => format!("{:?}", self.as_slice::<i16>().unwrap()),
            DType::I8 => format!("{:?}", self.as_slice::<i8>().unwrap()),
            DType::U64 => format!("{:?}", self.as_slice::<u64>().unwrap()),
            DType::U32 => format!("{:?}", self.as_slice::<u32>().unwrap()),
            DType::U16 => format!("{:?}", self.as_slice::<u16>().unwrap()),
            DType::U8 => format!("{:?}", self.as_slice::<u8>().unwrap()),
            DType::Bool => format!("{:?}", self.as_slice::<bool>().unwrap()),
            DType::QFloat(scheme) => match scheme {
                QuantizationScheme::PerTensorAffine(QuantizationType::QInt8)
                | QuantizationScheme::PerTensorSymmetric(QuantizationType::QInt8) => {
                    format!("{:?} {scheme:?}", self.try_as_slice::<i8>().unwrap())
                }
            },
        };
        f.write_str(fmt.as_str())
    }
}

/// Data structure for serializing and deserializing tensor data.
#[derive(serde::Serialize, serde::Deserialize, Debug, PartialEq, Eq, Clone, new)]
#[deprecated(
    since = "0.14.0",
    note = "the internal data format has changed, please use `TensorData` instead"
)]
pub struct DataSerialize<E> {
    /// The values of the tensor.
    pub value: Vec<E>,
    /// The shape of the tensor.
    pub shape: Vec<usize>,
}

/// Data structure for tensors.
#[derive(new, Debug, Clone, PartialEq, Eq)]
#[deprecated(
    since = "0.14.0",
    note = "the internal data format has changed, please use `TensorData` instead"
)]
pub struct Data<E, const D: usize> {
    /// The values of the tensor.
    pub value: Vec<E>,

    /// The shape of the tensor.
    pub shape: Shape,
}

#[allow(deprecated)]
impl<const D: usize, E: Element> Data<E, D> {
    /// Converts the data to a different element type.
    pub fn convert<EOther: Element>(self) -> Data<EOther, D> {
        let value: Vec<EOther> = self.value.into_iter().map(|a| a.elem()).collect();

        Data {
            value,
            shape: self.shape,
        }
    }

    /// Asserts each value is within a given range.
    ///
    /// # Arguments
    ///
    /// * `range` - The range.
    ///
    /// # Panics
    ///
    /// If any value is not within the half-open range bounded inclusively below
    /// and exclusively above (`start..end`).
    pub fn assert_within_range<EOther: Element>(&self, range: core::ops::Range<EOther>) {
        let start = range.start.elem::<f32>();
        let end = range.end.elem::<f32>();

        for elem in self.value.iter() {
            let elem = elem.elem::<f32>();
            if elem < start || elem >= end {
                panic!("Element ({elem:?}) is not within range {range:?}");
            }
        }
    }
}

#[allow(deprecated)]
impl<E: Element> DataSerialize<E> {
    /// Converts the data to a different element type.
    pub fn convert<EOther: Element>(self) -> DataSerialize<EOther> {
        if TypeId::of::<E>() == TypeId::of::<EOther>() {
            let cast: Box<dyn Any> = Box::new(self);
            let cast: Box<DataSerialize<EOther>> = cast.downcast().unwrap();
            return *cast;
        }

        let value: Vec<EOther> = self.value.into_iter().map(|a| a.elem()).collect();

        DataSerialize {
            value,
            shape: self.shape,
        }
    }

    /// Converts the data to the new [TensorData] format.
    pub fn into_tensor_data(self) -> TensorData {
        TensorData::new(self.value, self.shape)
    }
}

#[allow(deprecated)]
impl<E: Element, const D: usize> Data<E, D> {
    /// Populates the data with random values.
    pub fn random<R: RngCore>(shape: Shape, distribution: Distribution, rng: &mut R) -> Self {
        let num_elements = shape.num_elements();
        let mut data = Vec::with_capacity(num_elements);

        for _ in 0..num_elements {
            data.push(E::random(distribution, rng));
        }

        Data::new(data, shape)
    }
}

#[allow(deprecated)]
impl<E: core::fmt::Debug, const D: usize> Data<E, D>
where
    E: Element,
{
    /// Populates the data with zeros.
    pub fn zeros<S: Into<Shape>>(shape: S) -> Data<E, D> {
        let shape = shape.into();
        let num_elements = shape.num_elements();
        let mut data = Vec::with_capacity(num_elements);

        for _ in 0..num_elements {
            data.push(0.elem());
        }

        Data::new(data, shape)
    }
}

#[allow(deprecated)]
impl<E: core::fmt::Debug, const D: usize> Data<E, D>
where
    E: Element,
{
    /// Populates the data with ones.
    pub fn ones(shape: Shape) -> Data<E, D> {
        let num_elements = shape.num_elements();
        let mut data = Vec::with_capacity(num_elements);

        for _ in 0..num_elements {
            data.push(1.elem());
        }

        Data::new(data, shape)
    }
}

#[allow(deprecated)]
impl<E: core::fmt::Debug, const D: usize> Data<E, D>
where
    E: Element,
{
    /// Populates the data with the given value
    pub fn full(shape: Shape, fill_value: E) -> Data<E, D> {
        let num_elements = shape.num_elements();
        let mut data = Vec::with_capacity(num_elements);
        for _ in 0..num_elements {
            data.push(fill_value)
        }

        Data::new(data, shape)
    }
}

#[allow(deprecated)]
impl<E: core::fmt::Debug + Copy, const D: usize> Data<E, D> {
    /// Serializes the data.
    ///
    /// # Returns
    ///
    /// The serialized data.
    pub fn serialize(&self) -> DataSerialize<E> {
        DataSerialize {
            value: self.value.clone(),
            shape: self.shape.dims.to_vec(),
        }
    }
}

#[allow(deprecated)]
impl<E: Into<f64> + Clone + core::fmt::Debug + PartialEq + Element, const D: usize> Data<E, D> {
    /// Asserts the data is approximately equal to another data.
    ///
    /// # Arguments
    ///
    /// * `other` - The other data.
    /// * `precision` - The precision of the comparison.
    ///
    /// # Panics
    ///
    /// Panics if the data is not approximately equal.
    #[track_caller]
    pub fn assert_approx_eq(&self, other: &Self, precision: usize) {
        let tolerance = 0.1.pow(precision as f64);

        self.assert_approx_eq_diff(other, tolerance)
    }

    /// Asserts the data is approximately equal to another data.
    ///
    /// # Arguments
    ///
    /// * `other` - The other data.
    /// * `tolerance` - The tolerance of the comparison.
    ///
    /// # Panics
    ///
    /// Panics if the data is not approximately equal.
    #[track_caller]
    pub fn assert_approx_eq_diff(&self, other: &Self, tolerance: f64) {
        let mut message = String::new();
        if self.shape != other.shape {
            message += format!(
                "\n  => Shape is different: {:?} != {:?}",
                self.shape.dims, other.shape.dims
            )
            .as_str();
        }

        let iter = self.value.clone().into_iter().zip(other.value.clone());

        let mut num_diff = 0;
        let max_num_diff = 5;

        for (i, (a, b)) in iter.enumerate() {
            let a: f64 = a.into();
            let b: f64 = b.into();

            //if they are both nan, then they are equally nan
            let both_nan = a.is_nan() && b.is_nan();
            //this works for both infinities
            let both_inf = a.is_infinite() && b.is_infinite() && ((a > 0.) == (b > 0.));

            if both_nan || both_inf {
                continue;
            }

            let err = (a - b).abs();

            if E::dtype().is_float() {
                if let Some((err, tolerance)) = compare_floats(a, b, E::dtype(), tolerance) {
                    // Only print the first 5 different values.
                    if num_diff < max_num_diff {
                        message += format!(
                            "\n  => Position {i}: {a} != {b} | difference {err} > tolerance \
                         {tolerance}"
                        )
                        .as_str();
                    }
                    num_diff += 1;
                }
            } else if err > tolerance || err.is_nan() {
                // Only print the first 5 different values.
                if num_diff < max_num_diff {
                    message += format!(
                        "\n  => Position {i}: {a} != {b} | difference {err} > tolerance \
                         {tolerance}"
                    )
                    .as_str();
                }
                num_diff += 1;
            }
        }

        if num_diff >= max_num_diff {
            message += format!("\n{} more errors...", num_diff - 5).as_str();
        }

        if !message.is_empty() {
            panic!("Tensors are not approx eq:{}", message);
        }
    }
}

#[allow(deprecated)]
impl<const D: usize> Data<usize, D> {
    /// Converts the usize data to a different element type.
    pub fn from_usize<O: num_traits::FromPrimitive>(self) -> Data<O, D> {
        let value: Vec<O> = self
            .value
            .into_iter()
            .map(|a| num_traits::FromPrimitive::from_usize(a).unwrap())
            .collect();

        Data {
            value,
            shape: self.shape,
        }
    }
}

#[allow(deprecated)]
impl<E: Clone, const D: usize> From<&DataSerialize<E>> for Data<E, D> {
    fn from(data: &DataSerialize<E>) -> Self {
        let mut dims = [0; D];
        dims[..D].copy_from_slice(&data.shape[..D]);
        Data::new(data.value.clone(), Shape::new(dims))
    }
}

#[allow(deprecated)]
impl<E, const D: usize> From<DataSerialize<E>> for Data<E, D> {
    fn from(data: DataSerialize<E>) -> Self {
        let mut dims = [0; D];
        dims[..D].copy_from_slice(&data.shape[..D]);
        Data::new(data.value, Shape::new(dims))
    }
}

#[allow(deprecated)]
impl<E: core::fmt::Debug + Copy, const A: usize> From<[E; A]> for Data<E, 1> {
    fn from(elems: [E; A]) -> Self {
        let mut data = Vec::with_capacity(2 * A);
        for elem in elems.into_iter() {
            data.push(elem);
        }

        Data::new(data, Shape::new([A]))
    }
}

#[allow(deprecated)]
impl<E: core::fmt::Debug + Copy> From<&[E]> for Data<E, 1> {
    fn from(elems: &[E]) -> Self {
        let mut data = Vec::with_capacity(elems.len());
        for elem in elems.iter() {
            data.push(*elem);
        }

        Data::new(data, Shape::new([elems.len()]))
    }
}

#[allow(deprecated)]
impl<E: core::fmt::Debug + Copy, const A: usize, const B: usize> From<[[E; B]; A]> for Data<E, 2> {
    fn from(elems: [[E; B]; A]) -> Self {
        let mut data = Vec::with_capacity(A * B);
        for elem in elems.into_iter().take(A) {
            for elem in elem.into_iter().take(B) {
                data.push(elem);
            }
        }

        Data::new(data, Shape::new([A, B]))
    }
}

#[allow(deprecated)]
impl<E: core::fmt::Debug + Copy, const A: usize, const B: usize, const C: usize>
    From<[[[E; C]; B]; A]> for Data<E, 3>
{
    fn from(elems: [[[E; C]; B]; A]) -> Self {
        let mut data = Vec::with_capacity(A * B * C);

        for elem in elems.into_iter().take(A) {
            for elem in elem.into_iter().take(B) {
                for elem in elem.into_iter().take(C) {
                    data.push(elem);
                }
            }
        }

        Data::new(data, Shape::new([A, B, C]))
    }
}

#[allow(deprecated)]
impl<
        E: core::fmt::Debug + Copy,
        const A: usize,
        const B: usize,
        const C: usize,
        const D: usize,
    > From<[[[[E; D]; C]; B]; A]> for Data<E, 4>
{
    fn from(elems: [[[[E; D]; C]; B]; A]) -> Self {
        let mut data = Vec::with_capacity(A * B * C * D);

        for elem in elems.into_iter().take(A) {
            for elem in elem.into_iter().take(B) {
                for elem in elem.into_iter().take(C) {
                    for elem in elem.into_iter().take(D) {
                        data.push(elem);
                    }
                }
            }
        }

        Data::new(data, Shape::new([A, B, C, D]))
    }
}

#[allow(deprecated)]
impl<E: core::fmt::Debug, const D: usize> core::fmt::Display for Data<E, D> {
    fn fmt(&self, f: &mut core::fmt::Formatter<'_>) -> core::fmt::Result {
        f.write_str(format!("{:?}", &self.value).as_str())
    }
}

fn compare_floats(value: f64, other: f64, ty: DType, tolerance: f64) -> Option<(f64, f64)> {
    let epsilon_deviations = tolerance / f32::EPSILON as f64;
    let epsilon = match ty {
        DType::F64 => f32::EPSILON as f64, // Don't increase precision beyond `f32`, see below
        DType::F32 => f32::EPSILON as f64,
        DType::F16 => half::f16::EPSILON.to_f64(),
        DType::BF16 => half::bf16::EPSILON.to_f64(),
        _ => unreachable!(),
    };
    let tolerance_norm = epsilon_deviations * epsilon;
    // Clamp to 1.0 so we don't require more precision than `tolerance`. This is because literals
    // have a fixed number of digits, so increasing precision breaks things
    let value_abs = value.abs().max(1.0);
    let tolerance_adjusted = tolerance_norm * value_abs;

    let err = (value - other).abs();

    if err > tolerance_adjusted || err.is_nan() {
        Some((err, tolerance_adjusted))
    } else {
        None
    }
}

#[cfg(test)]
#[allow(deprecated)]
mod tests {
    use super::*;
    use rand::{rngs::StdRng, SeedableRng};

    #[test]
    fn into_vec_should_yield_same_value_as_iter() {
        let shape = Shape::new([3, 5, 6]);
        let data = TensorData::random::<f32, _, _>(
            shape,
            Distribution::Default,
            &mut StdRng::from_entropy(),
        );

        let expected = data.iter::<f32>().collect::<Vec<f32>>();
        let actual = data.into_vec::<f32>().unwrap();

        assert_eq!(expected, actual);
    }

    #[test]
    #[should_panic]
    fn into_vec_should_assert_wrong_dtype() {
        let shape = Shape::new([3, 5, 6]);
        let data = TensorData::random::<f32, _, _>(
            shape,
            Distribution::Default,
            &mut StdRng::from_entropy(),
        );

        data.into_vec::<i32>().unwrap();
    }

    #[test]
    fn should_have_right_num_elements() {
        let shape = Shape::new([3, 5, 6]);
        let num_elements = shape.num_elements();
        let data = TensorData::random::<f32, _, _>(
            shape,
            Distribution::Default,
            &mut StdRng::from_entropy(),
        );

        assert_eq!(num_elements, data.bytes.len() / 4); // f32 stored as u8s
        assert_eq!(num_elements, data.as_slice::<f32>().unwrap().len());
    }

    #[test]
    fn should_have_right_shape() {
        let data = TensorData::from([[3.0, 5.0, 6.0]]);
        assert_eq!(data.shape, vec![1, 3]);

        let data = TensorData::from([[4.0, 5.0, 8.0], [3.0, 5.0, 6.0]]);
        assert_eq!(data.shape, vec![2, 3]);

        let data = TensorData::from([3.0, 5.0, 6.0]);
        assert_eq!(data.shape, vec![3]);
    }

    #[test]
    fn should_assert_appox_eq_limit() {
        let data1 = TensorData::from([[3.0, 5.0, 6.0]]);
        let data2 = TensorData::from([[3.03, 5.0, 6.0]]);

        data1.assert_approx_eq(&data2, 2);
    }

    #[test]
    #[should_panic]
    fn should_assert_approx_eq_above_limit() {
        let data1 = TensorData::from([[3.0, 5.0, 6.0]]);
        let data2 = TensorData::from([[3.031, 5.0, 6.0]]);

        data1.assert_approx_eq(&data2, 2);
    }

    #[test]
    #[should_panic]
    fn should_assert_appox_eq_check_shape() {
        let data1 = TensorData::from([[3.0, 5.0, 6.0, 7.0]]);
        let data2 = TensorData::from([[3.0, 5.0, 6.0]]);

        data1.assert_approx_eq(&data2, 2);
    }

    #[test]
    fn should_convert_bytes_correctly() {
        let mut vector: Vec<f32> = Vec::with_capacity(5);
        vector.push(2.0);
        vector.push(3.0);
        let data1 = TensorData::new(vector, vec![2]);

        let factor = core::mem::size_of::<f32>() / core::mem::size_of::<u8>();
        assert_eq!(data1.bytes.len(), 2 * factor);
        assert_eq!(data1.bytes.capacity(), 5 * factor);
    }

    #[test]
    fn should_convert_bytes_correctly_inplace() {
        fn test_precision<E: Element>() {
            let data = TensorData::new((0..32).collect(), [32]);
            for (i, val) in data
                .clone()
                .convert::<E>()
                .into_vec::<E>()
                .unwrap()
                .into_iter()
                .enumerate()
            {
                assert_eq!(i as u32, val.elem::<u32>())
            }
        }
        test_precision::<f32>();
        test_precision::<f16>();
        test_precision::<i64>();
        test_precision::<i32>();
    }

    #[test]
    fn should_pack_unpack_quantization_parameters_symmetric() {
        let scale = 0.03937008;
        // Quantized [[0.0, 1.0, 2.0], [3.0, 4.0, 5.0]]
        let data = TensorData::quantized(
            vec![0i8, 25, 51, 76, 102, 127],
            [2, 3],
            QuantizationStrategy::PerTensorSymmetricInt8(SymmetricQuantization::init(scale)),
        );

        let qparams = data.get_q_params::<f32, i8>().unwrap();

        assert_eq!(qparams.scale, scale);
        assert_eq!(qparams.offset, None);
    }

    #[test]
    fn should_pack_unpack_quantization_parameters_affine() {
        let scale = 0.019607844;
        let offset = -128;
        // Quantized [[0.0, 1.0, 2.0], [3.0, 4.0, 5.0]]
        let data = TensorData::quantized(
            vec![-128i8, -77, -26, 25, 76, 127],
            [2, 3],
            QuantizationStrategy::PerTensorAffineInt8(AffineQuantization::init(scale, offset)),
        );
        let qparams = data.get_q_params::<f32, i8>().unwrap();

        assert_eq!(qparams.scale, scale);
        assert_eq!(qparams.offset, Some(offset));
    }

    #[test]
    fn should_not_return_q_params() {
        let data = TensorData::from([[3.0, 5.0, 6.0, 7.0]]);
        assert!(data.get_q_params::<f32, i8>().is_none());
    }
    #[test]
    #[should_panic = "Expected quantized data"]
    fn should_not_dequantize() {
        let data = TensorData::from([[3.0, 5.0, 6.0, 7.0]]);
        data.dequantize().unwrap();
    }

    #[test]
    fn should_support_dequantize() {
        // Quantized [[0.0, 1.0, 2.0], [3.0, 4.0, 5.0]]
        let data = TensorData::quantized(
            vec![-128i8, -77, -26, 25, 76, 127],
            [2, 3],
            QuantizationStrategy::PerTensorAffineInt8(AffineQuantization::init(0.019607844, -128)),
        );

        let output = data.dequantize().unwrap();

        output.assert_approx_eq(&TensorData::from([[0.0, 1.0, 2.0], [3.0, 4.0, 5.0]]), 4);
    }
}<|MERGE_RESOLUTION|>--- conflicted
+++ resolved
@@ -12,13 +12,8 @@
 use half::{bf16, f16};
 
 use crate::{
-<<<<<<< HEAD
-    quantization::{Quantization, QuantizationStrategy},
+    quantization::{AffineQuantization, Quantization, QuantizationStrategy},
     tensor::{bytes::Bytes, Shape},
-=======
-    quantization::{AffineQuantization, Quantization, QuantizationStrategy},
-    tensor::Shape,
->>>>>>> fb05a55d
     DType, Distribution, Element, ElementConversion,
 };
 
@@ -57,28 +52,9 @@
     pub dtype: DType,
 }
 
-fn into_bytes<E>(mut value: Vec<E>) -> Vec<u8> {
-    // Ensure `E` satisfies the `Pod` trait requirements
-    assert_eq!(core::mem::size_of::<E>() % core::mem::size_of::<u8>(), 0);
-
-    let factor = core::mem::size_of::<E>() / core::mem::size_of::<u8>();
-    let len = value.len() * factor;
-    let capacity = value.capacity() * factor;
-    let ptr = value.as_mut_ptr();
-
-<<<<<<< HEAD
-    /// Initializes a new tensor data structure from the provided values.
-    fn init<E: Element, S: Into<Vec<usize>>>(mut value: Vec<E>, shape: S, dtype: DType) -> Self {
-=======
-    core::mem::forget(value);
-
-    unsafe { Vec::from_raw_parts(ptr as *mut u8, len, capacity) }
-}
-
 impl TensorData {
     /// Creates a new tensor data structure.
     pub fn new<E: Element, S: Into<Vec<usize>>>(mut value: Vec<E>, shape: S) -> Self {
->>>>>>> fb05a55d
         // Ensure shape is valid
         let shape = shape.into();
         let shape_numel = Self::numel(&shape);
@@ -92,9 +68,6 @@
         Self::init(value, shape, E::dtype())
     }
 
-<<<<<<< HEAD
-        let bytes = Bytes::from_elems(value);
-=======
     /// Creates a new quantized tensor data structure.
     ///
     /// # Note
@@ -105,7 +78,7 @@
         shape: S,
         strategy: QuantizationStrategy,
     ) -> Self {
-        let mut value = into_bytes(value);
+        let mut bytes: Vec<u8>;
 
         // Notes on quantization data representation:
         // 1) The quantized values are packed into 32-bit unsigned integers. For example, int8
@@ -117,40 +90,39 @@
         match strategy {
             QuantizationStrategy::PerTensorAffineInt8(q) => {
                 if TypeId::of::<E>() == TypeId::of::<u32>() {
-                    value = bytemuck::checked::cast_slice(&value).to_vec(); // already packed values
-                } else if TypeId::of::<E>() == TypeId::of::<i8>() {
-                    value = bytemuck::checked::cast_slice(&pack_i8s_to_u32s(&value)).to_vec();
+                    bytes = bytemuck::checked::cast_slice(&value).to_vec(); // already packed values
+                } else if let Some(value) = <dyn Any>::downcast_ref::<Vec<i8>>(&value) {
+                    bytes = bytemuck::checked::cast_slice(&pack_i8s_to_u32s(value)).to_vec();
                 } else {
                     panic!("Invalid quantized type");
                 }
                 let scale_bytes = bytemuck::bytes_of(&q.scale);
                 let offset_bytes = bytemuck::bytes_of(&q.offset);
-                value.extend_from_slice(offset_bytes);
-                value.extend_from_slice(scale_bytes);
+                bytes.extend_from_slice(offset_bytes);
+                bytes.extend_from_slice(scale_bytes);
             }
             QuantizationStrategy::PerTensorSymmetricInt8(q) => {
                 if TypeId::of::<E>() == TypeId::of::<u32>() {
-                    value = bytemuck::checked::cast_slice(&value).to_vec(); // already packed values
-                } else if TypeId::of::<E>() == TypeId::of::<i8>() {
-                    let packed = pack_i8s_to_u32s(&value);
-                    value = bytemuck::checked::cast_slice(&packed).to_vec();
+                    bytes = bytemuck::checked::cast_slice(&value).to_vec(); // already packed values
+                } else if let Some(value) = <dyn Any>::downcast_ref::<Vec<i8>>(&value) {
+                    let packed = pack_i8s_to_u32s(value);
+                    bytes = bytemuck::checked::cast_slice(&packed).to_vec();
                 } else {
                     panic!("Invalid quantized type");
                 }
                 let scale_bytes = bytemuck::bytes_of(&q.scale);
-                value.extend_from_slice(scale_bytes);
-            }
-        }
-
-        Self::init(value, shape, DType::QFloat(strategy.scheme()))
-    }
->>>>>>> fb05a55d
+                bytes.extend_from_slice(scale_bytes);
+            }
+        }
+
+        Self::init(bytes, shape.into(), DType::QFloat(strategy.scheme()))
+    }
 
     /// Initializes a new tensor data structure from the provided values.
-    fn init<E: Element, S: Into<Vec<usize>>>(value: Vec<E>, shape: S, dtype: DType) -> Self {
+    fn init<E: Element>(value: Vec<E>, shape: Vec<usize>, dtype: DType) -> Self {
         Self {
-            bytes: into_bytes(value),
-            shape: shape.into(),
+            bytes: Bytes::from_elems(value),
+            shape,
             dtype,
         }
     }
