use core::cmp::Ordering;

use crate::{Distribution, cast::ToElement, quantization::QuantScheme};
#[cfg(feature = "cubecl")]
use cubecl::flex32;

use cubecl_quant::scheme::{QuantStore, QuantValue};
use half::{bf16, f16};
use rand::RngCore;
use serde::{Deserialize, Serialize};

/// 32-bit complex number type (real and imaginary parts are f32).
#[derive(Debug, Clone, Copy, PartialEq, Default, bytemuck::Pod, bytemuck::Zeroable)]
#[repr(C)]
pub struct Complex32 {
    /// Real component
    pub real: f32,
    /// Imaginary component  
    pub imag: f32,
}

impl Complex32 {
    /// Create a new complex number from real and imaginary parts
    #[inline]
    pub const fn new(real: f32, imag: f32) -> Self {
        Self { real, imag }
    }

    /// Create a complex number from a real number
    #[inline]
    pub const fn from_real(real: f32) -> Self {
        Self { real, imag: 0.0 }
    }

    /// Get the magnitude (absolute value) of the complex number
    #[inline]
    pub fn abs(self) -> f32 {
        (self.real * self.real + self.imag * self.imag).sqrt()
    }

    /// Get the conjugate of the complex number
    #[inline]
    pub fn conj(self) -> Self {
        Self {
            real: self.real,
            imag: -self.imag,
        }
    }
}

impl core::fmt::Display for Complex32 {
    fn fmt(&self, f: &mut core::fmt::Formatter<'_>) -> core::fmt::Result {
        if self.imag >= 0.0 {
            write!(f, "{}+{}i", self.real, self.imag)
        } else {
            write!(f, "{}{}i", self.real, self.imag)
        }
    }
}

// Arithmetic operators for Complex32
impl core::ops::Add for Complex32 {
    type Output = Self;

    fn add(self, rhs: Self) -> Self::Output {
        Self {
            real: self.real + rhs.real,
            imag: self.imag + rhs.imag,
        }
    }
}

impl core::ops::Sub for Complex32 {
    type Output = Self;

    fn sub(self, rhs: Self) -> Self::Output {
        Self {
            real: self.real - rhs.real,
            imag: self.imag - rhs.imag,
        }
    }
}

impl core::ops::Mul for Complex32 {
    type Output = Self;

    fn mul(self, rhs: Self) -> Self::Output {
        Self {
            real: self.real * rhs.real - self.imag * rhs.imag,
            imag: self.real * rhs.imag + self.imag * rhs.real,
        }
    }
}

impl core::ops::Neg for Complex32 {
    type Output = Self;

    fn neg(self) -> Self::Output {
        Self {
            real: -self.real,
            imag: -self.imag,
        }
    }
}

/// 64-bit complex number type (real and imaginary parts are f64).
#[derive(Debug, Clone, Copy, PartialEq, Default, bytemuck::Pod, bytemuck::Zeroable)]
#[repr(C)]
pub struct Complex64 {
    /// Real component
    pub real: f64,
    /// Imaginary component
    pub imag: f64,
}

impl Complex64 {
    /// Create a new complex number from real and imaginary parts
    #[inline]
    pub const fn new(real: f64, imag: f64) -> Self {
        Self { real, imag }
    }

    /// Create a complex number from a real number
    #[inline]
    pub const fn from_real(real: f64) -> Self {
        Self { real, imag: 0.0 }
    }

    /// Get the magnitude (absolute value) of the complex number
    #[inline]
    pub fn abs(self) -> f64 {
        (self.real * self.real + self.imag * self.imag).sqrt()
    }

    /// Get the conjugate of the complex number
    #[inline]
    pub fn conj(self) -> Self {
        Self {
            real: self.real,
            imag: -self.imag,
        }
    }
}

impl core::fmt::Display for Complex64 {
    fn fmt(&self, f: &mut core::fmt::Formatter<'_>) -> core::fmt::Result {
        if self.imag >= 0.0 {
            write!(f, "{}+{}i", self.real, self.imag)
        } else {
            write!(f, "{}{}i", self.real, self.imag)
        }
    }
}

/// Element trait for tensor.
pub trait Element:
    ToElement
    + ElementRandom
    + ElementConversion
    + ElementPrecision
    + ElementComparison
    + ElementLimits
    + bytemuck::CheckedBitPattern
    + bytemuck::NoUninit
    + bytemuck::Zeroable
    + core::fmt::Debug
    + core::fmt::Display
    + Default
    + Send
    + Sync
    + Copy
    + 'static
{
    /// The dtype of the element.
    fn dtype() -> DType;
}

/// Element conversion trait for tensor.
pub trait ElementConversion {
    /// Converts an element to another element.
    ///
    /// # Arguments
    ///
    /// * `elem` - The element to convert.
    ///
    /// # Returns
    ///
    /// The converted element.
    fn from_elem<E: ToElement>(elem: E) -> Self;

    /// Converts and returns the converted element.
    fn elem<E: Element>(self) -> E;
}

/// Element trait for random value of a tensor.
pub trait ElementRandom {
    /// Returns a random value for the given distribution.
    ///
    /// # Arguments
    ///
    /// * `distribution` - The distribution to sample from.
    /// * `rng` - The random number generator.
    ///
    /// # Returns
    ///
    /// The random value.
    fn random<R: RngCore>(distribution: Distribution, rng: &mut R) -> Self;
}

/// Element ordering trait.
pub trait ElementComparison {
    /// Returns and [Ordering] between `self` and `other`.
    fn cmp(&self, other: &Self) -> Ordering;
}

/// Element ordering trait.
pub trait ElementLimits {
    /// The minimum representable value
    const MIN: Self;
    /// The maximum representable value
    const MAX: Self;
}

/// Element precision trait for tensor.
#[derive(Clone, PartialEq, Eq, Copy, Debug)]
pub enum Precision {
    /// Double precision, e.g. f64.
    Double,

    /// Full precision, e.g. f32.
    Full,

    /// Half precision, e.g. f16.
    Half,

    /// Other precision.
    Other,
}

/// Element precision trait for tensor.
pub trait ElementPrecision {
    /// Returns the precision of the element.
    fn precision() -> Precision;
}

/// Macro to implement the element trait for a type.
#[macro_export]
macro_rules! make_element {
    (
        ty $type:ident $precision:expr,
        convert $convert:expr,
        random $random:expr,
        cmp $cmp:expr,
        dtype $dtype:expr
    ) => {
        make_element!(ty $type $precision, convert $convert, random $random, cmp $cmp, dtype $dtype, min $type::MIN, max $type::MAX);
    };
    (
        ty $type:ident $precision:expr,
        convert $convert:expr,
        random $random:expr,
        cmp $cmp:expr,
        dtype $dtype:expr,
        min $min:expr,
        max $max:expr
    ) => {
        impl Element for $type {
            #[inline(always)]
            fn dtype() -> $crate::DType {
                $dtype
            }
        }

        impl ElementConversion for $type {
            #[inline(always)]
            fn from_elem<E: ToElement>(elem: E) -> Self {
                #[allow(clippy::redundant_closure_call)]
                $convert(&elem)
            }
            #[inline(always)]
            fn elem<E: Element>(self) -> E {
                E::from_elem(self)
            }
        }

        impl ElementPrecision for $type {
            fn precision() -> Precision {
                $precision
            }
        }

        impl ElementRandom for $type {
            fn random<R: RngCore>(distribution: Distribution, rng: &mut R) -> Self {
                #[allow(clippy::redundant_closure_call)]
                $random(distribution, rng)
            }
        }

        impl ElementComparison for $type {
            fn cmp(&self, other: &Self) -> Ordering {
                let a = self.elem::<$type>();
                let b = other.elem::<$type>();
                #[allow(clippy::redundant_closure_call)]
                $cmp(&a, &b)
            }
        }

        impl ElementLimits for $type {
            const MIN: Self = $min;
            const MAX: Self = $max;
        }
    };
}

make_element!(
    ty f64 Precision::Double,
    convert ToElement::to_f64,
    random |distribution: Distribution, rng: &mut R| distribution.sampler(rng).sample(),
    cmp |a: &f64, b: &f64| a.total_cmp(b),
    dtype DType::F64
);

make_element!(
    ty f32 Precision::Full,
    convert ToElement::to_f32,
    random |distribution: Distribution, rng: &mut R| distribution.sampler(rng).sample(),
    cmp |a: &f32, b: &f32| a.total_cmp(b),
    dtype DType::F32
);

make_element!(
    ty i64 Precision::Double,
    convert ToElement::to_i64,
    random |distribution: Distribution, rng: &mut R| distribution.sampler(rng).sample(),
    cmp |a: &i64, b: &i64| Ord::cmp(a, b),
    dtype DType::I64
);

make_element!(
    ty u64 Precision::Double,
    convert ToElement::to_u64,
    random |distribution: Distribution, rng: &mut R| distribution.sampler(rng).sample(),
    cmp |a: &u64, b: &u64| Ord::cmp(a, b),
    dtype DType::U64
);

make_element!(
    ty i32 Precision::Full,
    convert ToElement::to_i32,
    random |distribution: Distribution, rng: &mut R| distribution.sampler(rng).sample(),
    cmp |a: &i32, b: &i32| Ord::cmp(a, b),
    dtype DType::I32
);

make_element!(
    ty u32 Precision::Full,
    convert ToElement::to_u32,
    random |distribution: Distribution, rng: &mut R| distribution.sampler(rng).sample(),
    cmp |a: &u32, b: &u32| Ord::cmp(a, b),
    dtype DType::U32
);

make_element!(
    ty i16 Precision::Half,
    convert ToElement::to_i16,
    random |distribution: Distribution, rng: &mut R| distribution.sampler(rng).sample(),
    cmp |a: &i16, b: &i16| Ord::cmp(a, b),
    dtype DType::I16
);

make_element!(
    ty u16 Precision::Half,
    convert ToElement::to_u16,
    random |distribution: Distribution, rng: &mut R| distribution.sampler(rng).sample(),
    cmp |a: &u16, b: &u16| Ord::cmp(a, b),
    dtype DType::U16
);

make_element!(
    ty i8 Precision::Other,
    convert ToElement::to_i8,
    random |distribution: Distribution, rng: &mut R| distribution.sampler(rng).sample(),
    cmp |a: &i8, b: &i8| Ord::cmp(a, b),
    dtype DType::I8
);

make_element!(
    ty u8 Precision::Other,
    convert ToElement::to_u8,
    random |distribution: Distribution, rng: &mut R| distribution.sampler(rng).sample(),
    cmp |a: &u8, b: &u8| Ord::cmp(a, b),
    dtype DType::U8
);

make_element!(
    ty f16 Precision::Half,
    convert ToElement::to_f16,
    random |distribution: Distribution, rng: &mut R| {
        let sample: f32 = distribution.sampler(rng).sample();
        f16::from_elem(sample)
    },
    cmp |a: &f16, b: &f16| a.total_cmp(b),
    dtype DType::F16
);
make_element!(
    ty bf16 Precision::Half,
    convert ToElement::to_bf16,
    random |distribution: Distribution, rng: &mut R| {
        let sample: f32 = distribution.sampler(rng).sample();
        bf16::from_elem(sample)
    },
    cmp |a: &bf16, b: &bf16| a.total_cmp(b),
    dtype DType::BF16
);

#[cfg(feature = "cubecl")]
make_element!(
    ty flex32 Precision::Half,
    convert |elem: &dyn ToElement| flex32::from_f32(elem.to_f32()),
    random |distribution: Distribution, rng: &mut R| {
        let sample: f32 = distribution.sampler(rng).sample();
        flex32::from_elem(sample)
    },
    cmp |a: &flex32, b: &flex32| a.total_cmp(b),
    dtype DType::Flex32,
    min flex32::from_f32(half::f16::MIN.to_f32_const()),
    max flex32::from_f32(half::f16::MAX.to_f32_const())
);

make_element!(
    ty bool Precision::Other,
    convert ToElement::to_bool,
    random |distribution: Distribution, rng: &mut R| {
        let sample: u8 = distribution.sampler(rng).sample();
        bool::from_elem(sample)
    },
    cmp |a: &bool, b: &bool| Ord::cmp(a, b),
    dtype DType::Bool,
    min false,
    max true
);

make_element!(
    ty Complex32 Precision::Full,
    convert ToElement::to_complex32,
    random |distribution: Distribution, rng: &mut R| {
        let real: f32 = distribution.sampler(rng).sample();
        let imag: f32 = distribution.sampler(rng).sample();
        Complex32::new(real, imag)
    },
    cmp |a: &Complex32, b: &Complex32| {
        // Compare by magnitude, then by real part if magnitudes are equal
        let mag_cmp = a.abs().total_cmp(&b.abs());
        if mag_cmp == Ordering::Equal {
            a.real.total_cmp(&b.real)
        } else {
            mag_cmp
        }
    },
    dtype DType::Complex32,
    min Complex32::new(f32::MIN, f32::MIN),
    max Complex32::new(f32::MAX, f32::MAX)
);

make_element!(
    ty Complex64 Precision::Double,
    convert ToElement::to_complex64,
    random |distribution: Distribution, rng: &mut R| {
        let real: f64 = distribution.sampler(rng).sample();
        let imag: f64 = distribution.sampler(rng).sample();
        Complex64::new(real, imag)
    },
    cmp |a: &Complex64, b: &Complex64| {
        // Compare by magnitude, then by real part if magnitudes are equal
        let mag_cmp = a.abs().total_cmp(&b.abs());
        if mag_cmp == Ordering::Equal {
            a.real.total_cmp(&b.real)
        } else {
            mag_cmp
        }
    },
    dtype DType::Complex64,
    min Complex64::new(f64::MIN, f64::MIN),
    max Complex64::new(f64::MAX, f64::MAX)
);

#[allow(missing_docs)]
#[derive(Debug, Clone, Copy, Hash, PartialEq, Eq, Serialize, Deserialize)]
pub enum DType {
    F64,
    F32,
    Flex32,
    F16,
    BF16,
    I64,
    I32,
    I16,
    I8,
    U64,
    U32,
    U16,
    U8,
    Bool,
    Complex64,
    Complex32,
    QFloat(QuantScheme),
}

#[cfg(feature = "cubecl")]
impl From<cubecl::ir::Elem> for DType {
    fn from(value: cubecl::ir::Elem) -> Self {
        match value {
            cubecl::ir::Elem::Float(float_kind) => match float_kind {
                cubecl::ir::FloatKind::F16 => DType::F16,
                cubecl::ir::FloatKind::BF16 => DType::BF16,
                cubecl::ir::FloatKind::Flex32 => DType::Flex32,
                cubecl::ir::FloatKind::F32 => DType::F32,
                cubecl::ir::FloatKind::F64 => DType::F64,
                cubecl::ir::FloatKind::TF32 => panic!("Not a valid DType for tensors."),
                cubecl::ir::FloatKind::E2M1
                | cubecl::ir::FloatKind::E2M3
                | cubecl::ir::FloatKind::E3M2
                | cubecl::ir::FloatKind::E4M3
                | cubecl::ir::FloatKind::E5M2
                | cubecl::ir::FloatKind::UE8M0 => {
                    unimplemented!("Not yet supported, will be used for quantization")
                }
            },
            cubecl::ir::Elem::Int(int_kind) => match int_kind {
                cubecl::ir::IntKind::I8 => DType::I8,
                cubecl::ir::IntKind::I16 => DType::I16,
                cubecl::ir::IntKind::I32 => DType::I32,
                cubecl::ir::IntKind::I64 => DType::I64,
            },
            cubecl::ir::Elem::UInt(uint_kind) => match uint_kind {
                cubecl::ir::UIntKind::U8 => DType::U8,
                cubecl::ir::UIntKind::U16 => DType::U16,
                cubecl::ir::UIntKind::U32 => DType::U32,
                cubecl::ir::UIntKind::U64 => DType::U64,
            },
            _ => panic!("Not a valid DType for tensors."),
        }
    }
}

impl DType {
    /// Returns the size of a type in bytes.
    pub const fn size(&self) -> usize {
        match self {
            DType::F64 => core::mem::size_of::<f64>(),
            DType::F32 => core::mem::size_of::<f32>(),
            DType::Flex32 => core::mem::size_of::<f32>(),
            DType::F16 => core::mem::size_of::<f16>(),
            DType::BF16 => core::mem::size_of::<bf16>(),
            DType::I64 => core::mem::size_of::<i64>(),
            DType::I32 => core::mem::size_of::<i32>(),
            DType::I16 => core::mem::size_of::<i16>(),
            DType::I8 => core::mem::size_of::<i8>(),
            DType::U64 => core::mem::size_of::<u64>(),
            DType::U32 => core::mem::size_of::<u32>(),
            DType::U16 => core::mem::size_of::<u16>(),
            DType::U8 => core::mem::size_of::<u8>(),
            DType::Bool => core::mem::size_of::<bool>(),
<<<<<<< HEAD
            DType::Complex64 => core::mem::size_of::<Complex64>(),
            DType::Complex32 => core::mem::size_of::<Complex32>(),
            DType::QFloat(scheme) => match scheme.q_type {
                QuantInputType::QInt8 => core::mem::size_of::<i8>(),
=======
            DType::QFloat(scheme) => match scheme.store {
                QuantStore::Native => match scheme.value {
                    QuantValue::QInt8 => core::mem::size_of::<i8>(),
                },
                QuantStore::U32 => core::mem::size_of::<u32>(),
>>>>>>> 890fc6a3
            },
        }
    }
    /// Returns true if the data type is a floating point type.
    pub fn is_float(&self) -> bool {
        matches!(
            self,
            DType::F64 | DType::F32 | DType::Flex32 | DType::F16 | DType::BF16
        )
    }
    /// Returns true if the data type is a signed integer type.
    pub fn is_int(&self) -> bool {
        matches!(self, DType::I64 | DType::I32 | DType::I16 | DType::I8)
    }

    /// Returns true if the data type is a boolean type
    pub fn is_bool(&self) -> bool {
        matches!(self, DType::Bool)
    }

    /// Returns true if the data type is a complex type
    pub fn is_complex(&self) -> bool {
        matches!(self, DType::Complex64 | DType::Complex32)
    }

    /// Returns the data type name.
    pub fn name(&self) -> &'static str {
        match self {
            DType::F64 => "f64",
            DType::F32 => "f32",
            DType::Flex32 => "flex32",
            DType::F16 => "f16",
            DType::BF16 => "bf16",
            DType::I64 => "i64",
            DType::I32 => "i32",
            DType::I16 => "i16",
            DType::I8 => "i8",
            DType::U64 => "u64",
            DType::U32 => "u32",
            DType::U16 => "u16",
            DType::U8 => "u8",
            DType::Bool => "bool",
            DType::Complex64 => "complex64",
            DType::Complex32 => "complex32",
            DType::QFloat(_) => "qfloat",
        }
    }
}

#[allow(missing_docs)]
#[derive(Debug, Clone, Copy)]
pub enum FloatDType {
    F64,
    F32,
    Flex32,
    F16,
    BF16,
}

impl From<DType> for FloatDType {
    fn from(value: DType) -> Self {
        match value {
            DType::F64 => FloatDType::F64,
            DType::F32 => FloatDType::F32,
            DType::Flex32 => FloatDType::Flex32,
            DType::F16 => FloatDType::F16,
            DType::BF16 => FloatDType::BF16,
            _ => panic!("Expected float data type, got {value:?}"),
        }
    }
}

impl From<FloatDType> for DType {
    fn from(value: FloatDType) -> Self {
        match value {
            FloatDType::F64 => DType::F64,
            FloatDType::F32 => DType::F32,
            FloatDType::Flex32 => DType::Flex32,
            FloatDType::F16 => DType::F16,
            FloatDType::BF16 => DType::BF16,
        }
    }
}

#[cfg(test)]
mod tests {
    use super::*;

    #[test]
    fn test_complex32_basic() {
        let c = Complex32::new(3.0, 4.0);
        assert_eq!(c.real, 3.0);
        assert_eq!(c.imag, 4.0);
        assert_eq!(c.abs(), 5.0); // 3-4-5 triangle
        assert_eq!(c.conj(), Complex32::new(3.0, -4.0));
    }

    #[test]
    fn test_complex64_basic() {
        let c = Complex64::new(3.0, 4.0);
        assert_eq!(c.real, 3.0);
        assert_eq!(c.imag, 4.0);
        assert_eq!(c.abs(), 5.0); // 3-4-5 triangle
        assert_eq!(c.conj(), Complex64::new(3.0, -4.0));
    }

    #[test]
    fn test_complex_element_traits() {
        // Test that our complex types implement Element trait
        assert_eq!(Complex32::dtype(), DType::Complex32);
        assert_eq!(Complex64::dtype(), DType::Complex64);

        // Test conversion
        let c32 = Complex32::new(1.0, 2.0);
        let c64: Complex64 = c32.elem();
        assert_eq!(c64.real, 1.0);
        assert_eq!(c64.imag, 2.0);
    }

    #[test]
    fn test_complex_display() {
        let c1 = Complex32::new(3.0, 4.0);
        assert_eq!(format!("{}", c1), "3+4i");

        let c2 = Complex32::new(3.0, -4.0);
        assert_eq!(format!("{}", c2), "3-4i");

        let c3 = Complex64::new(-3.0, 4.0);
        assert_eq!(format!("{}", c3), "-3+4i");
    }
}<|MERGE_RESOLUTION|>--- conflicted
+++ resolved
@@ -561,18 +561,13 @@
             DType::U16 => core::mem::size_of::<u16>(),
             DType::U8 => core::mem::size_of::<u8>(),
             DType::Bool => core::mem::size_of::<bool>(),
-<<<<<<< HEAD
             DType::Complex64 => core::mem::size_of::<Complex64>(),
             DType::Complex32 => core::mem::size_of::<Complex32>(),
-            DType::QFloat(scheme) => match scheme.q_type {
-                QuantInputType::QInt8 => core::mem::size_of::<i8>(),
-=======
             DType::QFloat(scheme) => match scheme.store {
                 QuantStore::Native => match scheme.value {
                     QuantValue::QInt8 => core::mem::size_of::<i8>(),
                 },
                 QuantStore::U32 => core::mem::size_of::<u32>(),
->>>>>>> 890fc6a3
             },
         }
     }
