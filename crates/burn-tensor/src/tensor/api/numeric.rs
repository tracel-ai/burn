pub use burn_backend::tensor::Numeric;

use alloc::vec::Vec;

use crate::alloc::borrow::ToOwned;

use crate::canonicalize_dim;
use crate::{
    AsIndex, Bool, Distribution, Element, ElementConversion, Int, Shape, Tensor, backend::Backend,
    check, check::TensorCheck,
};
use crate::{IndexingUpdateOp, TensorPrimitive};

impl<B, const D: usize, K> Tensor<B, D, K>
where
    B: Backend,
    K: Numeric<B>,
    K::Elem: Element,
{
    /// Applies element wise addition operation.
    ///
    /// `y = x2 + x1`
    ///
    /// # Arguments
    ///
    /// * `other` - The tensor to add.
    ///
    /// # Example
    ///
    /// ```rust
    /// use burn_tensor::backend::Backend;
    /// use burn_tensor::{Tensor, Shape};
    ///
    /// fn example<B: Backend>() {
    ///    let device = B::Device::default();
    ///    let tensor1 = Tensor::<B, 2>::from_data([[1.0, -2.0, 3.0], [5.0, 9.0, 6.0]], &device);
    ///    let tensor2 = Tensor::<B, 2>::from_data([[2.0, 3.0, 4.0], [1.0, 2.0, 3.0]], &device);
    ///    let tensor = tensor1 + tensor2;
    ///    println!("{tensor}");
    ///    // [[3.0, 1.0, 7.0], [6.0, 11.0, 9.0]]
    /// }
    /// ```
    #[allow(clippy::should_implement_trait)]
    pub fn add(self, other: Self) -> Self {
        check!(TensorCheck::binary_ops_ew("Add", &self, &other));
        Self::new(K::add(self.primitive, other.primitive))
    }

    /// Applies element wise addition operation with a scalar.
    ///
    /// `y = x + s`
    ///
    /// # Arguments
    ///
    /// * `other` - The scalar to add, element wise.
    ///
    /// # Example
    ///
    /// ```rust
    /// use burn_tensor::backend::Backend;
    /// use burn_tensor::{Tensor, Shape};
    ///
    /// fn example<B: Backend>() {
    ///   let device = B::Device::default();
    ///   let tensor = Tensor::<B, 2>::from_data([[1.0, -2.0, 3.0], [5.0, 9.0, 6.0]], &device);
    ///   let scalar = 2.0;
    ///   let tensor = tensor + scalar;
    ///   println!("{tensor}");
    ///   // [[3.0, 0.0, 5.0], [7.0, 11.0, 8.0]]
    /// }
    /// ```
    pub fn add_scalar<E: ElementConversion>(self, other: E) -> Self {
        Self::new(K::add_scalar::<E>(self.primitive, other))
    }

    /// Applies element wise subtraction operation.
    ///
    /// `y = x2 - x1`
    ///
    /// # Arguments
    ///
    /// * `other` - The tensor to subtract.
    ///
    /// # Example
    ///
    /// ```rust
    /// use burn_tensor::backend::Backend;
    /// use burn_tensor::{Tensor, Shape};
    ///
    /// fn example<B: Backend>() {
    ///   let device = B::Device::default();
    ///   let tensor1 = Tensor::<B, 2>::from_data([[1.0, -2.0, 3.0], [5.0, 9.0, 6.0]], &device);
    ///   let tensor2 = Tensor::<B, 2>::from_data([[2.0, 3.0, 4.0], [1.0, 2.0, 3.0]], &device);
    ///   let tensor = tensor1 - tensor2;
    ///   println!("{tensor}");
    ///   // [[-1.0, -5.0, -1.0], [4.0, 7.0, 3.0]]
    /// }
    /// ```
    #[allow(clippy::should_implement_trait)]
    pub fn sub(self, other: Self) -> Self {
        check!(TensorCheck::binary_ops_ew("Sub", &self, &other));
        Self::new(K::sub(self.primitive, other.primitive))
    }

    /// Applies element wise subtraction operation with a scalar.
    ///
    /// `y = x - s`
    ///
    /// # Arguments
    ///
    /// * `other` - The scalar to subtract, element wise.
    ///
    /// # Example
    ///
    /// ```rust
    /// use burn_tensor::backend::Backend;
    /// use burn_tensor::{Tensor, Shape};
    ///
    /// fn example<B: Backend>() {
    ///    let device = B::Device::default();
    ///    let tensor = Tensor::<B, 2>::from_data([[1.0, -2.0, 3.0], [5.0, 9.0, 6.0]], &device);
    ///    let scalar = 2.0;
    ///    let tensor = tensor - scalar;
    ///    println!("{tensor}");
    ///    // [[-1.0, -4.0, 1.0], [3.0, 7.0, 4.0]]
    /// }
    /// ```
    pub fn sub_scalar<E: ElementConversion>(self, other: E) -> Self {
        Self::new(K::sub_scalar::<E>(self.primitive, other))
    }

    /// Applies element wise division operation.
    ///
    /// `y = x2 / x1`
    ///
    /// # Arguments
    ///
    /// * `other` - The tensor to divide.
    ///
    /// # Example
    ///
    /// ```rust
    /// use burn_tensor::backend::Backend;
    /// use burn_tensor::{Tensor, Shape};
    ///
    /// fn example<B: Backend>() {
    ///    let device = B::Device::default();
    ///    let tensor1 = Tensor::<B, 2>::from_data([[1.0, -2.0, 3.0], [5.0, 9.0, 6.0]], &device);
    ///    let tensor2 = Tensor::<B, 2>::from_data([[2.0, 3.0, 4.0], [1.0, 2.0, 3.0]], &device);
    ///    let tensor = tensor1 / tensor2;
    ///    println!("{tensor}");
    ///    // [[0.5, -0.6666667, 0.75], [5.0, 4.5, 2.0]]
    /// }
    /// ```
    #[allow(clippy::should_implement_trait)]
    pub fn div(self, other: Self) -> Self {
        check!(TensorCheck::binary_ops_ew("Div", &self, &other));
        Self::new(K::div(self.primitive, other.primitive))
    }

    /// Applies element wise division operation with a scalar.
    ///
    /// `y = x / s`
    ///
    /// # Arguments
    ///
    /// * `other` - The scalar to divide, element wise.
    ///
    /// # Example
    ///
    /// ```rust
    /// use burn_tensor::backend::Backend;
    /// use burn_tensor::{Tensor, Shape};
    ///
    /// fn example<B: Backend>() {
    ///    let device = B::Device::default();
    ///    let tensor = Tensor::<B, 2>::from_data([[1.0, -2.0, 3.0], [5.0, 9.0, 6.0]], &device);
    ///    let scalar = 2.0;
    ///    let tensor = tensor / scalar;
    ///    println!("{tensor}");
    ///    // [[0.5, -1.0, 1.5], [2.5, 4.5, 3.0]]
    /// }
    /// ```
    pub fn div_scalar<E: ElementConversion>(self, other: E) -> Self {
        Self::new(K::div_scalar::<E>(self.primitive, other))
    }

    /// Applies element wise the remainder operation with a scalar.
    ///
    /// `y = x2 % x1`
    pub fn remainder(self, other: Self) -> Self {
        Self::new(K::remainder(self.primitive, other.primitive))
    }

    /// Applies element wise the remainder operation with a scalar.
    ///
    /// `y = x % s`
    ///
    /// # Arguments
    ///
    /// * `other` - The scalar to divide, element wise.
    ///
    /// # Example
    ///
    /// ```rust
    /// use burn_tensor::backend::Backend;
    /// use burn_tensor::{Tensor, Shape};
    ///
    /// fn example<B: Backend>() {
    ///    let device = B::Device::default();
    ///    let tensor1 = Tensor::<B, 2>::from_data([[1.0, -2.0, 3.0], [5.0, 9.0, 6.0]], &device);
    ///    let scalar = 2.0;
    ///    let tensor = tensor1 % scalar;
    ///    println!("{tensor}");
    ///    // [[1.0, 0.0, 1.0], [1.0, 1.0, 0.0]]
    /// }
    /// ```
    pub fn remainder_scalar<E: ElementConversion>(self, other: E) -> Self {
        Self::new(K::remainder_scalar::<E>(self.primitive, other))
    }

    /// Applies element wise multiplication operation.
    ///
    /// `y = x2 * x1`
    ///
    /// # Arguments
    ///
    /// * `other` - The tensor to multiply.
    ///
    /// # Example
    ///
    /// ```rust
    /// use burn_tensor::backend::Backend;
    /// use burn_tensor::{Tensor, Shape};
    ///
    /// fn example<B: Backend>() {
    ///    let device = B::Device::default();
    ///    let tensor1 = Tensor::<B, 2>::from_data([[1.0, -2.0, 3.0], [5.0, 9.0, 6.0]], &device);
    ///    let tensor2 = Tensor::<B, 2>::from_data([[2.0, 3.0, 4.0], [1.0, 2.0, 3.0]], &device);
    ///    let tensor = tensor1 * tensor2;
    ///    println!("{tensor}");
    ///    // [[2.0, -6.0, 12.0], [5.0, 18.0, 18.0]]
    /// }
    /// ```
    #[allow(clippy::should_implement_trait)]
    pub fn mul(self, other: Self) -> Self {
        check!(TensorCheck::binary_ops_ew("Mul", &self, &other));
        Self::new(K::mul(self.primitive, other.primitive))
    }

    /// Applies element wise multiplication operation with a scalar.
    ///
    /// `y = x * s`
    ///
    /// # Arguments
    ///
    /// * `other` - The scalar to multiply, element wise.
    ///
    /// # Example
    ///
    /// ```rust
    /// use burn_tensor::backend::Backend;
    /// use burn_tensor::{Tensor, Shape};
    ///
    /// fn example<B: Backend>() {
    ///    let device = B::Device::default();
    ///    let tensor = Tensor::<B, 2>::from_data([[1.0, -2.0, 3.0], [5.0, 9.0, 6.0]], &device);
    ///    let scalar = 2.0;
    ///    let tensor = tensor * scalar;
    ///    println!("{tensor}");
    ///    // [[2.0, -4.0, 6.0], [10.0, 18.0, 12.0]]
    /// }
    /// ```
    pub fn mul_scalar<E: ElementConversion>(self, other: E) -> Self {
        Self::new(K::mul_scalar::<E>(self.primitive, other))
    }

    /// Switch sign of each element in the tensor.
    ///
    /// `y = -x`
    ///
    /// # Example
    ///
    /// ```rust
    /// use burn_tensor::backend::Backend;
    /// use burn_tensor::{Tensor, Shape};
    ///
    /// fn example<B: Backend>() {
    ///    let device = B::Device::default();
    ///    let tensor = Tensor::<B, 2>::from_data([[1.0, -2.0, 3.0], [5.0, 9.0, 6.0]], &device);
    ///    let tensor = -tensor;
    ///    println!("{tensor}");
    ///    // [[-1.0, 2.0, -3.0], [-5.0, -9.0, -6.0]]
    /// }
    /// ```
    #[allow(clippy::should_implement_trait)]
    pub fn neg(self) -> Self {
        Self::new(K::neg(self.primitive))
    }

    /// Returns the signs of the elements of the input tensor.
    ///
    /// # Example
    ///
    /// ```rust
    /// use burn_tensor::backend::Backend;
    /// use burn_tensor::{Tensor, Shape};
    ///
    /// fn example<B: Backend>() {
    ///    let device = B::Device::default();
    ///    let tensor = Tensor::<B, 2>::from_data([[1.0, -2.0, 3.0], [5.0, 9.0, 6.0]], &device);
    ///    let tensor = tensor.sign();
    ///    println!("{tensor}");
    ///    // [[1.0, -1.0, 1.0], [1.0, 1.0, 1.0]]
    /// }
    /// ```
    pub fn sign(self) -> Self {
        Self::new(K::sign(self.primitive))
    }

    /// Aggregate all elements in the tensor with the mean operation.
    ///
    /// # Example
    ///
    /// ```rust
    /// use burn_tensor::backend::Backend;
    /// use burn_tensor::{Tensor, Shape};
    ///
    /// fn example<B: Backend>() {
    ///    let device = B::Device::default();
    ///    let tensor = Tensor::<B, 2>::from_data([[1.0, -2.0, 3.0], [5.0, 9.0, 6.0]], &device);
    ///    let tensor = tensor.mean();
    ///    println!("{tensor}");
    ///    // [3.6666667]
    /// }
    /// ```
    pub fn mean(self) -> Tensor<B, 1, K> {
        Tensor::new(K::mean(self.primitive))
    }

    /// Aggregate all elements in the tensor with the sum operation.
    ///
    /// # Example
    ///
    /// ```rust
    /// use burn_tensor::backend::Backend;
    /// use burn_tensor::{Tensor, Shape};
    ///
    /// fn example<B: Backend>() {
    ///   let device = B::Device::default();
    ///   let tensor = Tensor::<B, 2>::from_data([[1.0, -2.0, 3.0], [5.0, 9.0, 6.0]], &device);
    ///   let tensor = tensor.sum();
    ///   println!("{tensor}");
    ///   // [22.0]
    /// }
    /// ```
    pub fn sum(self) -> Tensor<B, 1, K> {
        Tensor::new(K::sum(self.primitive))
    }

    /// Aggregate all elements along the given *dimension* or *axis*
    /// in the tensor with the mean operation.
    ///
    /// # Arguments
    ///
    /// * `dim` - The dimension or axis along which to aggregate the elements;
    ///   supports negative indexing.
    ///
    /// # Example
    ///
    /// ```rust
    /// use burn_tensor::backend::Backend;
    /// use burn_tensor::{Tensor, Shape};
    ///
    /// fn example<B: Backend>() {
    ///   let device = B::Device::default();
    ///   let tensor = Tensor::<B, 2>::from_data([[1.0, -2.0, 3.0], [5.0, 9.0, 6.0]], &device);
    ///   let tensor = tensor.clone().mean_dim(0);
    ///   println!("{tensor}");
    ///   // [[3.0, 3.5, 4.5]]
    ///   let tensor = tensor.clone().mean_dim(1);
    ///   println!("{tensor}");
    ///   // [[0.6666667], [6.6666665]]
    /// }
    /// ```
    pub fn mean_dim<I: AsIndex>(self, dim: I) -> Self {
        let dim = canonicalize_dim(dim, D, false);
        check!(TensorCheck::aggregate_dim::<D>("Mean", dim));
        Self::new(K::mean_dim(self.primitive, dim))
    }

    /// Aggregate all elements along the given *axes*
    /// in the tensor with the mean operation.
    ///
    /// # Arguments
    ///
    /// * `dims` - the dimensions to aggregate; supports negative indexing.
    ///
    /// # Returns
    ///
    /// The returned tensor will have the same rank,
    /// but the aggregated dimensions will have size 1.
    ///
    /// # Example
    ///
    /// ```rust
    /// use burn_tensor::backend::Backend;
    /// use burn_tensor::{Tensor, Shape};
    ///
    /// fn example<B: Backend>() {
    ///    let device = B::Device::default();
    ///    let tensor = Tensor::<B, 2>::from_data([[2.0, 4.0], [6.0, -4.0]], &device);
    ///    let tensor = tensor.clone().mean_dims(&[0, 1]);
    ///    println!("{tensor}");
    ///    // [[2.0]]
    /// }
    /// ```
    pub fn mean_dims<I: AsIndex>(self, dims: &[I]) -> Self {
        dims.iter().fold(self, |tensor, &dim| tensor.mean_dim(dim))
    }

    /// Aggregate all elements along the given *dimension* or *axis*
    /// in the tensor with the sum operation.
    ///
    /// # Arguments
    ///
    /// * `dim` - The dimension or axis along which to aggregate the elements;
    ///   supports negative indexing.
    ///
    /// # Example
    ///
    /// ```rust
    /// use burn_tensor::backend::Backend;
    /// use burn_tensor::{Tensor, Shape};
    ///
    /// fn example<B: Backend>() {
    ///    let device = B::Device::default();
    ///    let tensor = Tensor::<B, 2>::from_data([[1.0, -2.0, 3.0], [5.0, 9.0, 6.0]], &device);
    ///    let tensor = tensor.clone().sum_dim(0);
    ///    println!("{tensor}");
    ///    // [[6.0, 7.0, 9.0]]
    ///    let tensor = tensor.clone().sum_dim(1);
    ///    println!("{tensor}");
    ///    // [[2.0], [20.0]]
    /// }
    /// ```
    pub fn sum_dim<I: AsIndex>(self, dim: I) -> Self {
        let dim = canonicalize_dim(dim, D, false);
        check!(TensorCheck::aggregate_dim::<D>("Sum", dim));
        Self::new(K::sum_dim(self.primitive, dim))
    }

    /// Aggregate all elements along the given *axes*
    /// in the tensor with the sum operation.
    ///
    /// # Arguments
    ///
    /// * `dims` - the dimensions to aggregate; supports negative indexing.
    ///
    /// # Returns
    ///
    /// The returned tensor will have the same rank,
    /// but the aggregated dimensions will have size 1.
    ///
    /// # Example
    ///
    /// ```rust
    /// use burn_tensor::backend::Backend;
    /// use burn_tensor::{Tensor, Shape};
    ///
    /// fn example<B: Backend>() {
    ///    let device = B::Device::default();
    ///    let tensor = Tensor::<B, 2>::from_data([[1.0, -2.0, 3.0], [5.0, 9.0, 6.0]], &device);
    ///    let tensor = tensor.clone().sum_dims(&[0, 1]);
    ///    println!("{tensor}");
    ///    // [[27]]
    /// }
    /// ```
    pub fn sum_dims<I: AsIndex>(self, dims: &[I]) -> Self {
        dims.iter().fold(self, |tensor, &dim| tensor.sum_dim(dim))
    }

    /// Aggregate and squeeze along the given dimensions.
    ///
    /// This is equivalent to ``tensor.sum_dims(dims).squeeze_dims(dims)``
    ///
    /// # Arguments
    ///
    /// * `dims` - the dimensions to aggregate; supports negative indexing.
    ///
    /// # Returns
    ///
    /// The returned tensor will have the same rank,
    /// but the aggregated dimensions will have size 1.
    ///
    /// # Example
    ///
    /// ```rust
    /// use burn_tensor::backend::Backend;
    /// use burn_tensor::{Tensor, Shape};
    ///
    /// fn example<B: Backend>() {
    ///     let device = B::Device::default();
    ///     let tensor = Tensor::<B, 3>::from_data([
    ///         [[1.0, -2.0, 3.0], [5.0, 9.0, 6.0]],
    ///         [[9.0, 2.0, 5.0], [5.0, 7.0, 7.0]],
    ///     ], &device);
    ///     let tensor = tensor.clone().sum_dims_squeeze::<1, _>(&[0, 1]);
    ///     println!("{tensor}");
    ///     // [20.0, 16.0, 21.0]
    /// }
    /// ```
    pub fn sum_dims_squeeze<const D2: usize, I: AsIndex>(self, dims: &[I]) -> Tensor<B, D2, K> {
        // TODO: remove idims when squeeze_dims uses AsIndex.
        let idims = dims
            .iter()
            .map(|&dim| canonicalize_dim(dim, D, false) as isize)
            .collect::<Vec<_>>();
        self.sum_dims(dims).squeeze_dims::<D2>(&idims)
    }

    /// Aggregate all elements in the tensor with the product operation.
    ///
    /// # Example
    ///
    /// ```rust
    /// use burn_tensor::backend::Backend;
    /// use burn_tensor::{Tensor, Shape};
    ///
    /// fn example<B: Backend>() {
    ///    let device = B::Device::default();
    ///    let tensor = Tensor::<B, 2>::from_data([[1.0, -2.0, 3.0], [5.0, 9.0, 6.0]], &device);
    ///    let tensor = tensor.prod();
    ///    println!("{tensor}");
    ///    // [-1620.0]
    /// }
    /// ```
    pub fn prod(self) -> Tensor<B, 1, K> {
        Tensor::new(K::prod(self.primitive))
    }

    /// Aggregate all elements along the given *dimension* or *axis*
    /// in the tensor with the product operation.
    ///
    /// # Arguments
    ///
    /// * `dim` - The dimension or axis along which to aggregate the elements,
    ///   supports negative indexing.
    ///
    /// # Returns
    ///
    /// The returned tensor will have the same rank,
    /// but the aggregated dimension will have size 1.
    ///
    /// # Example
    ///
    /// ```rust
    /// use burn_tensor::backend::Backend;
    /// use burn_tensor::{Tensor, Shape};
    ///
    /// fn example<B: Backend>() {
    ///    let device = B::Device::default();
    ///    let tensor = Tensor::<B, 2>::from_data([[1.0, -2.0, 3.0], [5.0, 9.0, 6.0]], &device);
    ///    let tensor = tensor.clone().prod_dim(0);
    ///    println!("{tensor}");
    ///    // [[5.0, -18.0, 18.0]]
    ///    let tensor = tensor.clone().prod_dim(1);
    ///    println!("{tensor}");
    ///    // [[-6.0], [270.0]]
    /// }
    /// ```
    pub fn prod_dim<I: AsIndex>(self, dim: I) -> Self {
        let dim = canonicalize_dim(dim, D, false);
        check!(TensorCheck::aggregate_dim::<D>("Prod", dim));
        Self::new(K::prod_dim(self.primitive, dim))
    }

    /// Aggregate all elements along the given *axes*
    /// in the tensor with the prod operation.
    ///
    /// # Arguments
    ///
    /// * `dims` - the dimensions to aggregate, supports negative indexing.
    ///
    /// # Returns
    ///
    /// The returned tensor will have the same rank,
    /// but the aggregated dimensions will have size 1.
    ///
    /// # Example
    ///
    /// ```rust
    /// use burn_tensor::backend::Backend;
    /// use burn_tensor::{Tensor, Shape};
    ///
    /// fn example<B: Backend>() {
    ///    let device = B::Device::default();
    ///    let tensor = Tensor::<B, 2>::from_data([[1.0, -2.0, 3.0], [5.0, 9.0, 6.0]], &device);
    ///    let tensor = tensor.clone().sum_dims(&[0, 1]);
    ///    println!("{tensor}");
    ///    // [[-1620.0]]
    /// }
    /// ```
    pub fn prod_dims<I: AsIndex>(self, dims: &[I]) -> Self {
        dims.iter().fold(self, |tensor, &dim| tensor.prod_dim(dim))
    }

    /// Computes the cumulative sum of elements along the given *dimension* or *axis*.
    ///
    /// # Arguments
    ///
    /// * `dim` - The dimension or axis along which to compute the cumulative sum.
    ///
    /// # Example
    ///
    /// ```rust
    /// use burn_tensor::backend::Backend;
    /// use burn_tensor::{Tensor, Shape};
    ///
    /// fn example<B: Backend>() {
    ///    let device = B::Device::default();
    ///    let tensor = Tensor::<B, 2>::from_data([[1.0, 2.0, 3.0], [4.0, 5.0, 6.0]], &device);
    ///    let result = tensor.clone().cumsum(0);
    ///    println!("{result}");
    ///    // [[1.0, 2.0, 3.0], [5.0, 7.0, 9.0]]
    ///    let result = tensor.cumsum(1);
    ///    println!("{result}");
    ///    // [[1.0, 3.0, 6.0], [4.0, 9.0, 15.0]]
    /// }
    /// ```
    pub fn cumsum(self, dim: usize) -> Self {
        check!(TensorCheck::aggregate_dim::<D>("CumSum", dim));
        Self::new(K::cumsum(self.primitive, dim))
    }

    /// Computes the cumulative product of elements along the given *dimension* or *axis*.
    ///
    /// # Arguments
    ///
    /// * `dim` - The dimension or axis along which to compute the cumulative product.
    ///
    /// # Example
    ///
    /// ```rust
    /// use burn_tensor::backend::Backend;
    /// use burn_tensor::{Tensor, Shape};
    ///
    /// fn example<B: Backend>() {
    ///    let device = B::Device::default();
    ///    let tensor = Tensor::<B, 2>::from_data([[1.0, 2.0, 3.0], [4.0, 5.0, 6.0]], &device);
    ///    let result = tensor.clone().cumprod(0);
    ///    println!("{result}");
    ///    // [[1.0, 2.0, 3.0], [4.0, 10.0, 18.0]]
    ///    let result = tensor.cumprod(1);
    ///    println!("{result}");
    ///    // [[1.0, 2.0, 6.0], [4.0, 20.0, 120.0]]
    /// }
    /// ```
    pub fn cumprod(self, dim: usize) -> Self {
        check!(TensorCheck::aggregate_dim::<D>("CumProd", dim));
        Self::new(K::cumprod(self.primitive, dim))
    }

    /// Computes the cumulative minimum of elements along the given *dimension* or *axis*.
    ///
    /// # Arguments
    ///
    /// * `dim` - The dimension or axis along which to compute the cumulative minimum.
    ///
    /// # Example
    ///
    /// ```rust
    /// use burn_tensor::backend::Backend;
    /// use burn_tensor::{Tensor, Shape};
    ///
    /// fn example<B: Backend>() {
    ///    let device = B::Device::default();
    ///    let tensor = Tensor::<B, 2>::from_data([[3.0, 5.0, 2.0], [4.0, 1.0, 6.0]], &device);
    ///    let result = tensor.clone().cummin(0);
    ///    println!("{result}");
    ///    // [[3.0, 5.0, 2.0], [3.0, 1.0, 2.0]]
    ///    let result = tensor.cummin(1);
    ///    println!("{result}");
    ///    // [[3.0, 3.0, 2.0], [4.0, 1.0, 1.0]]
    /// }
    /// ```
    pub fn cummin(self, dim: usize) -> Self {
        check!(TensorCheck::aggregate_dim::<D>("CumMin", dim));
        Self::new(K::cummin(self.primitive, dim))
    }

    /// Computes the cumulative maximum of elements along the given *dimension* or *axis*.
    ///
    /// # Arguments
    ///
    /// * `dim` - The dimension or axis along which to compute the cumulative maximum.
    ///
    /// # Example
    ///
    /// ```rust
    /// use burn_tensor::backend::Backend;
    /// use burn_tensor::{Tensor, Shape};
    ///
    /// fn example<B: Backend>() {
    ///    let device = B::Device::default();
    ///    let tensor = Tensor::<B, 2>::from_data([[3.0, 1.0, 2.0], [4.0, 5.0, 2.0]], &device);
    ///    let result = tensor.clone().cummax(0);
    ///    println!("{result}");
    ///    // [[3.0, 1.0, 2.0], [4.0, 5.0, 2.0]]
    ///    let result = tensor.cummax(1);
    ///    println!("{result}");
    ///    // [[3.0, 3.0, 3.0], [4.0, 5.0, 5.0]]
    /// }
    /// ```
    pub fn cummax(self, dim: usize) -> Self {
        check!(TensorCheck::aggregate_dim::<D>("CumMax", dim));
        Self::new(K::cummax(self.primitive, dim))
    }

    ///
    /// # Arguments
    ///
    /// * `other` - The element to compare.
    ///
    /// # Example
    ///
    /// ```rust
    /// use burn_tensor::backend::Backend;
    /// use burn_tensor::{Tensor, Shape};
    ///
    /// fn example<B: Backend>() {
    ///    let device = B::Device::default();
    ///    let tensor = Tensor::<B, 2>::from_data([[1.0, -2.0, 3.0], [5.0, 9.0, 6.0]], &device);
    ///    let tensor = tensor.equal_elem(3.0);
    ///    println!("{tensor}");
    ///    // [[false, false, true], [false, false, false]]
    /// }
    /// ```
    pub fn equal_elem<E: Element>(self, other: E) -> Tensor<B, D, Bool> {
        Tensor::new(K::equal_elem(self.primitive, other.elem()))
    }

    /// Applies element wise non-equality comparison and returns a boolean tensor.
    ///
    /// # Arguments
    ///
    /// * `other` - The element to compare.
    ///
    /// # Example
    ///
    /// ```rust
    /// use burn_tensor::backend::Backend;
    /// use burn_tensor::{Tensor, Shape};
    ///
    /// fn example<B: Backend>() {
    ///    let device = B::Device::default();
    ///    let tensor = Tensor::<B, 2>::from_data([[1.0, -2.0, 3.0], [5.0, 9.0, 6.0]], &device);
    ///    let tensor = tensor.not_equal_elem(3.0);
    ///    println!("{tensor}");
    ///    // [[true, true, false], [true, true, true]]
    /// }
    /// ```
    pub fn not_equal_elem<E: Element>(self, other: E) -> Tensor<B, D, Bool> {
        Tensor::new(K::not_equal_elem(self.primitive, other.elem()))
    }

    /// Applies element wise greater comparison and returns a boolean tensor.
    ///
    /// # Panics
    ///
    /// If the two tensors don't have the same shape.
    ///
    /// # Example
    ///
    /// ```rust
    /// use burn_tensor::backend::Backend;
    /// use burn_tensor::{Tensor, Shape};
    ///
    /// fn example<B: Backend>() {
    ///   let device = B::Device::default();
    ///   let tensor1 = Tensor::<B, 2>::from_data([[1.0, -2.0, 3.0], [5.0, 9.0, 6.0]], &device);
    ///   let tensor2 = Tensor::<B, 2>::from_data([[1.0, 3.0, 4.0], [1.0, 2.0, 3.0]], &device);
    ///   let tensor = tensor1.greater(tensor2);
    ///   println!("{tensor}");
    ///   // [[false, false, false], [true, true, true]]
    /// }
    /// ```
    pub fn greater(self, other: Self) -> Tensor<B, D, Bool> {
        check!(TensorCheck::binary_ops_ew("Greater", &self, &other));
        Tensor::new(K::greater(self.primitive, other.primitive))
    }

    /// Applies element wise greater-equal comparison and returns a boolean tensor.
    ///
    /// # Panics
    ///
    /// If the two tensors don't have the same shape.
    ///
    /// # Example
    ///
    /// ```rust
    /// use burn_tensor::backend::Backend;
    /// use burn_tensor::{Tensor, Shape};
    ///
    /// fn example<B: Backend>() {
    ///    let device = B::Device::default();
    ///    let tensor1 = Tensor::<B, 2>::from_data([[1.0, -2.0, 3.0], [5.0, 9.0, 6.0]], &device);
    ///    let tensor2 = Tensor::<B, 2>::from_data([[1.0, 3.0, 4.0], [1.0, 2.0, 3.0]], &device);
    ///    let tensor = tensor1.greater_equal(tensor2);
    ///    println!("{tensor}");
    ///    // [[true, false, false], [true, true, true]]
    /// }
    /// ```
    pub fn greater_equal(self, other: Self) -> Tensor<B, D, Bool> {
        check!(TensorCheck::binary_ops_ew("Greater_equal", &self, &other));
        Tensor::new(K::greater_equal(self.primitive, other.primitive))
    }

    /// Applies element wise lower comparison and returns a boolean tensor.
    ///
    /// # Panics
    ///
    /// If the two tensors don't have the same shape.
    ///
    /// # Example
    ///
    /// ```rust
    /// use burn_tensor::backend::Backend;
    /// use burn_tensor::{Tensor, Shape};
    ///
    /// fn example<B: Backend>() {
    ///    let device = B::Device::default();
    ///    let tensor1 = Tensor::<B, 2>::from_data([[1.0, -2.0, 3.0], [5.0, 9.0, 6.0]], &device);
    ///    let tensor2 = Tensor::<B, 2>::from_data([[1.0, 3.0, 4.0], [1.0, 2.0, 3.0]], &device);
    ///    let tensor = tensor1.lower(tensor2);
    ///    println!("{tensor}");
    ///    // [[false, true, true], [false, false, false]]
    /// }
    /// ```
    pub fn lower(self, other: Self) -> Tensor<B, D, Bool> {
        check!(TensorCheck::binary_ops_ew("Lower", &self, &other));
        Tensor::new(K::lower(self.primitive, other.primitive))
    }

    /// Applies element wise lower-equal comparison and returns a boolean tensor.
    ///
    /// # Panics
    ///
    /// If the two tensors don't have the same shape.
    ///
    /// # Example
    ///
    /// ```rust
    /// use burn_tensor::backend::Backend;
    /// use burn_tensor::{Tensor, Shape};
    ///
    /// fn example<B: Backend>() {
    ///    let device = B::Device::default();
    ///    let tensor1 = Tensor::<B, 2>::from_data([[1.0, -2.0, 3.0], [5.0, 9.0, 6.0]], &device);
    ///    let tensor2 = Tensor::<B, 2>::from_data([[1.0, 3.0, 4.0], [1.0, 2.0, 3.0]], &device);
    ///    let tensor = tensor1.lower_equal(tensor2);
    ///    println!("{tensor}");
    ///    // [[true, true, true], [false, false, false]]
    /// }
    /// ```
    pub fn lower_equal(self, other: Self) -> Tensor<B, D, Bool> {
        check!(TensorCheck::binary_ops_ew("Lower_equal", &self, &other));
        Tensor::new(K::lower_equal(self.primitive, other.primitive))
    }

    /// Applies greater than `other` comparison and returns a boolean tensor.
    ///
    /// # Arguments
    ///
    /// * `other` - The element to compare.
    ///
    /// # Example
    ///
    /// ```rust
    /// use burn_tensor::backend::Backend;
    /// use burn_tensor::{Tensor, Shape};
    ///
    /// fn example<B: Backend>() {
    ///    let device = B::Device::default();
    ///    let tensor = Tensor::<B, 2>::from_data([[1.0, -2.0, 3.0], [5.0, 9.0, 6.0]], &device);
    ///    let tensor = tensor.greater_elem(3.0);
    ///    println!("{tensor}");
    ///    // [[false, false, true], [true, true, true]]
    /// }
    /// ```
    pub fn greater_elem<E: ElementConversion>(self, other: E) -> Tensor<B, D, Bool> {
        Tensor::new(K::greater_elem(self.primitive, other.elem()))
    }

    /// Applies greater-equal than `other` comparison and returns a boolean tensor.
    ///
    /// # Arguments
    ///
    /// * `other` - The element to compare.
    ///
    /// # Example
    ///
    /// ```rust
    /// use burn_tensor::backend::Backend;
    /// use burn_tensor::{Tensor, Shape};
    ///
    /// fn example<B: Backend>() {
    ///    let device = B::Device::default();
    ///    let tensor = Tensor::<B, 2>::from_data([[1.0, -2.0, 3.0], [5.0, 9.0, 6.0]], &device);
    ///    let tensor = tensor.greater_equal_elem(3.0);
    ///    println!("{tensor}");
    ///    // [[false, false, true], [true, true, true]]
    /// }
    /// ```
    pub fn greater_equal_elem<E: ElementConversion>(self, other: E) -> Tensor<B, D, Bool> {
        Tensor::new(K::greater_equal_elem(self.primitive, other.elem()))
    }

    /// Applies lower than `other` comparison and returns a boolean tensor.
    ///
    /// # Arguments
    ///
    /// * `other` - The element to compare.
    ///
    /// # Example
    ///
    /// ```rust
    /// use burn_tensor::backend::Backend;
    /// use burn_tensor::{Tensor, Shape};
    ///
    /// fn example<B: Backend>() {
    ///     let device = B::Device::default();
    ///     let tensor = Tensor::<B, 2>::from_data([[1.0, -2.0, 3.0], [5.0, 9.0, 6.0]], &device);
    ///     let tensor = tensor.lower_elem(3.0);
    ///     println!("{tensor}");
    ///     // [[true, true, false], [false, false, false]]
    /// }
    /// ```
    pub fn lower_elem<E: ElementConversion>(self, other: E) -> Tensor<B, D, Bool> {
        Tensor::new(K::lower_elem(self.primitive, other.elem()))
    }

    /// Applies lower-equal than `other` comparison and returns a boolean tensor.
    ///
    /// # Arguments
    ///
    /// * `other` - The element to compare.
    ///
    /// # Example
    ///
    /// ```rust
    /// use burn_tensor::backend::Backend;
    /// use burn_tensor::{Tensor, Shape};
    ///
    /// fn example<B: Backend>() {
    ///    let device = B::Device::default();
    ///    let tensor = Tensor::<B, 2>::from_data([[1.0, -2.0, 3.0], [5.0, 9.0, 6.0]], &device);
    ///    let tensor = tensor.lower_equal_elem(3.0);
    ///    println!("{tensor}");
    ///    // [[true, true, true], [false, false, false]]
    /// }
    /// ```
    pub fn lower_equal_elem<E: ElementConversion>(self, other: E) -> Tensor<B, D, Bool> {
        Tensor::new(K::lower_equal_elem(self.primitive, other.elem()))
    }

    /// Update the given tensor with the value tensor where the mask is true.
    ///
    /// This is similar to [mask_fill](Tensor::mask_fill), however the value is a tensor instead of
    /// a scalar.
    ///
    /// # Example
    ///
    /// ```rust
    /// use burn_tensor::backend::Backend;
    /// use burn_tensor::{Tensor, Shape, Bool};
    ///
    /// fn example<B: Backend>() {
    ///   let device = B::Device::default();
    ///   let tensor = Tensor::<B, 2>::from_data([[1.0, -2.0, 3.0], [5.0, 9.0, 6.0]], &device);
    ///   let mask = Tensor::<B, 2, Bool>::from_data([[true, false, true], [false, true, false]], &device);
    ///   let value = Tensor::<B, 2>::from_data([[2.0, 3.0, 4.0], [1.0, 2.0, 3.0]], &device);
    ///   let tensor = tensor.mask_where(mask, value);
    ///   println!("{tensor}");
    ///   // [[2.0, -2.0, 4.0], [5.0, 2.0, 6.0]]
    /// }
    /// ```
    pub fn mask_where(self, mask: Tensor<B, D, Bool>, value: Self) -> Self {
        Self::new(K::mask_where(
            self.primitive,
            mask.primitive,
            value.primitive,
        ))
    }

    /// Update the given tensor with the value where the mask is true.
    ///
    /// This is similar to [mask_where](Tensor::mask_where), however the value is a scalar instead of
    /// a tensor.
    ///
    /// # Example
    ///
    /// ```rust
    /// use burn_tensor::backend::Backend;
    /// use burn_tensor::{Tensor, Shape, Bool};
    ///
    /// fn example<B: Backend>() {
    ///   let device = B::Device::default();
    ///   let tensor = Tensor::<B, 2>::from_data([[1.0, -2.0, 3.0], [5.0, 9.0, 6.0]], &device);
    ///   let mask = Tensor::<B, 2, Bool>::from_data([[true, false, true], [false, true, false]], &device);
    ///   let tensor = tensor.mask_fill(mask, 3.0);
    ///   println!("{tensor}");
    ///   // [[3.0, -2.0, 3.0], [5.0, 3.0, 6.0]]
    /// }
    /// ```
    pub fn mask_fill<E: ElementConversion>(self, mask: Tensor<B, D, Bool>, value: E) -> Self {
        Self::new(K::mask_fill(self.primitive, mask.primitive, value.elem()))
    }

    /// Gather tensor elements corresponding to the given indices from the specified dim.
    ///
    /// Example using a 3D tensor:
    ///
    /// `output[i, j, k] = input[indices[i, j, k], j, k]; // dim = 0`
    /// `output[i, j, k] = input[i, indices[i, j, k], k]; // dim = 1`
    /// `output[i, j, k] = input[i, j, indices[i, j, k]]; // dim = 2`
    ///
    /// # Notes
    ///
    /// The index tensor should have the same shape as the original tensor except for the dim
    /// specified.
    ///
    /// # Warning
    /// Not all backends have runtime bound checks for the indices, so make sure the they are valid.
    /// Otherwise, out of bounds indices could lead to unexpected results instead of panicking.
    pub fn gather(self, dim: usize, indices: Tensor<B, D, Int>) -> Self {
        check!(TensorCheck::gather::<D>(
            dim,
            &self.shape(),
            &indices.shape()
        ));

        Self::new(K::gather(dim, self.primitive, indices.primitive))
    }

    /// Assign the gathered elements corresponding to the given indices along the specified dimension
    /// from the value tensor to the original tensor using sum reduction.
    ///
    /// Example using a 3D tensor:
    ///
    /// `input[indices[i, j, k], j, k] += values[i, j, k]; // dim = 0`
    /// `input[i, indices[i, j, k], k] += values[i, j, k]; // dim = 1`
    /// `input[i, j, indices[i, j, k]] += values[i, j, k]; // dim = 2`
    ///
    /// # Arguments
    /// * `dim` - The axis along which to scatter elements.
    /// * `indices` - The indices of the elements to scatter.
    /// * `values` - The values to scatter into the tensor.
    /// * `update` - The operation used to update the existing values at the indexed positions (e.g., add).
    ///
    /// # Notes
    ///
    /// The index tensor should have the same shape as the original tensor except for the specified
    /// dimension. The value and index tensors should have the same shape.
    ///
    /// Other references to the input tensor will not be modified by this operation.
    ///
    /// # Warning
    /// Not all backends have runtime bound checks for the indices, so make sure the they are valid.
    /// Otherwise, out of bounds indices could lead to unexpected results instead of panicking.
    pub fn scatter(
        self,
        dim: usize,
        indices: Tensor<B, D, Int>,
        values: Self,
        update: IndexingUpdateOp,
    ) -> Self {
        check!(TensorCheck::scatter::<D>(
            dim,
            &self.shape(),
            &indices.shape(),
            &values.shape()
        ));

        Self::new(K::scatter(
            dim,
            self.primitive,
            indices.primitive,
            values.primitive,
            update,
        ))
    }

    /// Applies the argmax function along the given dimension and returns an integer tensor.
    ///
    /// # Example
    ///
    /// ```rust
    /// use burn_tensor::backend::Backend;
    /// use burn_tensor::{Tensor, Shape};
    ///
    /// fn example<B: Backend>() {
    ///     let device = B::Device::default();
    ///     let tensor = Tensor::<B, 3>::ones(Shape::new([2, 3, 3]), &device);
    ///     let tensor = tensor.argmax(1);
    ///     println!("{:?}", tensor.shape());
    ///     // Shape { dims: [2, 1, 3] }
    /// }
    /// ```
    pub fn argmax(self, dim: usize) -> Tensor<B, D, Int> {
        Tensor::new(K::argmax(self.primitive, dim))
    }

    /// Find the maximum value.
    ///
    /// # Example
    ///
    /// ```rust
    /// use burn_tensor::backend::Backend;
    /// use burn_tensor::{Tensor, Shape};
    ///
    /// fn example<B: Backend>() {
    ///   let device = B::Device::default();
    ///   let tensor = Tensor::<B, 2>::from_data([[1.0, -2.0, 3.0], [5.0, 9.0, 6.0]], &device);
    ///   let tensor = tensor.max();
    ///   println!("{tensor}");
    ///   // [9.0]
    /// }
    /// ```
    pub fn max(self) -> Tensor<B, 1, K> {
        Tensor::new(K::max(self.primitive))
    }

    /// Find the maximum value along the given dimension.
    ///
    /// # Arguments
    ///
    /// * `dim` - The dimension or axis along which to aggregate the elements;
    ///   supports negative indexing.
    ///
    /// # Returns
    ///
    /// The returned tensor will have the same rank,
    /// but the aggregated dimension will have size 1.
    ///
    /// # Example
    ///
    /// ```rust
    /// use burn_tensor::backend::Backend;
    /// use burn_tensor::{Tensor, Shape};
    ///
    /// fn example<B: Backend>() {
    ///   let device = B::Device::default();
    ///   let tensor = Tensor::<B, 2>::from_data([[1.0, -2.0, 3.0], [5.0, 9.0, 6.0]], &device);
    ///   let tensor = tensor.max_dim(0);
    ///   println!("{tensor}");
    ///   // [[5.0, 9.0, 6.0]]
    /// }
    /// ```
    pub fn max_dim<I: AsIndex>(self, dim: I) -> Self {
        let dim = canonicalize_dim(dim, D, false);
        check!(TensorCheck::aggregate_dim::<D>("Max", dim));
        Tensor::new(K::max_dim(self.primitive, dim))
    }

    /// Find the maximum value along the given dimensions.
    ///
    /// # Arguments
    ///
    /// * `dims` - The dimensions or axis along which to aggregate the elements;
    ///   supports negative indexing.
    ///
    /// # Returns
    ///
    /// The returned tensor will have the same rank,
    /// but the aggregated dimensions will have size 1.
    ///
    /// # Example
    ///
    /// ```rust
    /// use burn_tensor::backend::Backend;
    /// use burn_tensor::{Tensor, Shape};
    ///
    /// fn example<B: Backend>() {
    ///   let device = B::Device::default();
    ///   let tensor = Tensor::<B, 2>::from_data([[1.0, -2.0, 3.0], [5.0, 9.0, 6.0]], &device);
    ///   let tensor = tensor.max_dims(&[0, 1]);
    ///   println!("{tensor}");
    ///   // [[9.0]]
    /// }
    /// ```
    pub fn max_dims<I: AsIndex>(self, dims: &[I]) -> Self {
        dims.iter().fold(self, |tensor, &dim| tensor.max_dim(dim))
    }

    /// Find the maximum value along the given dimension.
    ///
    /// Also returns the indices.
    ///
    /// # Example
    ///
    /// ```rust
    /// use burn_tensor::backend::Backend;
    /// use burn_tensor::{Tensor, Shape};
    ///
    /// fn example<B: Backend>() {
    ///    let device = B::Device::default();
    ///    let tensor = Tensor::<B, 2>::from_data([[1.0, -2.0, 3.0], [5.0, 9.0, 6.0]], &device);
    ///    let (tensor, index) = tensor.max_dim_with_indices(0);
    ///    // [[5.0, 9.0, 6.0]]
    ///    println!("{tensor}");
    ///    // [[1, 1, 1]]
    ///    println!("{index}");
    /// }
    /// ```
    pub fn max_dim_with_indices<I: AsIndex>(self, dim: I) -> (Self, Tensor<B, D, Int>) {
        let dim = canonicalize_dim(dim, D, false);
        check!(TensorCheck::aggregate_dim::<D>("Max", dim));

        let (tensor, index) = K::max_dim_with_indices(self.primitive, dim);

        let tensor = Tensor::new(tensor);
        let index = Tensor::new(index);

        (tensor, index)
    }

    /// Finds the maximum pair wise values with another tensor.
    ///
    /// # Arguments
    ///
    /// * `other` - Other tensor to find maximum elements with
    ///
    /// # Returns
    ///
    /// A tensor with the same shape as the input tensors containing the maximum value found
    /// in the input tensors.
    ///
    /// # Example
    ///
    /// ```rust
    /// use burn_tensor::backend::Backend;
    /// use burn_tensor::{Tensor, Shape};
    ///
    /// fn example<B: Backend>() {
    ///    let device = B::Device::default();
    ///    let tensor1 = Tensor::<B, 2>::from_data([[1.0, -2.0, 3.0], [5.0, 9.0, 6.0]], &device);
    ///    let tensor2 = Tensor::<B, 2>::from_data([[2.0, 3.0, 4.0], [1.0, 2.0, 3.0]], &device);
    ///    let tensor = tensor1.max_pair(tensor2);
    ///    println!("{tensor}");
    ///    // [[2.0, 3.0, 4.0], [5.0, 9.0, 6.0]]
    /// }
    /// ```
    pub fn max_pair(self, other: Self) -> Self {
        let mask = self.clone().lower(other.clone());
        self.mask_where(mask, other)
    }

    /// Find the maximum absolute value.
    ///
    /// # Example
    ///
    /// ```rust
    /// use burn_tensor::backend::Backend;
    /// use burn_tensor::{Tensor, Shape};
    ///
    /// fn example<B: Backend>() {
    ///   let device = B::Device::default();
    ///   let tensor = Tensor::<B, 2>::from_data([[1.0, -7.0, 3.0], [5.0, -1.0, 6.0]], &device);
    ///   let tensor = tensor.max_abs();
    ///   println!("{tensor}");
    ///   // [7.0]
    /// }
    /// ```
    pub fn max_abs(self) -> Tensor<B, 1, K> {
        Tensor::new(K::max_abs(self.primitive))
    }

    /// Find the maximum absolute value along the given dimension.
    ///
    /// # Arguments
    ///
    /// * `dim` - The dimension or axis along which to aggregate the elements,
    ///   supports negative indexing.
    ///
    /// # Returns
    ///
    /// The returned tensor will have the same rank,
    /// but the aggregated dimension will have size 1.
    ///
    /// # Example
    ///
    /// ```rust
    /// use burn_tensor::backend::Backend;
    /// use burn_tensor::{Tensor, Shape};
    ///
    /// fn example<B: Backend>() {
    ///   let device = B::Device::default();
    ///   let tensor = Tensor::<B, 2>::from_data([[1.0, -2.0, 3.0], [5.0, 9.0, 6.0]], &device);
    ///   let tensor = tensor.max_dim(0);
    ///   println!("{tensor}");
    ///   // [[5.0, 9.0, 6.0]]
    /// }
    /// ```
    pub fn max_abs_dim<I: AsIndex>(self, dim: I) -> Self {
        let dim = canonicalize_dim(dim, D, false);
        check!(TensorCheck::aggregate_dim::<D>("MaxAbs", dim));

        Tensor::new(K::max_abs_dim(self.primitive, dim))
    }

    /// Find the maximum absolute value along the given dimensions.
    ///
    /// # Arguments
    ///
    /// * `dims` - The dimensions or axes along which to aggregate the elements,
    ///   supports negative indexing.
    ///
    /// # Returns
    ///
    /// The returned tensor will have the same rank,
    /// but the aggregated dimensions will have size 1.
    ///
    /// # Example
    ///
    /// ```rust
    /// use burn_tensor::backend::Backend;
    /// use burn_tensor::{Tensor, Shape};
    ///
    /// fn example<B: Backend>() {
    ///   let device = B::Device::default();
    ///   let tensor = Tensor::<B, 2>::from_data([[1.0, -2.0, 3.0], [5.0, 9.0, 6.0]], &device);
    ///   let tensor = tensor.max_abs_dims(&[0, 1]);
    ///   println!("{tensor}");
    ///   // [[9.0]]
    /// }
    /// ```
    pub fn max_abs_dims<I: AsIndex>(self, dims: &[I]) -> Self {
        dims.iter()
            .fold(self, |tensor, &dim| tensor.max_abs_dim(dim))
    }

    /// Applies the argmin function along the given dimension and returns an integer tensor.
    ///
    /// # Example
    ///
    /// ```rust
    /// use burn_tensor::backend::Backend;
    /// use burn_tensor::{Tensor, Shape};
    ///
    /// fn example<B: Backend>() {
    ///     let device = Default::default();
    ///     let tensor = Tensor::<B, 3>::ones(Shape::new([2, 3, 3]), &device);
    ///     let tensor = tensor.argmin(1);
    ///     println!("{:?}", tensor.shape());
    ///     // Shape { dims: [2, 1, 3] }
    /// }
    /// ```
    pub fn argmin(self, dim: usize) -> Tensor<B, D, Int> {
        Tensor::new(K::argmin(self.primitive, dim))
    }

    /// Find the minimum value.
    ///
    /// # Example
    ///
    /// ```rust
    /// use burn_tensor::backend::Backend;
    /// use burn_tensor::{Tensor, Shape};
    ///
    /// fn example<B: Backend>() {
    ///    let device = B::Device::default();
    ///    let tensor = Tensor::<B, 2>::from_data([[1.0, -2.0, 3.0], [5.0, 9.0, 6.0]], &device);
    ///    let tensor = tensor.min();
    ///    println!("{tensor}");
    ///    // [-2.0]
    /// }
    /// ```
    pub fn min(self) -> Tensor<B, 1, K> {
        Tensor::new(K::min(self.primitive))
    }

    /// Find the minimum value along the given dimension.
    ///
    /// # Arguments
    ///
    /// * `dim` - The dimension or axis along which to aggregate the elements;
    ///   supports negative indexing.
    ///
    /// # Returns
    ///
    /// The returned tensor will have the same rank,
    /// but the aggregated dimension will have size 1.
    ///
    /// # Example
    ///
    /// ```rust
    /// use burn_tensor::backend::Backend;
    /// use burn_tensor::{Tensor, Shape};
    ///
    /// fn example<B: Backend>() {
    ///    let device = B::Device::default();
    ///    let tensor = Tensor::<B, 2>::from_data([[1.0, -2.0, 3.0], [5.0, 9.0, 6.0]], &device);
    ///    let tensor = tensor.min_dim(0);
    ///    println!("{tensor}");
    ///    // [[1.0, -2.0, 3.0]]
    /// }
    /// ```
    pub fn min_dim<I: AsIndex>(self, dim: I) -> Self {
        let dim = canonicalize_dim(dim, D, false);
        check!(TensorCheck::aggregate_dim::<D>("Min", dim));
        Tensor::new(K::min_dim(self.primitive, dim))
    }

    /// Find the minimum value along the given dimensions.
    ///
    /// # Arguments
    ///
    /// * `dims` - The dimensions or axes along which to aggregate the elements;
    ///   supports negative indexing.
    ///
    /// # Returns
    ///
    /// The returned tensor will have the same rank,
    /// but the aggregated dimensions will have size 1.
    ///
    /// # Example
    ///
    /// ```rust
    /// use burn_tensor::backend::Backend;
    /// use burn_tensor::{Tensor, Shape};
    ///
    /// fn example<B: Backend>() {
    ///   let device = B::Device::default();
    ///   let tensor = Tensor::<B, 2>::from_data([[1.0, -2.0, 3.0], [5.0, 9.0, 6.0]], &device);
    ///   let tensor = tensor.min_dims(&[0, 1]);
    ///   println!("{tensor}");
    ///   // [[-2.0]]
    /// }
    /// ```
    pub fn min_dims<I: AsIndex>(self, dims: &[I]) -> Self {
        dims.iter().fold(self, |tensor, &dim| tensor.min_dim(dim))
    }

    /// Find the minimum value along the given dimension.
    ///
    /// Also returns the indices.
    ///
    /// # Example
    ///
    /// ```rust
    /// use burn_tensor::backend::Backend;
    /// use burn_tensor::{Tensor, Shape};
    ///
    /// fn example<B: Backend>() {
    ///    let device = B::Device::default();
    ///    let tensor = Tensor::<B, 2>::from_data([[7.0, -2.0, 3.0], [5.0, 9.0, 6.0]], &device);
    ///    let (tensor, index) = tensor.min_dim_with_indices(0);
    ///    println!("{tensor}");
    ///    // [[5.0, -2.0, 3.0]]
    ///    println!("{}", index);
    ///    // [[1, 0, 0]]
    /// }
    /// ```
    pub fn min_dim_with_indices<I: AsIndex>(self, dim: I) -> (Self, Tensor<B, D, Int>) {
        let dim = canonicalize_dim(dim, D, false);
        check!(TensorCheck::aggregate_dim::<D>("Min", dim));

        let (tensor, index) = K::min_dim_with_indices(self.primitive, dim);

        let tensor = Tensor::new(tensor);
        let index = Tensor::new(index);

        (tensor, index)
    }

    /// Finds the minimum pair wise values with another tensor.
    ///
    /// # Arguments
    ///
    /// * `other` - Other tensor to find minimum elements with
    ///
    /// # Returns
    ///
    /// A tensor with the same shape as the input tensors containing the minimum value found
    /// between each element of the two source tensors.
    ///
    /// # Example
    ///
    /// ```rust
    /// use burn_tensor::backend::Backend;
    /// use burn_tensor::{Tensor, Shape};
    ///
    /// fn example<B: Backend>() {
    ///    let device = B::Device::default();
    ///    let tensor1 = Tensor::<B, 2>::from_data([[1.0, -2.0, 3.0], [5.0, 9.0, 6.0]], &device);
    ///    let tensor2 = Tensor::<B, 2>::from_data([[2.0, 3.0, 4.0], [1.0, 2.0, 3.0]], &device);
    ///    let tensor = tensor1.min_pair(tensor2);
    ///    println!("{tensor}");
    ///    // [[1.0, -2.0, 3.0], [1.0, 2.0, 3.0]]
    /// }
    pub fn min_pair(self, other: Self) -> Self {
        let mask = other.clone().lower(self.clone());
        self.mask_where(mask, other)
    }

    /// Clamp element wise between the given min and max values.
    ///
    /// # Arguments
    ///
    /// * `min` - The minimum value.
    /// * `max` - The maximum value.
    ///
    /// # Returns
    ///
    /// A new tensor with the values clamped between the given min and max values.
    ///
    /// # Example
    ///
    /// ```rust
    /// use burn_tensor::backend::Backend;
    /// use burn_tensor::{Int, Tensor};
    ///
    /// fn example<B: Backend>() {
    ///   let device = Default::default();
    ///   let tensor = Tensor::<B, 2, Int>::from_ints(
    ///    [
    ///     [1, 2, 3],
    ///     [4, 5, 6],
    ///     [7, 8, 9]
    ///    ],
    ///    &device);
    ///    let tensor = tensor.clamp(2, 6);
    ///    println!("{tensor}");
    ///    // [[2, 2, 3], [4, 5, 6], [6, 6, 6]]
    /// }
    /// ```
    pub fn clamp<E: ElementConversion>(self, min: E, max: E) -> Self {
        Self::new(K::clamp(self.primitive, min.elem(), max.elem()))
    }

    /// Clamp element wise under a minimum value.
    ///
    /// # Arguments
    ///
    /// * `tensor` - The tensor to clamp.
    /// * `min` - The minimum value.
    ///
    /// # Returns
    ///
    /// A new tensor with the values clamped under the given min value.
    ///
    /// # Example
    ///
    /// ```rust
    /// use burn_tensor::backend::Backend;
    /// use burn_tensor::{Int, Tensor};
    ///
    /// fn example<B: Backend>() {
    ///    let device = Default::default();
    ///    let tensor = Tensor::<B, 2, Int>::from_ints(
    ///    [[1, 2, 3], [4, 5, 6], [7, 8, 9]],
    ///    &device);
    ///    let tensor = tensor.clamp_min(4);
    ///    println!("{tensor}");
    ///    // [[4, 4, 4], [4, 5, 6], [7, 8, 9]]
    /// }
    /// ```
    pub fn clamp_min<E: ElementConversion>(self, min: E) -> Self {
        Self::new(K::clamp_min(self.primitive, min.elem()))
    }

    /// Clamp element wise over a maximum value.
    ///
    /// # Arguments
    ///
    /// * `tensor` - The tensor to clamp.
    /// * `max` - The maximum value.
    ///
    /// # Returns
    ///
    /// A new tensor with the values clamped over the given max value.
    ///
    /// # Example
    ///
    /// ```rust
    /// use burn_tensor::backend::Backend;
    /// use burn_tensor::{Int, Tensor};
    ///
    /// fn example<B: Backend>() {
    ///    let device = Default::default();
    ///    let tensor = Tensor::<B, 2, Int>::from_ints(
    ///    [[1, 2, 3], [4, 5, 6], [7, 8, 9]],
    ///    &device);
    ///    let tensor = tensor.clamp_max(5);
    ///    println!("{tensor}");
    ///    // [[1, 2, 3], [4, 5, 5], [5, 5, 5]]
    /// }
    /// ```
    pub fn clamp_max<E: ElementConversion>(self, max: E) -> Self {
        Self::new(K::clamp_max(self.primitive, max.elem()))
    }

    /// Apply element wise absolute value operation.
    ///
    /// # Example
    ///
    /// ```rust
    /// use burn_tensor::backend::Backend;
    /// use burn_tensor::{Int, Tensor};
    ///
    /// fn example<B: Backend>() {
    ///   let device = Default::default();
    ///   let tensor = Tensor::<B, 2, Int>::from_ints([[1, -2, 3], [4, -5, 6], [7, -8, 9]], &device);
    ///   let tensor = tensor.abs();
    ///   println!("{tensor}");
    ///   // [[1, 2, 3], [4, 5, 6], [7, 8, 9]]
    /// }
    /// ```
    pub fn abs(self) -> Self {
        Self::new(K::abs(self.primitive))
    }

    /// Returns the upper triangular part of a matrix (2-D tensor) or batch of matrices input,
    /// the other elements of the result tensor out are set to 0.
    ///
    /// See also [`triu_mask`](Tensor::triu_mask).
    ///
    /// # Arguments
    ///
    /// * `diagonal` - The offset from the diagonal, where 0 means the diagonal, and positive values shift
    ///   towards the upper triangle.
    ///
    /// # Example
    /// ```rust
    /// use burn_tensor::backend::Backend;
    /// use burn_tensor::{Int, Tensor};
    ///
    /// fn example<B: Backend>() {
    ///    let device = Default::default();
    ///    let tensor = Tensor::<B, 2, Int>::from_ints(
    ///        [
    ///          [1, 2, 3],
    ///          [4, 5, 6],
    ///          [7, 8, 9]
    ///        ],
    ///        &device
    ///    );
    ///    let tensor = tensor.triu(1);
    ///    println!("{tensor}");
    ///    // [
    ///    //   [0, 2, 3],
    ///    //   [0, 0, 6],
    ///    //   [0, 0, 0]
    ///    // ]
    /// }
    /// ```
    pub fn triu(self, diagonal: i64) -> Self {
        check!(TensorCheck::tri::<{ D }>());

        // last two dimensions
        let shape = &self.shape().dims[D - 2..].to_owned();

        let mask = Tensor::<B, 2, Bool>::triu_mask(shape, diagonal, &self.device()).unsqueeze();
        self.mask_fill(mask, 0)
    }

    /// Returns the lower triangular part of a matrix (2-D tensor) or batch of matrices input,
    /// the other elements of the result tensor out are set to 0.
    ///
    /// See also [`tril_mask`](Tensor::tril_mask).
    ///
    /// # Arguments
    ///
    /// * `diagonal` - The offset from the diagonal, where 0 means the diagonal, and positive values shift
    ///   towards the upper triangle.
    ///
    /// # Example
    /// ```rust
    /// use burn_tensor::backend::Backend;
    /// use burn_tensor::{Int, Tensor};
    ///
    /// fn example<B: Backend>() {
    ///    let device = Default::default();
    ///    let tensor = Tensor::<B, 2, Int>::from_ints(
    ///        [
    ///          [1, 2, 3],
    ///          [4, 5, 6],
    ///          [7, 8, 9]
    ///        ],
    ///        &device
    ///    );
    ///
    ///    let tensor = tensor.tril(-1);
    ///    println!("{tensor}");
    ///    // [
    ///    //   [0, 0, 0],
    ///    //   [4, 0, 0],
    ///    //   [7, 8, 0]
    ///    // ]
    /// }
    /// ```
    pub fn tril(self, diagonal: i64) -> Self {
        check!(TensorCheck::tri::<{ D }>());

        // last two dimensions
        let shape = &self.shape().dims[D - 2..].to_owned();
        let mask = Tensor::<B, 2, Bool>::tril_mask(shape, diagonal, &self.device()).unsqueeze();

        self.mask_fill(mask, 0)
    }

    /// Applies element wise power operation with a float Tensor
    ///
    /// # Arguments
    ///
    /// * `other` - The tensor to apply the power operation with.
    ///
    /// # Example
    ///
    /// ```rust
    /// use burn_tensor::backend::Backend;
    /// use burn_tensor::{Tensor, Shape};
    ///
    /// fn example<B: Backend>() {
    ///    let device = B::Device::default();
    ///    let tensor1 = Tensor::<B, 2>::from_data([[1.0, -2.0, 3.0], [5.0, 9.0, 6.0]], &device);
    ///    let tensor2 = Tensor::<B, 2>::from_data([[2.0, 3.0, 4.0], [1.0, 2.0, 3.0]], &device);
    ///    let tensor = tensor1.powf(tensor2);
    ///    println!("{tensor}");
    ///    // [[1.0, 8.0, 81.0], [5.0, 81.0, 216.0]]
    /// }
    /// ```
    pub fn powf(self, other: Self) -> Self {
        Self::new(K::powf(self.primitive, other.primitive))
    }

    /// Applies element wise power operation with a float scalar
    ///
    /// # Arguments
    ///
    /// * `other` - The scalar to apply the power operation with.
    ///
    /// # Example
    ///
    /// ```rust
    /// use burn_tensor::backend::Backend;
    /// use burn_tensor::{Tensor, Shape};
    ///
    /// fn example<B: Backend>() {
    ///    let device = B::Device::default();
    ///    let tensor = Tensor::<B, 2>::from_data([[1.0, -2.0, 3.0], [5.0, 9.0, 6.0]], &device);
    ///    let tensor = tensor.powf_scalar(2.0);
    ///    println!("{tensor}");
    ///    // [[1.0, 4.0, 9.0], [25.0, 81.0, 36.0]]
    /// }
    /// ```
    pub fn powf_scalar<E: ElementConversion>(self, other: E) -> Self {
        Self::new(K::powf_scalar::<E>(self.primitive, other))
    }

    /// Applies element wise power operation with a integer Tensor
    ///
    /// # Arguments
    ///
    /// * `other` - The tensor to apply the power operation with.
    ///
    /// # Example
    ///
    /// ```rust
    /// use burn_tensor::backend::Backend;
    /// use burn_tensor::{Tensor, Shape, Int};
    ///
    /// fn example<B: Backend>() {
    ///    let device = B::Device::default();
    ///    let tensor1 = Tensor::<B, 2, Int>::from_ints([[1, -2, 3], [5, 9, 6]], &device);
    ///    let tensor2 = Tensor::<B, 2, Int>::from_ints([[2, 3, 4], [1, 2, 3]], &device);
    ///    let tensor = tensor1.powi(tensor2);
    ///    println!("{tensor}");
    ///    // [[1, -8, 81], [5, 81, 216]]
    /// }
    /// ```
    pub fn powi(self, other: Self) -> Self {
        Self::new(K::powi(self.primitive, other.primitive))
    }

    /// Applies element wise power operation with a integer scalar
    ///
    /// # Arguments
    ///
    /// * `other` - The scalar to apply the power operation with.
    ///
    /// # Example
    ///
    /// ```rust
    /// use burn_tensor::backend::Backend;
    /// use burn_tensor::{Tensor, Shape, Int};
    ///
    /// fn example<B: Backend>() {
    ///    let device = B::Device::default();
    ///    let tensor = Tensor::<B, 2, Int>::from_ints([[1, -2, 3], [5, 9, 6]], &device);
    ///    let tensor = tensor.powi_scalar(2);
    ///    println!("{tensor}");
    ///
    ///    // [[1, 4, 9], [25, 81, 36]]
    ///    let tensor = Tensor::<B, 2>::from_data([[1.5, -2., 3.], [5., 9., 6.]], &device);
    ///    let tensor = tensor.powi_scalar(2);
    ///    println!("{tensor}");
    ///    // [[2.25, 4., 9.], [25., 81., 36.]]
    /// }
    /// ```
    pub fn powi_scalar<E: ElementConversion>(self, other: E) -> Self {
        Self::new(K::powi_scalar::<E>(self.primitive, other))
    }

    /// Converts the tensor to a boolean tensor by checking if the elements are non-zero.
    ///
    /// # Returns
    ///
    /// A boolean tensor with the same shape as the input tensor.
    ///
    /// # Example
    ///
    /// ```rust
    /// use burn_tensor::backend::Backend;
    /// use burn_tensor::{Tensor, Shape};
    ///
    /// fn example<B: Backend>() {
    ///   let device = B::Device::default();
    ///   let tensor = Tensor::<B, 2>::from_data([[1.0, -2.0, 3.0], [0.0, 9.0, 6.0]], &device);
    ///   let tensor = tensor.bool();
    ///   println!("{tensor}");
    ///   // [
    ///   //   [true, true, true],
    ///   //   [false, true, true]
    ///   // ]
    /// }
    pub fn bool(self) -> Tensor<B, D, Bool> {
        Tensor::new(K::not_equal_elem(self.primitive, 0.elem()))
    }

    /// Create a random tensor of the given shape on the given device where each element is
    /// sampled from the given distribution.
    ///
    /// See also [`random_like`](Tensor::random_like).
    ///
    /// # Arguments
    ///
    /// * `shape` - The shape of the tensor.
    /// * `distribution` - The distribution to sample from.
    /// * `device` - The device to create the tensor on.
    ///
    /// # Returns
    ///
    /// A new tensor with the given shape and elements sampled from the given distribution.
    ///
    /// # Example
    ///
    /// ```rust
    /// use burn_tensor::backend::Backend;
    /// use burn_tensor::{Tensor, Shape, Distribution};
    ///
    /// fn example<B: Backend>() {
    ///   let device = B::Device::default();
    ///   let distribution = Distribution::Uniform(0.0, 1.0); // Any random value between 0.0 and 1.0
    ///   let tensor = Tensor::<B, 2>::random(Shape::new([2, 3]), distribution, &device);
    ///   println!("{tensor}");
    ///   // [
    ///   //   [0.08347523, 0.70498955, 0.60332155],
    ///   //   [0.08173251, 0.18028641, 0.97942924]
    ///   // ]
    /// }
    /// ```
    pub fn random<S: Into<Shape>>(
        shape: S,
        distribution: Distribution,
        device: &B::Device,
    ) -> Self {
        Self::new(K::random(shape.into(), distribution, device))
    }

    /// Sort the elements by value in ascending order along a given dimension.
    ///
    /// This sort is unstable (i.e., may reorder equal elements).
    ///
    /// # Arguments
    ///
    /// * `dim` - The dimension to sort along.
    ///
    /// # Returns
    ///
    /// A new tensor with the elements sorted in ascending order along the given dimension.
    ///
    /// # Example
    ///
    /// ```rust
    /// use burn_tensor::backend::Backend;
    /// use burn_tensor::{Tensor, Shape};
    ///
    /// fn example<B: Backend>() {
    ///   let device = B::Device::default();
    ///   let tensor = Tensor::<B, 2>::from_data([[12.0, -2.0, 3.0], [5.0, 3.0, 6.0]], &device);
    ///   let tensor = tensor.sort(0);
    ///   println!("{tensor}");
    ///   // [[5.0, -2.0, 3.0], [12.0, 3.0, 6.0]]
    ///   let tensor = tensor.sort(1);
    ///   println!("{tensor}");
    ///   // [[-2.0, 3.0, 12.0], [3.0, 5.0, 6.0]]
    /// }
    /// ```
    pub fn sort(self, dim: usize) -> Self {
        check!(TensorCheck::sort_dim::<D>("Sort", dim));
        Tensor::new(K::sort(self.primitive, dim, /*descending*/ false))
    }

    /// Sort the elements by value in descending order along a given dimension.
    ///
    /// This sort is unstable (i.e., may reorder equal elements).
    ///
    /// # Arguments
    ///
    /// * `dim` - The dimension to sort along.
    ///
    /// # Returns
    ///
    /// A new tensor with the elements sorted in descending order along the given dimension.
    ///
    /// # Example
    ///
    /// ```rust
    /// use burn_tensor::backend::Backend;
    /// use burn_tensor::{Tensor, Shape};
    ///
    /// fn example<B: Backend>() {
    ///    let device = B::Device::default();
    ///    let tensor = Tensor::<B, 2>::from_data([[12.0, -2.0, 3.0], [5.0, 3.0, 6.0]], &device);
    ///    let tensor = tensor.sort_descending(0);
    ///    println!("{tensor}");
    ///    // [[12.0, 3.0, 6.0], [5.0, -2.0, 3.0]]
    ///    let tensor = tensor.sort_descending(1);
    ///    println!("{tensor}");
    ///    // [[12.0, 3.0, -2.0], [6.0, 5.0, 3.0]]
    /// }
    /// ```
    pub fn sort_descending(self, dim: usize) -> Self {
        check!(TensorCheck::sort_dim::<D>("Sort", dim));
        Tensor::new(K::sort(self.primitive, dim, /*descending*/ true))
    }

    /// Sort the elements by value in ascending order along a given dimension.
    /// Also returns the indices.
    ///
    /// This sort is unstable (i.e., may reorder equal elements).
    ///
    /// # Arguments
    ///
    /// * `dim` - The dimension to sort along.
    ///
    /// # Returns
    ///
    /// A tuple containing the sorted tensor and the indices tensor.
    ///
    /// # Example
    ///
    /// ```rust
    /// use burn_tensor::backend::Backend;
    /// use burn_tensor::{Tensor, Shape};
    ///
    /// fn example<B: Backend>() {
    ///   let device = B::Device::default();
    ///   let tensor = Tensor::<B, 2>::from_data([[12.0, -2.0, 3.0], [5.0, 3.0, 6.0]], &device);
    ///   let (tensor, indices) = tensor.sort_with_indices(0);
    ///   println!("{tensor}");
    ///   // [[5.0, -2.0, 3.0], [12.0, 3.0, 6.0]]
    ///   println!("{}", indices);
    ///   // [[1, 0, 0], [0, 1, 1]]
    /// }
    /// ```
    pub fn sort_with_indices(self, dim: usize) -> (Self, Tensor<B, D, Int>) {
        check!(TensorCheck::sort_dim::<D>("Sort_with_indices", dim));
        let (values, indices) =
            K::sort_with_indices(self.primitive, dim, /*descending*/ false);
        (Tensor::new(values), Tensor::new(indices))
    }

    /// Sort the elements by value in descending order along a given dimension.
    /// Also returns the indices.
    ///
    /// This sort is unstable (i.e., may reorder equal elements).
    ///
    /// # Arguments
    ///
    /// * `dim` - The dimension to sort along.
    ///
    /// # Example
    ///
    /// ```rust
    /// use burn_tensor::backend::Backend;
    /// use burn_tensor::{Tensor, Shape};
    ///
    /// fn example<B: Backend>() {
    ///    let device = B::Device::default();
    ///    let tensor = Tensor::<B, 2>::from_data([[12.0, -2.0, 3.0], [5.0, 3.0, 6.0]], &device);
    ///    let (tensor, indices) = tensor.sort_descending_with_indices(0);
    ///    println!("{tensor}");
    ///    // [[12.0, 3.0, 6.0], [5.0, -2.0, 3.0]]
    ///    println!("{}", indices);
    ///    // [[0, 1, 1], [1, 0, 0]]
    /// }
    /// ```
    pub fn sort_descending_with_indices(self, dim: usize) -> (Self, Tensor<B, D, Int>) {
        check!(TensorCheck::sort_dim::<D>("Sort_with_indices", dim));
        let (values, indices) = K::sort_with_indices(self.primitive, dim, /*descending*/ true);
        (Tensor::new(values), Tensor::new(indices))
    }

    /// Returns the indices that sort the elements by value in ascending order along a given dimension.
    ///
    /// This sort is unstable (i.e., may reorder equal elements).
    ///
    /// # Arguments
    ///
    /// * `dim` - The dimension to sort along.
    ///
    /// # Example
    ///
    /// ```rust
    /// use burn_tensor::backend::Backend;
    /// use burn_tensor::{Tensor, Shape};
    ///
    /// fn example<B: Backend>() {
    ///    let device = B::Device::default();
    ///    let tensor = Tensor::<B, 2>::from_data([[12.0, -2.0, 3.0], [5.0, 3.0, 6.0]], &device);
    ///    let tensor = tensor.argsort(0);
    ///    println!("{tensor}");
    ///    // [[1, 0, 0], [0, 1, 1]]
    /// }
    /// ```
    pub fn argsort(self, dim: usize) -> Tensor<B, D, Int> {
        check!(TensorCheck::sort_dim::<D>("Argsort", dim));
        Tensor::new(K::argsort(self.primitive, dim, /*descending*/ false))
    }

    /// Returns the indices that sort the elements by value in descending order along a given dimension.
    ///
    /// This sort is unstable (i.e., may reorder equal elements).
    ///
    /// # Arguments
    ///
    /// * `dim` - The dimension to sort along.
    ///
    /// # Example
    ///
    /// ```rust
    /// use burn_tensor::backend::Backend;
    /// use burn_tensor::{Tensor, Shape};
    ///
    /// fn example<B: Backend>() {
    ///    let device = B::Device::default();
    ///    let tensor = Tensor::<B, 2>::from_data([[12.0, -2.0, 3.0], [5.0, 3.0, 6.0]], &device);
    ///    let tensor = tensor.argsort_descending(0);
    ///    println!("{tensor}");
    ///    // [[0, 1, 1], [1, 0, 0]]
    ///    let tensor = tensor.argsort_descending(1);
    ///    println!("{tensor}");
    ///    // [[0, 2, 1], [2, 0, 1]]
    /// }
    /// ```
    pub fn argsort_descending(self, dim: usize) -> Tensor<B, D, Int> {
        check!(TensorCheck::sort_dim::<D>("Argsort", dim));
        Tensor::new(K::argsort(self.primitive, dim, /*descending*/ true))
    }

    /// Returns the `k` largest elements of the given input tensor along a given dimension.
    ///
    /// # Arguments
    ///
    /// * `k` - The number of elements to return.
    ///
    /// # Returns
    ///
    /// A new tensor with the `k` largest elements along the given dimension.
    ///
    /// # Example
    ///
    /// ```rust
    /// use burn_tensor::backend::Backend;
    /// use burn_tensor::{Tensor, Shape};
    ///
    /// fn example<B: Backend>() {
    ///   let device = B::Device::default();
    ///   let tensor = Tensor::<B, 2>::from_data([[12.0, -2.0, 3.0], [5.0, 3.0, 6.0]], &device);
    ///   let tensor = tensor.topk(2, 0);
    ///   println!("{tensor}");
    ///   // [[12.0, 3.0, 6.0], [5.0, -2.0, 3.0]]
    ///   let tensor = tensor.topk(1, 1);
    ///   println!("{tensor}");
    ///   // [[12.0], [6.0]]
    /// }
    /// ```
    pub fn topk(self, k: usize, dim: usize) -> Self {
        let k_indices = Tensor::arange(0..k as i64, &self.device());
        self.sort_descending(dim).select(dim, k_indices)
    }

    /// Returns the `k` largest elements of the given input tensor along a given dimension.
    /// Also returns the indices.
    ///
    /// # Arguments
    ///
    /// * `k` - The number of elements to return.
    /// * `dim` - The dimension to sort along.
    ///
    /// # Example
    ///
    /// ```rust
    /// use burn_tensor::backend::Backend;
    /// use burn_tensor::{Tensor, Shape};
    ///
    /// fn example<B: Backend>() {
    ///    let device = B::Device::default();
    ///    let tensor = Tensor::<B, 2>::from_data([[12.0, -2.0, 3.0], [5.0, 3.0, 6.0]], &device);
    ///    let (tensor, indices) = tensor.topk_with_indices(2, 0);
    ///    println!("{tensor}");
    ///    // [[12.0, 3.0, 6.0], [5.0, -2.0, 3.0]]
    ///    println!("{}", indices);
    ///    // [[0, 1, 1], [1, 0, 0]]
    ///    let (tensor, indices) = tensor.topk_with_indices(1, 1);
    ///    println!("{tensor}");
    ///    // [[12.0], [6.0]]
    ///    println!("{indices}");
    ///    // [[0], [2]]
    /// }
    /// ```
    pub fn topk_with_indices(self, k: usize, dim: usize) -> (Self, Tensor<B, D, Int>) {
        let k_indices = Tensor::arange(0..k as i64, &self.device());
        let (values, indices) = self.sort_descending_with_indices(dim);
        (
            values.select(dim, k_indices.clone()),
            indices.select(dim, k_indices),
        )
    }

    /// Pad the tensor of rank two or higher with the given value on the last two dimensions.
    ///
    /// # Arguments
    ///
    /// * `padding` - A tuple of four integers representing the padding on the left, right, top, and bottom.
    /// * `value` - The value to pad the tensor with.
    ///
    /// # Returns
    ///
    /// A new tensor with the given padding.
    ///
    /// # Example
    ///
    /// ```rust
    /// use burn_tensor::backend::Backend;
    /// use burn_tensor::{Tensor, Shape};
    ///
    /// fn example<B: Backend<FloatElem: From<f32>>>() {
    ///    let device = B::Device::default();
    ///    let tensor = Tensor::<B, 2>::from_data([[12.0, -2.0, 3.0], [5.0, 3.0, 6.0]], &device);
    ///    let tensor = tensor.pad((1, 1, 1, 1), 0.0);
    ///    println!("{tensor}");
    ///    // [
    ///    //   [0.0, 0.0, 0.0, 0.0, 0.0],
    ///    //   [0.0, 12.0, -2.0, 3.0, 0.0],
    ///    //   [0.0, 5.0, 3.0, 6.0, 0.0],
    ///    //   [0.0, 0.0, 0.0, 0.0, 0.0]
    ///    // ]
    /// }
    /// ```
    pub fn pad<E: ElementConversion>(
        self,
        padding: (usize, usize, usize, usize),
        value: E,
    ) -> Self {
        let (left, right, top, bottom) = padding;

        let mut padded_dims: [usize; D] = self.dims();

        // Update the last two dimensions with padding
        padded_dims[D - 2] += top + bottom;
        padded_dims[D - 1] += left + right;

        // Create the ranges for the padded tensor
        let ranges: [core::ops::Range<usize>; D] = padded_dims
            .iter()
            .enumerate()
            .map(|(i, &dim)| {
                if i == D - 2 {
                    top..dim - bottom
                } else if i == D - 1 {
                    left..dim - right
                } else {
                    0..dim
                }
            })
            .collect::<Vec<core::ops::Range<usize>>>()
            .try_into()
            .unwrap();

        // Create the padded tensor
        let padded_tensor = Tensor::full(padded_dims, value, &self.device());

        // Assign the original tensor data to the appropriate slice of the padded tensor
        padded_tensor.slice_assign(ranges, self)
    }
    /// Create a one hot tensor.
    ///
    /// # Example
    ///
    /// ```rust
    /// use burn_tensor::backend::Backend;
    /// use burn_tensor::Tensor;
    ///
    /// fn example<B: Backend>(){
    ///     let device = Default::default();
    ///     let indices: Tensor<B, 1> = Tensor::from_floats([0.0, 1.0, 2.0, 3.0], &device);
    ///     let one_hot: Tensor<B, 2> = indices.one_hot(4);
    ///     println!("{}", one_hot.to_data());
    ///     // [[1.0, 0.0, 0.0, 0.0], [0.0, 1.0, 0.0, 0.0], [0.0, 0.0, 1.0, 0.0], [0.0, 0.0, 0.0, 1.0]]
    /// }
    /// ```
    pub fn one_hot<const D2: usize>(self, num_classes: usize) -> Tensor<B, D2, K> {
        check!(TensorCheck::one_hot_tensor(self.clone(), num_classes));
        self.one_hot_fill(num_classes, 1.0, 0.0, -1)
    }

    /// Create a one-hot encoded tensor with configurable `num_classes`, `on_value`, `off_value`, and `axis` including high-ranked tensors.
    ///
    /// # Arguments
    ///
    /// * `num_classes`: The number of classes for the one-hot encoding, which defines the size of the one-hot dimension.
    /// * `on_value`: The value to assign for active positions (corresponding to indices).
    /// * `off_value`: The value to assign for inactive positions.
    /// * `axis`: The axis along which the one-hot dimension is added. Supports negative indexing.
    ///
    /// # Returns
    ///
    /// A tensor with one additional dimension for the one-hot encoding, where active positions are filled with `on_value` and others with `off_value`.
    ///
    /// # Example
    /// ```rust
    /// use burn_tensor::backend::Backend;
    /// use burn_tensor::{Tensor, Float};
    /// fn example<B: Backend<FloatElem: From<f32>>>() {
    ///     let device = B::Device::default();
    ///     let indices: Tensor<B, 2, Float> = Tensor::from_floats([[0., 2.], [1., -1.]], &device);
    ///     // One-hot encoding
    ///     let tensor:Tensor<B, 3, Float> = indices.one_hot_fill(3, 5.0.into(), 0.0.into(), -1);
    ///     println!("{tensor}");
    ///     // [[[5.0, 0.0, 0.0],
    ///     // [0.0, 0.0, 5.0]],
    ///     // [[0.0, 5.0, 0.0],
    ///     // [0.0, 0.0, 5.0]]]
    /// }
    /// ```
    pub fn one_hot_fill<const D2: usize>(
        self,
        num_classes: usize,
        on_value: f32,
        off_value: f32,
        axis: i64,
    ) -> Tensor<B, D2, K> {
        check!(TensorCheck::one_hot_tensor_rank::<D, D2>());
        // Initialize shape from the current tensor dimensions and prepare for modification
        let mut shape = self.shape();
        let device = self.device();
        let rank = self.dims().len();

        // Adjust negative axis to a positive index
        let axis = if axis < 0 {
            axis + rank as i64 + 1
        } else {
            axis
        };

        // Ensure axis is within valid range
        if axis < 0 || axis > rank as i64 {
            panic!("Axis out of range. Accepted range is [-r-1, r] where r = rank(indices).");
        }
        // Convert the input tensor to integer indices
        let indices: Tensor<B, D, Int> =
            Tensor::from_data(self.to_data().convert::<i64>(), &device);
        // Insert the new dimension for the one-hot representation
        shape.insert(axis as usize, num_classes);
        // Adjust indices to valid range and handle invalid indices
        let adjusted_indices = indices
            .clone()
            .mask_fill(self.clone().lower_elem(0), num_classes as i64) // Handle negative indices
            .add(indices.clone().mask_fill(self.clone().greater_elem(0), 0)); // Handle positive indices
        // Unsqueeze the indices tensor along the specified axis
        let indices_unsqueezed: Tensor<B, D2, Int> = adjusted_indices.unsqueeze_dim(axis as usize);

        // Initialize the output tensor with the off_value
        let output = Tensor::full(shape.clone(), off_value, &device);

        // Prepare scatter tensor for on_value and off_value adjustments
        let scatter_on_values = Tensor::full(indices_unsqueezed.shape(), on_value, &device)
            - Tensor::full(indices_unsqueezed.shape(), off_value, &self.device());

        // Scatter on_value at the appropriate indices to create the one-hot representation
        output.scatter(
            axis as usize,
            indices_unsqueezed,
            scatter_on_values,
            IndexingUpdateOp::Add,
        )
    }

    /// Applies the matrix multiplication operation.
    ///
    /// ```math
    /// C = AB
    /// ```
    pub fn matmul(self, other: Self) -> Self {
        check!(TensorCheck::matmul(&self, &other));
        Tensor::new(K::matmul(self.primitive, other.primitive))
    }
}

impl<B, K> Tensor<B, 1, K>
where
    B: Backend,
    K: Numeric<B>,
    K::Elem: Element,
{
    /// Calculates the dot product with another tensor.
    ///
    /// `y = x2.dot(x1)`
    ///
    /// # Arguments
    ///
    /// * `other` - The tensor to compute dot product with.
    ///
    /// # Notes
    ///
    /// Both tensors must have the same number of elements.
    ///
    /// # Example
    ///
    /// ```rust
    /// use burn_tensor::backend::Backend;
    /// use burn_tensor::{Tensor, Shape};
    ///
    /// fn example<B: Backend>() {
    ///    let device = B::Device::default();
    ///    let tensor1 = Tensor::<B, 1>::from_data([1.0, 2.0], &device);
    ///    let tensor2 = Tensor::<B, 1>::from_data([-2.0, 3.0], &device);
    ///    let tensor = tensor1.dot(tensor2);
    ///    println!("{tensor}");
    ///    // [4]
    /// }
    /// ```
    pub fn dot(self, other: Self) -> Self {
        self.mul(other).sum()
    }
}

impl<B, K> Tensor<B, 2, K>
where
    B: Backend,
    K: Numeric<B>,
    K::Elem: Element,
{
    /// Creates a new 2D tensor with ones on the diagonal and zeros elsewhere.
    ///
    /// # Arguments
    ///
    /// * `size` - The size of the square matrix.
    pub fn eye(size: usize, device: &B::Device) -> Self {
        let indices = Tensor::<B, 1, Int>::arange(0..size as i64, device).unsqueeze::<2>();
        let ones = Self::ones([1, size], device);
        let zeros = Self::zeros([size, size], device);

        zeros.scatter(0, indices, ones, IndexingUpdateOp::Add)
    }
}

<<<<<<< HEAD
=======
/// Trait that list all operations that can be applied on all numerical tensors.
///
/// # Warnings
///
/// This is an internal trait, use the public API provided by [tensor struct](Tensor).
pub trait Numeric<B: Backend>: BasicOps<B>
where
    Self::Elem: Element,
{
    /// Adds two tensors together.
    ///
    /// # Arguments
    ///
    /// * `lhs` - The left hand side tensor.
    /// * `rhs` - The right hand side tensor.
    ///
    /// # Returns
    ///
    /// The sum of the two tensors.
    ///
    /// # Remarks
    ///
    /// This is a low-level function used internally by the library to call different backend functions
    /// with static dispatch. It is not designed for direct usage by users, and not recommended to import
    /// or use this function directly.
    ///
    /// For adding tensors, users should prefer the [Tensor::add](Tensor::add) function,
    /// which is more high-level and designed for public use.
    fn add(lhs: Self::Primitive, rhs: Self::Primitive) -> Self::Primitive;

    /// Adds a scalar to a tensor element-wise.
    ///
    /// # Arguments
    ///
    /// * `lhs` - The left hand side tensor.
    /// * `rhs` - The right hand side scalar.
    ///
    /// # Returns
    ///
    /// The sum of the tensor and the scalar.
    ///
    /// # Remarks
    ///
    /// This is a low-level function used internally by the library to call different backend functions
    /// with static dispatch. It is not designed for direct usage by users, and not recommended to import
    /// or use this function directly.
    ///
    /// For adding a scalar to a tensor, users should prefer the [Tensor::add_scalar](Tensor::add_scalar) function,
    /// which is more high-level and designed for public use.
    fn add_scalar<E: ElementConversion>(lhs: Self::Primitive, rhs: E) -> Self::Primitive;

    /// Subtracts two tensors.
    ///
    /// # Arguments
    ///
    /// * `lhs` - The left hand side tensor.
    /// * `rhs` - The right hand side tensor.
    ///
    /// # Returns
    ///
    /// The difference of the two tensors.
    ///
    /// # Remarks
    ///
    /// This is a low-level function used internally by the library to call different backend functions
    /// with static dispatch. It is not designed for direct usage by users, and not recommended to import
    /// or use this function directly.
    ///
    /// For subtracting tensors, users should prefer the [Tensor::sub](Tensor::sub) function,
    /// which is more high-level and designed for public use.
    fn sub(lhs: Self::Primitive, rhs: Self::Primitive) -> Self::Primitive;

    /// Subtracts a scalar from a tensor element-wise.
    ///
    /// # Arguments
    ///
    /// * `lhs` - The left hand side tensor.
    /// * `rhs` - The right hand side scalar.
    ///
    /// # Returns
    ///
    /// The difference of the tensor and the scalar.
    ///
    /// # Remarks
    ///
    /// This is a low-level function used internally by the library to call different backend functions
    /// with static dispatch. It is not designed for direct usage by users, and not recommended to import
    /// or use this function directly.
    ///
    /// For subtracting a scalar from a tensor, users should prefer the [Tensor::sub_scalar](Tensor::sub_scalar) function,
    /// which is more high-level and designed for public use.
    fn sub_scalar<E: ElementConversion>(lhs: Self::Primitive, rhs: E) -> Self::Primitive;

    /// Divides two tensors.
    ///
    /// # Arguments
    ///
    /// * `lhs` - The left hand side tensor.
    /// * `rhs` - The right hand side tensor.
    ///
    /// # Returns
    ///
    /// The quotient of the two tensors.
    ///
    /// # Remarks
    ///
    /// This is a low-level function used internally by the library to call different backend functions
    /// with static dispatch. It is not designed for direct usage by users, and not recommended to import
    /// or use this function directly.
    ///
    /// For dividing tensors, users should prefer the [Tensor::div](Tensor::div) function,
    /// which is more high-level and designed for public use.
    fn div(lhs: Self::Primitive, rhs: Self::Primitive) -> Self::Primitive;

    /// Divides a tensor by a scalar element-wise.
    ///
    /// # Arguments
    ///
    /// * `lhs` - The left hand side tensor.
    /// * `rhs` - The right hand side scalar.
    ///
    /// # Returns
    ///
    /// The quotient of the tensor and the scalar.
    ///
    /// # Remarks
    ///
    /// This is a low-level function used internally by the library to call different backend functions
    /// with static dispatch. It is not designed for direct usage by users, and not recommended to import
    /// or use this function directly.
    ///
    /// For dividing a tensor by a scalar, users should prefer the [Tensor::div_scalar](Tensor::div_scalar) function,
    /// which is more high-level and designed for public use.
    fn div_scalar<E: ElementConversion>(lhs: Self::Primitive, rhs: E) -> Self::Primitive;

    /// Computes the modulo element-wise. The result is the *signed* remainder of the division and its absolute value is
    /// less than that of the divisor.
    ///
    /// # Arguments
    ///
    /// * `lhs` - The dividend.
    /// * `rhs` - The divisor.
    ///
    /// # Returns
    ///
    /// The modulo of the input tensor with the divisor.
    ///
    /// # Remarks
    ///
    /// This is a low-level function used internally by the library to call different backend functions
    /// with static dispatch. It is not designed for direct usage by users, and not recommended to import
    /// or use this function directly.
    ///
    /// For performing the modulo operation, users should prefer the [Tensor::remainder](Tensor::remainder) function,
    /// which is more high-level and designed for public use.
    fn remainder(lhs: Self::Primitive, rhs: Self::Primitive) -> Self::Primitive;

    /// Computes the modulo element-wise. The result is the *signed* remainder of the division and its absolute value is
    /// less than that of the divisor.
    ///
    /// # Arguments
    ///
    /// * `lhs` - The dividend.
    /// * `rhs` - The divisor.
    ///
    /// # Returns
    ///
    /// The modulo of the input tensor with the divisor.
    ///
    /// # Remarks
    ///
    /// This is a low-level function used internally by the library to call different backend functions
    /// with static dispatch. It is not designed for direct usage by users, and not recommended to import
    /// or use this function directly.
    ///
    /// For performing the modulo operation, users should prefer the [Tensor::remainder_scalar](Tensor::remainder_scalar) function,
    /// which is more high-level and designed for public use.
    fn remainder_scalar<E: ElementConversion>(lhs: Self::Primitive, rhs: E) -> Self::Primitive;

    /// Multiplies two tensors.
    ///
    /// # Arguments
    ///
    /// * `lhs` - The left hand side tensor.
    /// * `rhs` - The right hand side tensor.
    ///
    /// # Returns
    ///
    /// The product of the two tensors.
    ///
    /// # Remarks
    ///
    /// This is a low-level function used internally by the library to call different backend functions
    /// with static dispatch. It is not designed for direct usage by users, and not recommended to import
    /// or use this function directly.
    ///
    /// For multiplying tensors, users should prefer the [Tensor::mul](Tensor::mul) function,
    /// which is more high-level and designed for public use.
    fn mul(lhs: Self::Primitive, rhs: Self::Primitive) -> Self::Primitive;

    /// Multiplies a tensor by a scalar element-wise.
    ///
    /// # Arguments
    ///
    /// * `lhs` - The left hand side tensor.
    /// * `rhs` - The right hand side scalar.
    ///
    /// # Returns
    ///
    /// The product of the tensor and the scalar.
    ///
    /// # Remarks
    ///
    /// This is a low-level function used internally by the library to call different backend functions
    /// with static dispatch. It is not designed for direct usage by users, and not recommended to import
    /// or use this function directly.
    ///
    /// For multiplying a tensor by a scalar, users should prefer the [Tensor::mul_scalar](Tensor::mul_scalar) function,
    /// which is more high-level and designed for public use.
    fn mul_scalar<E: ElementConversion>(lhs: Self::Primitive, rhs: E) -> Self::Primitive;

    /// Negates a tensor.
    ///
    /// # Arguments
    ///
    /// * `tensor` - The tensor to negate.
    ///
    /// # Returns
    ///
    /// The negated tensor.
    ///
    /// # Remarks
    ///
    /// This is a low-level function used internally by the library to call different backend functions
    /// with static dispatch. It is not designed for direct usage by users, and not recommended to import
    /// or use this function directly.
    ///
    /// For negating a tensor, users should prefer the [Tensor::neg](Tensor::neg) function,
    /// which is more high-level and designed for public use.
    fn neg(tensor: Self::Primitive) -> Self::Primitive;

    /// Returns the signs of the elements of a tensor.
    ///
    /// # Arguments
    ///
    /// * `tensor` - The tensor.
    ///
    /// # Returns
    ///
    /// The signs of the elements of the tensor.
    ///
    /// # Remarks
    ///
    /// This is a low-level function used internally by the library to call different backend functions
    /// with static dispatch. It is not designed for direct usage by users, and not recommended to import
    /// or use this function directly.
    ///
    /// For getting the signs of the elements of a tensor, users should prefer the [Tensor::sign](Tensor::sign) function,
    /// which is more high-level and designed for public use.
    fn sign(tensor: Self::Primitive) -> Self::Primitive;

    /// Sums all the elements of the tensor.
    ///
    /// # Arguments
    ///
    /// * `tensor` - The tensor to sum.
    ///
    /// # Returns
    ///
    /// The sum of all the elements of the tensor.
    ///
    /// # Remarks
    ///
    /// This is a low-level function used internally by the library to call different backend functions
    /// with static dispatch. It is not designed for direct usage by users, and not recommended to import
    /// or use this function directly.
    ///
    /// For summing all the elements of a tensor, users should prefer the [Tensor::sum](Tensor::sum) function,
    /// which is more high-level and designed for public use.
    fn sum(tensor: Self::Primitive) -> Self::Primitive;

    /// Sums all the elements of the tensor along a dimension.
    ///
    /// # Arguments
    ///
    /// * `tensor` - The tensor to sum.
    /// * `dim` - The dimension along which to sum.
    ///
    /// # Returns
    ///
    /// The sum of all the elements of the tensor along the specified dimension.
    ///
    /// # Remarks
    ///
    /// This is a low-level function used internally by the library to call different backend functions
    /// with static dispatch. It is not designed for direct usage by users, and not recommended to import
    /// or use this function directly.
    ///
    /// For summing all the elements of a tensor along a dimension, users should prefer the [Tensor::sum_dim](Tensor::sum_dim) function,
    /// which is more high-level and designed for public use.
    fn sum_dim(tensor: Self::Primitive, dim: usize) -> Self::Primitive;

    /// Computes the product of all the elements of the tensor.
    ///
    /// # Arguments
    ///
    /// * `tensor` - The tensor to compute the product of.
    ///
    /// # Returns
    ///
    /// The product of all the elements of the tensor.
    ///
    /// # Remarks
    ///
    /// This is a low-level function used internally by the library to call different backend functions
    /// with static dispatch. It is not designed for direct usage by users, and not recommended to import
    /// or use this function directly.
    ///
    /// For computing the product of all the elements of a tensor, users should prefer the
    /// [Tensor::prod](Tensor::prod) function,
    /// which is more high-level and designed for public use.
    fn prod(tensor: Self::Primitive) -> Self::Primitive;

    /// Computes the product of all the elements of the tensor along a dimension.
    ///
    /// # Arguments
    ///
    /// * `tensor` - The tensor to compute the product of.
    /// * `dim` - The dimension along which to compute the product.
    ///
    /// # Returns
    ///
    /// The product of all the elements of the tensor along the specified dimension.
    ///
    /// # Remarks
    ///
    /// This is a low-level function used internally by the library to call different backend functions
    /// with static dispatch. It is not designed for direct usage by users, and not recommended to import
    /// or use this function directly.
    ///
    /// For computing the product of all the elements of a tensor along a dimension, users should
    /// prefer the [Tensor::prod_dim](Tensor::prod_dim) function,
    /// which is more high-level and designed for public use.
    ///
    ///
    fn prod_dim(tensor: Self::Primitive, dim: usize) -> Self::Primitive;

    /// Computes the mean of all the elements of the tensor.
    ///
    /// # Arguments
    ///
    /// * `tensor` - The tensor to compute the mean of.
    ///
    /// # Returns
    ///
    /// The mean of all the elements of the tensor.
    ///
    /// # Remarks
    ///
    /// This is a low-level function used internally by the library to call different backend functions
    /// with static dispatch. It is not designed for direct usage by users, and not recommended to import
    /// or use this function directly.
    ///
    /// For computing the mean of all the elements of a tensor, users should prefer the [Tensor::mean](Tensor::mean) function,
    /// which is more high-level and designed for public use.
    fn mean(tensor: Self::Primitive) -> Self::Primitive;

    /// Computes the mean of all the elements of the tensor along a dimension.
    ///
    /// # Arguments
    ///
    /// * `tensor` - The tensor to compute the mean of.
    /// * `dim` - The dimension along which to compute the mean.
    ///
    /// # Returns
    ///
    /// The mean of all the elements of the tensor along the specified dimension.
    ///
    /// # Remarks
    ///
    /// This is a low-level function used internally by the library to call different backend functions
    /// with static dispatch. It is not designed for direct usage by users, and not recommended to import
    /// or use this function directly.
    ///
    /// For computing the mean of all the elements of a tensor along a dimension, users should prefer
    /// the [Tensor::mean_dim](Tensor::mean_dim) function, which is more high-level and designed for public use.
    fn mean_dim(tensor: Self::Primitive, dim: usize) -> Self::Primitive;

    /// Computes the cumulative sum of elements along a dimension.
    ///
    /// # Arguments
    ///
    /// * `tensor` - The tensor to compute the cumulative sum of.
    /// * `dim` - The dimension along which to compute the cumulative sum.
    ///
    /// # Returns
    ///
    /// A tensor with the same shape as the input tensor, where each element is the cumulative sum
    /// of all elements up to and including that position along the specified dimension.
    ///
    /// # Remarks
    ///
    /// This is a low-level function used internally by the library to call different backend functions
    /// with static dispatch. It is not designed for direct usage by users, and not recommended to import
    /// or use this function directly.
    ///
    /// For computing the cumulative sum of elements along a dimension, users should prefer
    /// the [Tensor::cumsum](Tensor::cumsum) function, which is more high-level and designed for public use.
    fn cumsum(tensor: Self::Primitive, dim: usize) -> Self::Primitive;

    /// Computes the cumulative product of elements along a dimension.
    ///
    /// # Arguments
    ///
    /// * `tensor` - The tensor to compute the cumulative product of.
    /// * `dim` - The dimension along which to compute the cumulative product.
    ///
    /// # Returns
    ///
    /// A tensor with the same shape as the input tensor, where each element is the cumulative product
    /// of all elements up to and including that position along the specified dimension.
    ///
    /// # Remarks
    ///
    /// This is a low-level function used internally by the library to call different backend functions
    /// with static dispatch. It is not designed for direct usage by users, and not recommended to import
    /// or use this function directly.
    ///
    /// For computing the cumulative product of elements along a dimension, users should prefer
    /// the [Tensor::cumprod](Tensor::cumprod) function, which is more high-level and designed for public use.
    fn cumprod(tensor: Self::Primitive, dim: usize) -> Self::Primitive;

    /// Computes the cumulative minimum of elements along a dimension.
    ///
    /// # Arguments
    ///
    /// * `tensor` - The tensor to compute the cumulative minimum of.
    /// * `dim` - The dimension along which to compute the cumulative minimum.
    ///
    /// # Returns
    ///
    /// A tensor with the same shape as the input tensor, where each element is the minimum
    /// of all elements up to and including that position along the specified dimension.
    ///
    /// # Remarks
    ///
    /// This is a low-level function used internally by the library to call different backend functions
    /// with static dispatch. It is not designed for direct usage by users, and not recommended to import
    /// or use this function directly.
    ///
    /// For computing the cumulative minimum of elements along a dimension, users should prefer
    /// the [Tensor::cummin](Tensor::cummin) function, which is more high-level and designed for public use.
    fn cummin(tensor: Self::Primitive, dim: usize) -> Self::Primitive;

    /// Computes the cumulative maximum of elements along a dimension.
    ///
    /// # Arguments
    ///
    /// * `tensor` - The tensor to compute the cumulative maximum of.
    /// * `dim` - The dimension along which to compute the cumulative maximum.
    ///
    /// # Returns
    ///
    /// A tensor with the same shape as the input tensor, where each element is the maximum
    /// of all elements up to and including that position along the specified dimension.
    ///
    /// # Remarks
    ///
    /// This is a low-level function used internally by the library to call different backend functions
    /// with static dispatch. It is not designed for direct usage by users, and not recommended to import
    /// or use this function directly.
    ///
    /// For computing the cumulative maximum of elements along a dimension, users should prefer
    /// the [Tensor::cummax](Tensor::cummax) function, which is more high-level and designed for public use.
    fn cummax(tensor: Self::Primitive, dim: usize) -> Self::Primitive;
    /// Element-wise equality between two tensors.
    ///
    /// # Arguments
    ///
    /// * `lhs` - The left hand side tensor.
    /// * `rhs` - The right hand side tensor.
    ///
    /// # Returns
    ///
    /// A boolean tensor with the same shape as the input tensors, where each element is true if the
    /// corresponding elements of the input tensors are equal, and false otherwise.
    ///
    /// # Remarks
    ///
    /// This is a low-level function used internally by the library to call different backend functions
    /// with static dispatch. It is not designed for direct usage by users, and not recommended to import
    /// or use this function directly.
    ///
    /// For element-wise equality between two tensors, users should prefer the [Tensor::equal_elem](Tensor::equal_elem)
    /// function, which is more high-level and designed for public use.
    fn equal_elem(lhs: Self::Primitive, rhs: Self::Elem) -> B::BoolTensorPrimitive;

    /// Element-wise non-equality between two tensors.
    ///
    /// # Arguments
    ///
    /// * `lhs` - The left hand side tensor.
    /// * `rhs` - The right hand side tensor.
    ///
    /// # Returns
    ///
    /// A boolean tensor with the same shape as the input tensors, where each element is true if the
    /// corresponding elements of the input tensors are equal, and false otherwise.
    ///
    /// # Remarks
    ///
    /// This is a low-level function used internally by the library to call different backend functions
    /// with static dispatch. It is not designed for direct usage by users, and not recommended to import
    /// or use this function directly.
    ///
    /// For element-wise non-equality between two tensors, users should prefer the [Tensor::not_equal_elem](Tensor::not_equal_elem)
    /// function, which is more high-level and designed for public use.
    fn not_equal_elem(lhs: Self::Primitive, rhs: Self::Elem) -> B::BoolTensorPrimitive;

    /// Element-wise greater than comparison between two tensors.
    ///
    /// # Arguments
    ///
    /// * `lhs` - The left hand side tensor.
    /// * `rhs` - The right hand side tensor.
    ///
    /// # Returns
    ///
    /// A boolean tensor with the same shape as the input tensors, where each element is true if the
    /// corresponding element of the left hand side tensor is greater than the corresponding element
    /// of the right hand side tensor, and false otherwise.
    ///
    /// # Remarks
    ///
    /// This is a low-level function used internally by the library to call different backend functions
    /// with static dispatch. It is not designed for direct usage by users, and not recommended to import
    /// or use this function directly.
    ///
    /// For element-wise greater than comparison between two tensors, users should prefer the [Tensor::greater](Tensor::greater) function,
    /// which is more high-level and designed for public use.
    fn greater(lhs: Self::Primitive, rhs: Self::Primitive) -> B::BoolTensorPrimitive;

    /// Element-wise greater than comparison between a tensor and a scalar.
    ///
    /// # Arguments
    ///
    /// * `lhs` - The left hand side tensor.
    /// * `rhs` - The right hand side scalar.
    ///
    /// # Returns
    ///
    /// A boolean tensor with the same shape as the input tensor, where each element is true if the
    /// corresponding element of the left hand side tensor is greater than the right hand side
    /// scalar, and false otherwise.
    ///
    /// # Remarks
    ///
    /// This is a low-level function used internally by the library to call different backend functions
    /// with static dispatch. It is not designed for direct usage by users, and not recommended to import
    /// or use this function directly.
    ///
    /// For element-wise greater than comparison between a tensor and a scalar, users should prefer
    /// the [Tensor::greater_elem](Tensor::greater_elem) function, which is more high-level and designed for public use.
    fn greater_elem(lhs: Self::Primitive, rhs: Self::Elem) -> B::BoolTensorPrimitive;

    /// Element-wise greater than or equal comparison between two tensors.
    ///
    /// # Arguments
    ///
    /// * `lhs` - The left hand side tensor.
    /// * `rhs` - The right hand side tensor.
    ///
    /// # Returns
    ///
    /// A boolean tensor with the same shape as the input tensors, where each element is true if the
    /// corresponding element of the left hand side tensor is greater than or equal to the
    /// corresponding element of the right hand side tensor, and false otherwise.
    ///
    /// # Remarks
    ///
    /// This is a low-level function used internally by the library to call different backend functions
    /// with static dispatch. It is not designed for direct usage by users, and not recommended to import
    /// or use this function directly.
    ///
    /// For element-wise greater than or equal comparison between two tensors, users should prefer
    /// the [Tensor::greater_equal](Tensor::greater_equal) function, which is more high-level and designed for public use.
    fn greater_equal(lhs: Self::Primitive, rhs: Self::Primitive) -> B::BoolTensorPrimitive;

    /// Element-wise greater than or equal comparison between a tensor and a scalar.
    ///
    /// # Arguments
    ///
    /// * `lhs` - The left hand side tensor.
    /// * `rhs` - The right hand side scalar.
    ///
    /// # Returns
    ///
    /// A boolean tensor with the same shape as the input tensor, where each element is true if the
    /// corresponding element of the left hand side tensor is greater than or equal to the right
    /// hand side scalar, and false otherwise.
    ///
    /// # Remarks
    ///
    /// This is a low-level function used internally by the library to call different backend functions
    /// with static dispatch. It is not designed for direct usage by users, and not recommended to import
    /// or use this function directly.
    ///
    /// For element-wise greater than or equal comparison between a tensor and a scalar, users should prefer
    /// the [Tensor::greater_equal_elem](Tensor::greater_equal_elem) function, which is more high-level and designed for public use.
    fn greater_equal_elem(lhs: Self::Primitive, rhs: Self::Elem) -> B::BoolTensorPrimitive;

    /// Element-wise less than comparison between two tensors.
    ///
    /// # Arguments
    ///
    /// * `lhs` - The left hand side tensor.
    /// * `rhs` - The right hand side tensor.
    ///
    /// # Returns
    ///
    /// A boolean tensor with the same shape as the input tensors, where each element is true if the
    /// corresponding element of the left hand side tensor is less than the corresponding element of
    /// the right hand side tensor, and false otherwise.
    ///
    /// # Remarks
    ///
    /// This is a low-level function used internally by the library to call different backend functions
    /// with static dispatch. It is not designed for direct usage by users, and not recommended to import
    /// or use this function directly.
    ///
    /// For element-wise less than comparison between two tensors, users should prefer the [Tensor::lower](Tensor::lower) function,
    /// which is more high-level and designed for public use.
    fn lower(lhs: Self::Primitive, rhs: Self::Primitive) -> B::BoolTensorPrimitive;

    /// Element-wise less than comparison between a tensor and a scalar.
    ///
    /// # Arguments
    ///
    /// * `lhs` - The left hand side tensor.
    /// * `rhs` - The right hand side scalar.
    ///
    /// # Returns
    ///
    /// A boolean tensor with the same shape as the input tensor, where each element is true if the
    /// corresponding element of the left hand side tensor is less than the right hand side scalar,
    /// and false otherwise.
    ///
    /// # Remarks
    ///
    /// This is a low-level function used internally by the library to call different backend functions
    /// with static dispatch. It is not designed for direct usage by users, and not recommended to import
    /// or use this function directly.
    ///
    /// For element-wise less than comparison between a tensor and a scalar, users should prefer
    /// the [Tensor::lower_elem](Tensor::lower_elem) function, which is more high-level and designed for public use.
    fn lower_elem(lhs: Self::Primitive, rhs: Self::Elem) -> B::BoolTensorPrimitive;

    /// Element-wise less than or equal comparison between two tensors.
    ///
    /// # Arguments
    ///
    /// * `lhs` - The left hand side tensor.
    /// * `rhs` - The right hand side tensor.
    ///
    /// # Returns
    ///
    /// A boolean tensor with the same shape as the input tensors, where each element is true if the
    /// corresponding element of the left hand side tensor is less than or equal to the corresponding
    /// element of the right hand side tensor, and false otherwise.
    ///
    /// # Remarks
    ///
    /// This is a low-level function used internally by the library to call different backend functions
    /// with static dispatch. It is not designed for direct usage by users, and not recommended to import
    /// or use this function directly.
    ///
    /// For element-wise less than or equal comparison between two tensors, users should prefer
    /// the [Tensor::lower_equal](Tensor::lower_equal) function, which is more high-level and designed for public use.
    fn lower_equal(lhs: Self::Primitive, rhs: Self::Primitive) -> B::BoolTensorPrimitive;

    /// Element-wise less than or equal comparison between a tensor and a scalar.
    ///
    /// # Arguments
    ///
    /// * `lhs` - The left hand side tensor.
    /// * `rhs` - The right hand side scalar.
    ///
    /// # Returns
    ///
    /// A boolean tensor with the same shape as the input tensor, where each element is true if the
    /// corresponding element of the left hand side tensor is less than or equal to the right hand
    /// side scalar, and false otherwise.
    ///
    /// # Remarks
    ///
    /// This is a low-level function used internally by the library to call different backend functions
    /// with static dispatch. It is not designed for direct usage by users, and not recommended to import
    /// or use this function directly.
    ///
    /// For element-wise less than or equal comparison between a tensor and a scalar, users should prefer
    /// the [Tensor::lower_equal_elem](Tensor::lower_equal_elem) function, which is more high-level and designed for public use.
    fn lower_equal_elem(lhs: Self::Primitive, rhs: Self::Elem) -> B::BoolTensorPrimitive;

    /// Selects elements from a tensor based on a boolean mask.
    ///
    /// # Arguments
    ///
    /// * `tensor` - The tensor to select elements from if the corresponding element of the mask is true.
    /// * `mask` - The boolean mask to use for selecting elements.
    /// * `source` - The tensor to select elements from when the corresponding element of the mask is false.
    ///
    /// # Returns
    ///
    /// A tensor with the same shape as the input tensors, where each element is taken from the
    /// corresponding element of the left hand side tensor if the corresponding element of the mask
    /// is true, and from the corresponding element of the right hand side tensor otherwise.
    ///
    /// # Remarks
    ///
    /// This is a low-level function used internally by the library to call different backend functions
    /// with static dispatch. It is not designed for direct usage by users, and not recommended to import
    /// or use this function directly.
    ///
    /// For selecting elements from a tensor based on a boolean mask, users should prefer the
    /// [Tensor::mask_where](Tensor::mask_where) function, which is more high-level and designed for public use.
    fn mask_where(
        tensor: Self::Primitive,
        mask: B::BoolTensorPrimitive,
        source: Self::Primitive,
    ) -> Self::Primitive;

    /// Fills elements of a tensor based on a boolean mask.
    ///
    /// # Arguments
    ///
    /// * `tensor` - The tensor where will be overwritten with the value
    ///   when the corresponding element of the mask is true.
    /// * `mask` - The boolean mask to use for filling elements.
    /// * `value` - The value to fill elements with when the corresponding element of the mask is true.
    ///
    /// # Returns
    ///
    /// A tensor with the same shape as the input tensors, where each element is taken from the
    /// corresponding element unmodified if the corresponding element of the mask is false, and
    /// filled with the value otherwise.
    ///
    /// # Remarks
    ///
    /// This is a low-level function used internally by the library to call different backend functions
    /// with static dispatch. It is not designed for direct usage by users, and not recommended to import
    /// or use this function directly.
    ///
    /// For filling elements of a tensor based on a boolean mask, users should prefer the
    /// [Tensor::mask_fill](Tensor::mask_fill) function, which is more high-level and designed for public use.
    fn mask_fill(
        tensor: Self::Primitive,
        mask: B::BoolTensorPrimitive,
        value: Self::Elem,
    ) -> Self::Primitive;

    /// Gathers elements from a tensor along an axis.
    ///
    /// # Arguments
    ///
    /// * `dim` - The axis along which to gather elements.
    /// * `tensor` - The tensor to gather elements from.
    /// * `indices` - The indices of the elements to gather.
    ///
    /// # Returns
    ///
    /// A tensor with the same shape as the input tensor, where each element is taken from the
    /// corresponding element of the input tensor at the corresponding index along the specified axis.
    ///
    /// # Remarks
    ///
    /// This is a low-level function used internally by the library to call different backend functions
    /// with static dispatch. It is not designed for direct usage by users, and not recommended to import
    /// or use this function directly.
    ///
    /// For gathering elements from a tensor along an axis, users should prefer the
    /// [Tensor::gather](Tensor::gather) function, which is more high-level and designed for public use.
    fn gather(
        dim: usize,
        tensor: Self::Primitive,
        indices: B::IntTensorPrimitive,
    ) -> Self::Primitive;

    /// Scatters elements into a tensor along an axis.
    ///
    /// # Arguments
    ///
    /// * `dim` - The axis along which to scatter elements.
    /// * `tensor` - The tensor to scatter elements into.
    /// * `indices` - The indices of the elements to scatter.
    /// * `values` - The values to scatter into the tensor.
    /// * `update` - The operation used to update the existing values at the indexed positions (e.g., add).
    ///
    /// # Returns
    ///
    /// A tensor with the same shape as the input tensor, where each element is taken from the
    /// corresponding element of the input tensor at the corresponding index along the specified axis,
    /// except for the elements at the specified indices, which are taken from the corresponding
    /// element of the values tensor.
    ///
    /// # Remarks
    ///
    /// This is a low-level function used internally by the library to call different backend functions
    /// with static dispatch. It is not designed for direct usage by users, and not recommended to import
    /// or use this function directly.
    ///
    /// For scattering elements into a tensor along an axis, users should prefer the [Tensor::scatter](Tensor::scatter) function,
    /// which is more high-level and designed for public use.
    fn scatter(
        dim: usize,
        tensor: Self::Primitive,
        indices: B::IntTensorPrimitive,
        values: Self::Primitive,
        update: IndexingUpdateOp,
    ) -> Self::Primitive;

    /// Gets the indices of the maximum elements of a tensor along an axis.
    ///
    /// # Arguments
    ///
    /// * `dim` - The axis along which to get the indices of the maximum elements.
    /// * `tensor` - The tensor to get the indices of the maximum elements from.
    ///
    /// # Returns
    ///
    /// A tensor with the same shape as the input tensor, where each element is the index of the
    /// maximum element of the input tensor at the corresponding index along the specified axis.
    ///
    /// # Remarks
    ///
    /// This is a low-level function used internally by the library to call different backend functions
    /// with static dispatch. It is not designed for direct usage by users, and not recommended to import
    /// or use this function directly.
    ///
    /// For getting the indices of the maximum elements of a tensor along an axis, users should prefer the
    /// [Tensor::argmax](Tensor::argmax) function, which is more high-level and designed for public use.
    fn argmax(tensor: Self::Primitive, dim: usize) -> B::IntTensorPrimitive;

    /// Gets the indices of the minimum elements of a tensor along an axis.
    ///
    /// # Arguments
    ///
    /// * `dim` - The axis along which to get the indices of the minimum elements.
    /// * `tensor` - The tensor to get the indices of the minimum elements from.
    ///
    /// # Returns
    ///
    /// A tensor with the same shape as the input tensor, where each element is the index of the
    /// minimum element of the input tensor at the corresponding index along the specified axis.
    ///
    /// # Remarks
    ///
    /// This is a low-level function used internally by the library to call different backend functions
    /// with static dispatch. It is not designed for direct usage by users, and not recommended to import
    /// or use this function directly.
    ///
    /// For getting the indices of the minimum elements of a tensor along an axis, users should prefer the
    /// [Tensor::argmin](Tensor::argmin) function, which is more high-level and designed for public use.
    fn argmin(tensor: Self::Primitive, dim: usize) -> B::IntTensorPrimitive;

    /// Gets the maximum elements of a tensor along an axis.
    ///
    /// # Arguments
    ///
    /// * `dim` - The axis along which to get the maximum elements.
    ///
    /// # Returns
    ///
    /// A single-element tensor containing the maximum element of the input tensor.
    ///
    /// # Remarks
    ///
    /// This is a low-level function used internally by the library to call different backend functions
    /// with static dispatch. It is not designed for direct usage by users, and not recommended to import
    /// or use this function directly.
    ///
    /// For getting the maximum elements of a tensor along an axis, users should prefer the
    /// [Tensor::max](Tensor::max) function, which is more high-level and designed for public use.
    fn max(tensor: Self::Primitive) -> Self::Primitive;

    /// Gets the maximum elements of a tensor along an axis.
    ///
    /// # Arguments
    ///
    /// * `tensor` - The tensor to get the maximum elements from.
    /// * `dim` - The axis along which to get the maximum elements.
    ///
    /// # Returns
    ///
    /// A tensor with the same rank as the input tensor, but the given dim set to a shape of 1.
    /// Each element is the maximum element of the corresponding input dim.
    ///
    /// # Remarks
    ///
    /// This is a low-level function used internally by the library to call different backend functions
    /// with static dispatch. It is not designed for direct usage by users, and not recommended to import
    /// or use this function directly.
    ///
    /// For getting the maximum elements of a tensor along an axis, users should prefer the
    /// [Tensor::max_dim](Tensor::max_dim) function, which is more high-level and designed for public use.
    fn max_dim(tensor: Self::Primitive, dim: usize) -> Self::Primitive;

    /// Gets the maximum elements of a tensor along an axis.
    ///
    /// # Arguments
    ///
    /// * `tensor` - The tensor to get the maximum elements from.
    /// * `dim` - The axis along which to get the maximum elements.
    ///
    /// # Returns
    ///
    /// A tuple containing the maximum element of the input tensor, and a tensor with the same shape
    /// as the input tensor, where each element is the index of the maximum element of the input tensor
    /// at the corresponding index along the specified axis.
    ///
    /// # Remarks
    ///
    /// This is a low-level function used internally by the library to call different backend functions
    /// with static dispatch. It is not designed for direct usage by users, and not recommended to import
    /// or use this function directly.
    ///
    /// For getting the maximum elements of a tensor along an axis, users should prefer the
    /// [Tensor::max_dim_with_indices](Tensor::max_dim_with_indices) function, which is more high-level and designed for public use.
    fn max_dim_with_indices(
        tensor: Self::Primitive,
        dim: usize,
    ) -> (Self::Primitive, B::IntTensorPrimitive);

    /// Gets the maximum elements of a tensor along an axis.
    ///
    /// # Arguments
    ///
    /// * `dim` - The axis along which to get the maximum elements.
    ///
    /// # Returns
    ///
    /// A single-element tensor containing the maximum absolute element of the input tensor.
    ///
    /// # Remarks
    ///
    /// This is a low-level function used internally by the library to call different backend functions
    /// with static dispatch. It is not designed for direct usage by users, and not recommended to import
    /// or use this function directly.
    ///
    /// For getting the maximum absolute elements of a tensor, users should prefer the
    /// [Tensor::max_abs](Tensor::max_abs) function, which is more high-level and designed for public use.
    fn max_abs(tensor: Self::Primitive) -> Self::Primitive;

    /// Gets the maximum elements of a tensor along an axis.
    ///
    /// # Arguments
    ///
    /// * `tensor` - The tensor to get the maximum elements from.
    /// * `dim` - The axis along which to get the maximum elements.
    ///
    /// # Returns
    ///
    /// A tensor with the same rank as the input tensor, but the given dim set to a shape of 1.
    /// Each element is the maximum absolute element of the corresponding input dim.
    ///
    /// # Remarks
    ///
    /// This is a low-level function used internally by the library to call different backend functions
    /// with static dispatch. It is not designed for direct usage by users, and not recommended to import
    /// or use this function directly.
    ///
    /// For getting the maximum elements of a tensor along an axis, users should prefer the
    /// [Tensor::max_abs_dim](Tensor::max_abs_dim) function, which is more high-level and designed for public use.
    fn max_abs_dim(tensor: Self::Primitive, dim: usize) -> Self::Primitive;

    /// Gets the minimum elements of a tensor along an axis.
    ///
    /// # Arguments
    ///
    /// * `tensor` - The tensor to get the minimum elements from.
    ///
    /// # Returns
    ///
    /// A single-element tensor containing the minimum element of the input tensor.
    ///
    /// # Remarks
    ///
    /// This is a low-level function used internally by the library to call different backend functions
    /// with static dispatch. It is not designed for direct usage by users, and not recommended to import
    /// or use this function directly.
    ///
    /// For getting the minimum elements of a tensor along an axis, users should prefer the
    /// [Tensor::min](Tensor::min) function, which is more high-level and designed for public use.
    fn min(tensor: Self::Primitive) -> Self::Primitive;

    /// Gets the minimum elements of a tensor along an axis.
    ///
    /// # Arguments
    ///
    /// * `tensor` - The tensor to get the minimum elements from.
    /// * `dim` - The axis along which to get the minimum elements.
    ///
    /// # Returns
    ///
    /// A tensor with the same rank as the input tensor, but the given dim set to a shape of 1.
    /// Each element is the minimum element of the corresponding input dim.
    ///
    /// # Remarks
    ///
    /// This is a low-level function used internally by the library to call different backend functions
    /// with static dispatch. It is not designed for direct usage by users, and not recommended to import
    /// or use this function directly.
    ///
    /// For getting the minimum elements of a tensor along an axis, users should prefer the
    /// [Tensor::min_dim](Tensor::min_dim) function, which is more high-level and designed for public use.
    fn min_dim(tensor: Self::Primitive, dim: usize) -> Self::Primitive;

    /// Gets the minimum elements and indices of a tensor along an axis.
    ///
    /// # Arguments
    ///
    /// * `tensor` - The tensor to get the minimum elements from.
    ///
    /// # Returns
    ///
    /// A tensor with the same shape as the input tensor and corresponding indices, where
    /// each element is the minimum element of the input tensor at the corresponding index
    /// along the specified axis.
    ///
    /// # Remarks
    ///
    /// This is a low-level function used internally by the library to call different backend functions
    /// with static dispatch. It is not designed for direct usage by users, and not recommended to import
    /// or use this function directly.
    ///
    /// For getting the minimum elements of a tensor along an axis, users should prefer the
    /// [Tensor::min_dim_with_indices](Tensor::min_dim_with_indices) function, which is more high-level and designed for public use.
    fn min_dim_with_indices(
        tensor: Self::Primitive,
        dim: usize,
    ) -> (Self::Primitive, B::IntTensorPrimitive);

    /// Clamp the tensor between the given min and max values.
    ///
    /// # Arguments
    ///
    /// * `min` - The minimum value.
    /// * `max` - The maximum value.
    ///
    /// # Returns
    ///
    /// A new tensor with the values clamped between the given min and max values.
    ///
    /// # Remarks
    ///
    /// This is a low-level function used internally by the library to call different backend functions
    /// with static dispatch. It is not designed for direct usage by users.
    ///
    /// For clamping a tensor between the given min and max values, users should prefer the
    /// [Tensor::clamp](Tensor::clamp) function, which is more high-level and designed for public use.
    fn clamp(tensor: Self::Primitive, min: Self::Elem, max: Self::Elem) -> Self::Primitive;

    /// Clamps a tensor under a minimum value.
    ///
    /// # Arguments
    ///
    /// * `tensor` - The tensor to clamp.
    /// * `min` - The minimum value.
    ///
    /// # Returns
    ///
    /// A new tensor with the values clamped under the given min value.
    ///
    /// # Remarks
    ///
    /// This is a low-level function used internally by the library to call different backend functions
    /// with static dispatch. It is not designed for direct usage by users.
    ///
    /// For clamping a tensor under a minimum value, users should prefer the
    /// [Tensor::clamp_min](Tensor::clamp_min) function, which is more high-level and designed for public use.
    fn clamp_min(tensor: Self::Primitive, min: Self::Elem) -> Self::Primitive;

    /// Clamps a tensor over a maximum value.
    ///
    /// # Arguments
    ///
    /// * `tensor` - The tensor to clamp.
    /// * `max` - The maximum value.
    ///
    /// # Returns
    ///
    /// A new tensor with the values clamped over the given max value.
    ///
    /// # Remarks
    ///
    /// This is a low-level function used internally by the library to call different backend functions
    /// with static dispatch. It is not designed for direct usage by users.
    ///
    /// For clamping a tensor over a maximum value, users should prefer the
    /// [Tensor::clamp_max](Tensor::clamp_max) function, which is more high-level and designed for public use.
    fn clamp_max(tensor: Self::Primitive, max: Self::Elem) -> Self::Primitive;

    /// Calculate absolute value on all elements of a tensor
    ///
    /// # Arguments
    ///
    /// * `tensor` - The tensor to apply abs to.
    ///
    /// # Returns
    ///
    /// A tensor with absolute values.
    ///
    /// # Remarks
    ///
    /// This is a low-level function used internally by the library to call different backend functions
    /// with static dispatch. It is not designed for direct usage by users, and not recommended to import
    /// or use this function directly.
    ///
    /// For calculating abs of the elements of a tensor, users should prefer the [Tensor::abs](Tensor::abs) function,
    /// which is more high-level and designed for public use.
    fn abs(tensor: Self::Primitive) -> Self::Primitive;

    /// Element-wise power of a tensor to a float tensor
    ///
    /// # Arguments
    /// * `tensor` - The tensor to apply power to.
    /// * `power` - The power to apply to the tensor.
    fn powf(lhs: Self::Primitive, rhs: Self::Primitive) -> Self::Primitive;

    /// Element-wise power of a tensor
    ///
    /// # Arguments
    /// * `tensor` - The tensor to apply power to.
    /// * `power` - The power to apply to the tensor.
    fn powi(lhs: Self::Primitive, rhs: Self::Primitive) -> Self::Primitive;

    /// Element-wise power of a tensor to a scalar float
    ///
    /// # Arguments
    /// * `tensor` - The tensor to apply power to.
    /// * `power` - The power to apply to the tensor.
    fn powf_scalar<E: ElementConversion>(lhs: Self::Primitive, rhs: E) -> Self::Primitive;

    /// Element-wise power of a tensor to a scalar int
    ///
    /// # Arguments
    /// * `tensor` - The tensor to apply power to.
    /// * `power` - The power to apply to the tensor.
    fn powi_scalar<E: ElementConversion>(lhs: Self::Primitive, rhs: E) -> Self::Primitive;

    /// Create a random tensor.
    ///
    /// # Arguments
    ///
    /// * `shape` - The shape of the output tensor.
    /// * `distribution` - The distribution used to sample.
    /// * `device` - The device to use.
    ///
    /// # Returns
    ///
    /// A new tensor.
    ///
    /// # Remarks
    ///
    /// This is a low-level function used internally by the library to call different backend functions
    /// with static dispatch. It is not designed for direct usage by users, and not recommended to import
    /// or use this function directly.
    ///
    /// Users should prefer the [Tensor::random](Tensor::random) function,
    /// which is more high-level and designed for public use.
    fn random(shape: Shape, distribution: Distribution, device: &B::Device) -> Self::Primitive;

    /// Sort the elements of the input `tensor` by value along a given dimension.
    ///
    /// This sort is unstable (i.e., may reorder equal elements).
    ///
    /// # Arguments
    ///
    /// * `tensor` - The input tensor.
    /// * `dim` - The axis along which to sort.
    /// * `descending` - The sorting order.
    ///
    /// # Returns
    ///
    /// A tensor with the same shape as the input tensor, where the elements are sorted by value.
    ///
    /// # Remarks
    /// This is a low-level function used internally by the library to call different backend functions
    /// with static dispatch. It is not designed for direct usage by users, and not recommended to import
    /// or use this function directly.
    ///
    /// Users should prefer the [Tensor::sort](Tensor::sort) function,
    /// which is more high-level and designed for public use.
    fn sort(tensor: Self::Primitive, dim: usize, descending: bool) -> Self::Primitive;

    /// Sort the elements of the input `tensor` by value along a given dimension.
    ///
    /// This sort is unstable (i.e., may reorder equal elements).
    ///
    /// # Arguments
    ///
    /// * `tensor` - The input tensor.
    /// * `dim` - The axis along which to sort.
    /// * `descending` - The sorting order.
    ///
    /// # Returns
    ///
    /// A tensor with the same shape as the input tensor and corresponding indices, where
    /// the elements are sorted by value and the indices map back to the original input tensor.
    ///
    /// # Remarks
    /// This is a low-level function used internally by the library to call different backend functions
    /// with static dispatch. It is not designed for direct usage by users, and not recommended to import
    /// or use this function directly.
    ///
    /// For sorting the elements of a tensor, users should prefer the
    /// [Tensor::sort_with_indices](Tensor::sort_with_indices) function, which is more high-level
    /// and designed for public use.
    fn sort_with_indices(
        tensor: Self::Primitive,
        dim: usize,
        descending: bool,
    ) -> (Self::Primitive, <Int as TensorKind<B>>::Primitive);

    /// Returns the indices that sort the elements of the input `tensor` by value along a given dimension.
    ///
    /// This sort is unstable (i.e., may reorder equal elements).
    ///
    /// # Arguments
    ///
    /// * `tensor` - The input tensor.
    /// * `dim` - The axis along which to sort.
    /// * `descending` - The sorting order.
    ///
    /// # Returns
    ///
    /// A tensor with the same shape as the input tensor the indices map back to the original input tensor.
    ///
    /// # Remarks
    /// This is a low-level function used internally by the library to call different backend functions
    /// with static dispatch. It is not designed for direct usage by users, and not recommended to import
    /// or use this function directly.
    ///
    /// Users should prefer the [Tensor::argsort](Tensor::argsort) function,
    /// which is more high-level and designed for public use.
    fn argsort(
        tensor: Self::Primitive,
        dim: usize,
        descending: bool,
    ) -> <Int as TensorKind<B>>::Primitive;

    /// Applies the matrix multiplication operation.
    ///
    /// ```math
    /// C = AB
    /// ```
    fn matmul(lhs: Self::Primitive, rhs: Self::Primitive) -> Self::Primitive;
}

impl<B: Backend> Numeric<B> for Int {
    fn add(lhs: Self::Primitive, rhs: Self::Primitive) -> <Int as TensorKind<B>>::Primitive {
        B::int_add(lhs, rhs)
    }
    fn add_scalar<E: ElementConversion>(lhs: Self::Primitive, rhs: E) -> Self::Primitive {
        B::int_add_scalar(lhs, rhs.elem())
    }
    fn sub(lhs: Self::Primitive, rhs: Self::Primitive) -> <Int as TensorKind<B>>::Primitive {
        B::int_sub(lhs, rhs)
    }
    fn sub_scalar<E: ElementConversion>(lhs: Self::Primitive, rhs: E) -> Self::Primitive {
        B::int_sub_scalar(lhs, rhs.elem())
    }
    fn div(lhs: Self::Primitive, rhs: Self::Primitive) -> <Int as TensorKind<B>>::Primitive {
        B::int_div(lhs, rhs)
    }
    fn div_scalar<E: ElementConversion>(lhs: Self::Primitive, rhs: E) -> Self::Primitive {
        B::int_div_scalar(lhs, rhs.elem())
    }
    fn remainder(lhs: Self::Primitive, rhs: Self::Primitive) -> Self::Primitive {
        B::int_remainder(lhs, rhs)
    }
    fn remainder_scalar<E: ElementConversion>(lhs: Self::Primitive, rhs: E) -> Self::Primitive {
        B::int_remainder_scalar(lhs, rhs.elem())
    }
    fn mul(lhs: Self::Primitive, rhs: Self::Primitive) -> <Int as TensorKind<B>>::Primitive {
        B::int_mul(lhs, rhs)
    }
    fn mul_scalar<E: ElementConversion>(lhs: Self::Primitive, rhs: E) -> Self::Primitive {
        B::int_mul_scalar(lhs, rhs.elem())
    }
    fn neg(tensor: Self::Primitive) -> Self::Primitive {
        B::int_neg(tensor)
    }

    fn sum(tensor: Self::Primitive) -> Self::Primitive {
        B::int_sum(tensor)
    }

    fn sum_dim(tensor: Self::Primitive, dim: usize) -> Self::Primitive {
        B::int_sum_dim(tensor, dim)
    }

    fn prod(tensor: Self::Primitive) -> Self::Primitive {
        B::int_prod(tensor)
    }

    fn prod_dim(tensor: Self::Primitive, dim: usize) -> Self::Primitive {
        B::int_prod_dim(tensor, dim)
    }

    fn mean(tensor: Self::Primitive) -> Self::Primitive {
        B::int_mean(tensor)
    }
    fn mean_dim(tensor: Self::Primitive, dim: usize) -> Self::Primitive {
        B::int_mean_dim(tensor, dim)
    }
    fn cumsum(tensor: Self::Primitive, dim: usize) -> Self::Primitive {
        B::int_cumsum(tensor, dim)
    }
    fn cumprod(tensor: Self::Primitive, dim: usize) -> Self::Primitive {
        B::int_cumprod(tensor, dim)
    }

    fn cummin(tensor: Self::Primitive, dim: usize) -> Self::Primitive {
        B::int_cummin(tensor, dim)
    }

    fn cummax(tensor: Self::Primitive, dim: usize) -> Self::Primitive {
        B::int_cummax(tensor, dim)
    }

    fn equal_elem(lhs: Self::Primitive, rhs: Self::Elem) -> B::BoolTensorPrimitive {
        B::int_equal_elem(lhs, rhs)
    }
    fn not_equal_elem(lhs: Self::Primitive, rhs: Self::Elem) -> B::BoolTensorPrimitive {
        B::int_not_equal_elem(lhs, rhs)
    }
    fn greater(lhs: Self::Primitive, rhs: Self::Primitive) -> B::BoolTensorPrimitive {
        B::int_greater(lhs, rhs)
    }

    fn greater_elem(lhs: Self::Primitive, rhs: Self::Elem) -> B::BoolTensorPrimitive {
        B::int_greater_elem(lhs, rhs)
    }

    fn greater_equal(lhs: Self::Primitive, rhs: Self::Primitive) -> B::BoolTensorPrimitive {
        B::int_greater_equal(lhs, rhs)
    }

    fn greater_equal_elem(lhs: Self::Primitive, rhs: Self::Elem) -> B::BoolTensorPrimitive {
        B::int_greater_equal_elem(lhs, rhs)
    }

    fn lower(lhs: Self::Primitive, rhs: Self::Primitive) -> B::BoolTensorPrimitive {
        B::int_lower(lhs, rhs)
    }

    fn lower_elem(lhs: Self::Primitive, rhs: Self::Elem) -> B::BoolTensorPrimitive {
        B::int_lower_elem(lhs, rhs)
    }

    fn lower_equal(lhs: Self::Primitive, rhs: Self::Primitive) -> B::BoolTensorPrimitive {
        B::int_lower_equal(lhs, rhs)
    }

    fn lower_equal_elem(lhs: Self::Primitive, rhs: Self::Elem) -> B::BoolTensorPrimitive {
        B::int_lower_equal_elem(lhs, rhs)
    }

    fn mask_where(
        tensor: Self::Primitive,
        mask: B::BoolTensorPrimitive,
        source: Self::Primitive,
    ) -> Self::Primitive {
        B::int_mask_where(tensor, mask, source)
    }

    fn mask_fill(
        tensor: Self::Primitive,
        mask: B::BoolTensorPrimitive,
        value: Self::Elem,
    ) -> Self::Primitive {
        B::int_mask_fill(tensor, mask, value)
    }

    fn gather(
        dim: usize,
        tensor: Self::Primitive,
        indices: B::IntTensorPrimitive,
    ) -> Self::Primitive {
        B::int_gather(dim, tensor, indices)
    }

    fn scatter(
        dim: usize,
        tensor: Self::Primitive,
        indices: B::IntTensorPrimitive,
        values: Self::Primitive,
        update: IndexingUpdateOp,
    ) -> Self::Primitive {
        match update {
            IndexingUpdateOp::Add => B::int_scatter_add(dim, tensor, indices, values),
        }
    }

    fn argmax(tensor: Self::Primitive, dim: usize) -> IntTensor<B> {
        B::int_argmax(tensor, dim)
    }

    fn argmin(tensor: Self::Primitive, dim: usize) -> IntTensor<B> {
        B::int_argmin(tensor, dim)
    }

    fn max(tensor: Self::Primitive) -> Self::Primitive {
        B::int_max(tensor)
    }

    fn max_dim(tensor: Self::Primitive, dim: usize) -> Self::Primitive {
        B::int_max_dim(tensor, dim)
    }

    fn max_dim_with_indices(
        tensor: Self::Primitive,
        dim: usize,
    ) -> (Self::Primitive, IntTensor<B>) {
        B::int_max_dim_with_indices(tensor, dim)
    }

    fn max_abs(tensor: Self::Primitive) -> Self::Primitive {
        B::int_max_abs(tensor)
    }

    fn max_abs_dim(tensor: Self::Primitive, dim: usize) -> Self::Primitive {
        B::int_max_abs_dim(tensor, dim)
    }

    fn min(tensor: Self::Primitive) -> Self::Primitive {
        B::int_min(tensor)
    }

    fn min_dim(tensor: Self::Primitive, dim: usize) -> Self::Primitive {
        B::int_min_dim(tensor, dim)
    }

    fn min_dim_with_indices(
        tensor: Self::Primitive,
        dim: usize,
    ) -> (Self::Primitive, IntTensor<B>) {
        B::int_min_dim_with_indices(tensor, dim)
    }

    fn clamp(tensor: Self::Primitive, min: B::IntElem, max: B::IntElem) -> Self::Primitive {
        B::int_clamp(tensor, min, max)
    }

    fn clamp_min(tensor: Self::Primitive, min: B::IntElem) -> Self::Primitive {
        B::int_clamp_min(tensor, min)
    }

    fn clamp_max(tensor: Self::Primitive, max: B::IntElem) -> Self::Primitive {
        B::int_clamp_max(tensor, max)
    }

    fn abs(tensor: Self::Primitive) -> Self::Primitive {
        B::int_abs(tensor)
    }

    fn powf(lhs: Self::Primitive, rhs: Self::Primitive) -> Self::Primitive {
        B::int_powf(lhs, B::int_into_float(rhs))
    }

    fn powf_scalar<E: ElementConversion>(
        lhs: Self::Primitive,
        rhs: E,
    ) -> <Int as TensorKind<B>>::Primitive {
        B::int_powf_scalar(lhs, rhs.elem())
    }

    fn powi(lhs: Self::Primitive, rhs: Self::Primitive) -> Self::Primitive {
        B::int_powi(lhs, rhs)
    }

    fn powi_scalar<E: ElementConversion>(lhs: Self::Primitive, rhs: E) -> Self::Primitive {
        B::int_powi_scalar(lhs, rhs.elem())
    }

    fn random(shape: Shape, distribution: Distribution, device: &Device<B>) -> Self::Primitive {
        B::int_random(shape, distribution, device)
    }

    fn sign(tensor: Self::Primitive) -> Self::Primitive {
        B::int_sign(tensor)
    }

    fn sort(tensor: Self::Primitive, dim: usize, descending: bool) -> Self::Primitive {
        B::int_sort(tensor, dim, descending)
    }

    fn sort_with_indices(
        tensor: Self::Primitive,
        dim: usize,
        descending: bool,
    ) -> (Self::Primitive, <Int as TensorKind<B>>::Primitive) {
        B::int_sort_with_indices(tensor, dim, descending)
    }

    fn argsort(
        tensor: Self::Primitive,
        dim: usize,
        descending: bool,
    ) -> <Int as TensorKind<B>>::Primitive {
        B::int_argsort(tensor, dim, descending)
    }

    /// Applies the matrix multiplication operation.
    ///
    /// `C = AB`
    ///
    /// # Panics
    ///
    /// If the two tensors don't have a compatible shape.
    fn matmul(lhs: Self::Primitive, rhs: Self::Primitive) -> Self::Primitive {
        B::int_matmul(lhs, rhs)
    }
}

impl<B: Backend> Numeric<B> for Float {
    fn add(lhs: Self::Primitive, rhs: Self::Primitive) -> <Float as TensorKind<B>>::Primitive {
        q_bin_ops!(lhs, rhs, float_add, q_add)
    }

    fn add_scalar<E: ElementConversion>(lhs: Self::Primitive, rhs: E) -> Self::Primitive {
        match lhs {
            TensorPrimitive::Float(lhs) => {
                TensorPrimitive::Float(B::float_add_scalar(lhs, rhs.elem()))
            }
            TensorPrimitive::QFloat(lhs) => B::q_add_scalar(lhs, rhs.elem()),
        }
    }

    fn sub(lhs: Self::Primitive, rhs: Self::Primitive) -> <Float as TensorKind<B>>::Primitive {
        q_bin_ops!(lhs, rhs, float_sub, q_sub)
    }

    fn sub_scalar<E: ElementConversion>(lhs: Self::Primitive, rhs: E) -> Self::Primitive {
        match lhs {
            TensorPrimitive::Float(lhs) => {
                TensorPrimitive::Float(B::float_sub_scalar(lhs, rhs.elem()))
            }
            TensorPrimitive::QFloat(lhs) => B::q_sub_scalar(lhs, rhs.elem()),
        }
    }

    fn div(lhs: Self::Primitive, rhs: Self::Primitive) -> <Float as TensorKind<B>>::Primitive {
        q_bin_ops!(lhs, rhs, float_div, q_div)
    }

    fn div_scalar<E: ElementConversion>(lhs: Self::Primitive, rhs: E) -> Self::Primitive {
        match lhs {
            TensorPrimitive::Float(lhs) => {
                TensorPrimitive::Float(B::float_div_scalar(lhs, rhs.elem()))
            }
            TensorPrimitive::QFloat(lhs) => B::q_div_scalar(lhs, rhs.elem()),
        }
    }
    fn remainder(
        lhs: Self::Primitive,
        rhs: Self::Primitive,
    ) -> <Float as TensorKind<B>>::Primitive {
        TensorPrimitive::Float(B::float_remainder(lhs.tensor(), rhs.tensor()))
    }

    fn remainder_scalar<E: ElementConversion>(lhs: Self::Primitive, rhs: E) -> Self::Primitive {
        TensorPrimitive::Float(B::float_remainder_scalar(lhs.tensor(), rhs.elem()))
    }

    fn mul(lhs: Self::Primitive, rhs: Self::Primitive) -> <Float as TensorKind<B>>::Primitive {
        q_bin_ops!(lhs, rhs, float_mul, q_mul)
    }

    fn mul_scalar<E: ElementConversion>(lhs: Self::Primitive, rhs: E) -> Self::Primitive {
        match lhs {
            TensorPrimitive::Float(lhs) => {
                TensorPrimitive::Float(B::float_mul_scalar(lhs, rhs.elem()))
            }
            TensorPrimitive::QFloat(lhs) => B::q_mul_scalar(lhs, rhs.elem()),
        }
    }
    fn neg(tensor: Self::Primitive) -> Self::Primitive {
        match tensor {
            TensorPrimitive::Float(tensor) => TensorPrimitive::Float(B::float_neg(tensor)),
            TensorPrimitive::QFloat(tensor) => B::q_neg(tensor),
        }
    }

    fn sum(tensor: Self::Primitive) -> Self::Primitive {
        match tensor {
            TensorPrimitive::Float(tensor) => TensorPrimitive::Float(B::float_sum(tensor)),
            TensorPrimitive::QFloat(tensor) => B::q_sum(tensor),
        }
    }

    fn sum_dim(tensor: Self::Primitive, dim: usize) -> Self::Primitive {
        match tensor {
            TensorPrimitive::Float(tensor) => TensorPrimitive::Float(B::float_sum_dim(tensor, dim)),
            TensorPrimitive::QFloat(tensor) => B::q_sum_dim(tensor, dim),
        }
    }

    fn prod(tensor: Self::Primitive) -> Self::Primitive {
        match tensor {
            TensorPrimitive::Float(tensor) => TensorPrimitive::Float(B::float_prod(tensor)),
            TensorPrimitive::QFloat(tensor) => B::q_prod(tensor),
        }
    }

    fn prod_dim(tensor: Self::Primitive, dim: usize) -> Self::Primitive {
        match tensor {
            TensorPrimitive::Float(tensor) => {
                TensorPrimitive::Float(B::float_prod_dim(tensor, dim))
            }
            TensorPrimitive::QFloat(tensor) => B::q_prod_dim(tensor, dim),
        }
    }

    fn mean(tensor: Self::Primitive) -> Self::Primitive {
        match tensor {
            TensorPrimitive::Float(tensor) => TensorPrimitive::Float(B::float_mean(tensor)),
            TensorPrimitive::QFloat(tensor) => B::q_mean(tensor),
        }
    }

    fn mean_dim(tensor: Self::Primitive, dim: usize) -> Self::Primitive {
        match tensor {
            TensorPrimitive::Float(tensor) => {
                TensorPrimitive::Float(B::float_mean_dim(tensor, dim))
            }
            TensorPrimitive::QFloat(tensor) => B::q_mean_dim(tensor, dim),
        }
    }

    fn cumsum(tensor: Self::Primitive, dim: usize) -> Self::Primitive {
        match tensor {
            TensorPrimitive::Float(tensor) => TensorPrimitive::Float(B::float_cumsum(tensor, dim)),
            TensorPrimitive::QFloat(tensor) => B::q_cumsum(tensor, dim),
        }
    }

    fn cumprod(tensor: Self::Primitive, dim: usize) -> Self::Primitive {
        match tensor {
            TensorPrimitive::Float(tensor) => TensorPrimitive::Float(B::float_cumprod(tensor, dim)),
            TensorPrimitive::QFloat(tensor) => B::q_cumprod(tensor, dim),
        }
    }

    fn cummin(tensor: Self::Primitive, dim: usize) -> Self::Primitive {
        match tensor {
            TensorPrimitive::Float(tensor) => TensorPrimitive::Float(B::float_cummin(tensor, dim)),
            TensorPrimitive::QFloat(tensor) => B::q_cummin(tensor, dim),
        }
    }

    fn cummax(tensor: Self::Primitive, dim: usize) -> Self::Primitive {
        match tensor {
            TensorPrimitive::Float(tensor) => TensorPrimitive::Float(B::float_cummax(tensor, dim)),
            TensorPrimitive::QFloat(tensor) => B::q_cummax(tensor, dim),
        }
    }

    fn equal_elem(lhs: Self::Primitive, rhs: Self::Elem) -> B::BoolTensorPrimitive {
        B::float_equal_elem(lhs.tensor(), rhs)
    }
    fn not_equal_elem(lhs: Self::Primitive, rhs: Self::Elem) -> B::BoolTensorPrimitive {
        B::float_not_equal_elem(lhs.tensor(), rhs)
    }
    fn greater(lhs: Self::Primitive, rhs: Self::Primitive) -> B::BoolTensorPrimitive {
        B::float_greater(lhs.tensor(), rhs.tensor())
    }

    fn greater_elem(lhs: Self::Primitive, rhs: Self::Elem) -> B::BoolTensorPrimitive {
        B::float_greater_elem(lhs.tensor(), rhs)
    }

    fn greater_equal(lhs: Self::Primitive, rhs: Self::Primitive) -> B::BoolTensorPrimitive {
        B::float_greater_equal(lhs.tensor(), rhs.tensor())
    }

    fn greater_equal_elem(lhs: Self::Primitive, rhs: Self::Elem) -> B::BoolTensorPrimitive {
        B::float_greater_equal_elem(lhs.tensor(), rhs)
    }

    fn lower(lhs: Self::Primitive, rhs: Self::Primitive) -> B::BoolTensorPrimitive {
        B::float_lower(lhs.tensor(), rhs.tensor())
    }

    fn lower_elem(lhs: Self::Primitive, rhs: Self::Elem) -> B::BoolTensorPrimitive {
        B::float_lower_elem(lhs.tensor(), rhs)
    }

    fn lower_equal(lhs: Self::Primitive, rhs: Self::Primitive) -> B::BoolTensorPrimitive {
        B::float_lower_equal(lhs.tensor(), rhs.tensor())
    }

    fn lower_equal_elem(lhs: Self::Primitive, rhs: Self::Elem) -> B::BoolTensorPrimitive {
        B::float_lower_equal_elem(lhs.tensor(), rhs)
    }

    fn mask_where(
        tensor: Self::Primitive,
        mask: B::BoolTensorPrimitive,
        source: Self::Primitive,
    ) -> Self::Primitive {
        TensorPrimitive::Float(B::float_mask_where(tensor.tensor(), mask, source.tensor()))
    }

    fn mask_fill(
        tensor: Self::Primitive,
        mask: B::BoolTensorPrimitive,
        value: Self::Elem,
    ) -> Self::Primitive {
        TensorPrimitive::Float(B::float_mask_fill(tensor.tensor(), mask, value))
    }

    fn gather(
        dim: usize,
        tensor: Self::Primitive,
        indices: B::IntTensorPrimitive,
    ) -> Self::Primitive {
        match tensor {
            TensorPrimitive::Float(tensor) => {
                TensorPrimitive::Float(B::float_gather(dim, tensor, indices))
            }
            TensorPrimitive::QFloat(tensor) => {
                TensorPrimitive::QFloat(B::q_gather(dim, tensor, indices))
            }
        }
    }

    fn scatter(
        dim: usize,
        tensor: Self::Primitive,
        indices: B::IntTensorPrimitive,
        values: Self::Primitive,
        update: IndexingUpdateOp,
    ) -> Self::Primitive {
        match update {
            IndexingUpdateOp::Add => TensorPrimitive::Float(B::float_scatter_add(
                dim,
                tensor.tensor(),
                indices,
                values.tensor(),
            )),
        }
    }

    fn argmax(tensor: Self::Primitive, dim: usize) -> IntTensor<B> {
        match tensor {
            TensorPrimitive::Float(tensor) => B::float_argmax(tensor, dim),
            TensorPrimitive::QFloat(tensor) => B::q_argmax(tensor, dim),
        }
    }

    fn argmin(tensor: Self::Primitive, dim: usize) -> IntTensor<B> {
        match tensor {
            TensorPrimitive::Float(tensor) => B::float_argmin(tensor, dim),
            TensorPrimitive::QFloat(tensor) => B::q_argmin(tensor, dim),
        }
    }

    fn max(tensor: Self::Primitive) -> Self::Primitive {
        match tensor {
            TensorPrimitive::Float(tensor) => TensorPrimitive::Float(B::float_max(tensor)),
            TensorPrimitive::QFloat(tensor) => TensorPrimitive::QFloat(B::q_max(tensor)),
        }
    }

    fn max_dim(tensor: Self::Primitive, dim: usize) -> Self::Primitive {
        match tensor {
            TensorPrimitive::Float(tensor) => TensorPrimitive::Float(B::float_max_dim(tensor, dim)),
            TensorPrimitive::QFloat(tensor) => TensorPrimitive::QFloat(B::q_max_dim(tensor, dim)),
        }
    }

    fn max_dim_with_indices(
        tensor: Self::Primitive,
        dim: usize,
    ) -> (Self::Primitive, IntTensor<B>) {
        match tensor {
            TensorPrimitive::Float(tensor) => {
                let (values, indices) = B::float_max_dim_with_indices(tensor, dim);
                (TensorPrimitive::Float(values), indices)
            }
            TensorPrimitive::QFloat(tensor) => {
                let (values, indices) = B::q_max_dim_with_indices(tensor, dim);
                (TensorPrimitive::QFloat(values), indices)
            }
        }
    }

    fn min(tensor: Self::Primitive) -> Self::Primitive {
        match tensor {
            TensorPrimitive::Float(tensor) => TensorPrimitive::Float(B::float_min(tensor)),
            TensorPrimitive::QFloat(tensor) => TensorPrimitive::QFloat(B::q_min(tensor)),
        }
    }

    fn min_dim(tensor: Self::Primitive, dim: usize) -> Self::Primitive {
        match tensor {
            TensorPrimitive::Float(tensor) => TensorPrimitive::Float(B::float_min_dim(tensor, dim)),
            TensorPrimitive::QFloat(tensor) => TensorPrimitive::QFloat(B::q_min_dim(tensor, dim)),
        }
    }

    fn min_dim_with_indices(
        tensor: Self::Primitive,
        dim: usize,
    ) -> (Self::Primitive, IntTensor<B>) {
        match tensor {
            TensorPrimitive::Float(tensor) => {
                let (values, indices) = B::float_min_dim_with_indices(tensor, dim);
                (TensorPrimitive::Float(values), indices)
            }
            TensorPrimitive::QFloat(tensor) => {
                let (values, indices) = B::q_min_dim_with_indices(tensor, dim);
                (TensorPrimitive::QFloat(values), indices)
            }
        }
    }

    fn clamp(tensor: Self::Primitive, min: B::FloatElem, max: B::FloatElem) -> Self::Primitive {
        match tensor {
            TensorPrimitive::Float(tensor) => {
                TensorPrimitive::Float(B::float_clamp(tensor, min, max))
            }
            TensorPrimitive::QFloat(tensor) => B::q_clamp(tensor, min, max),
        }
    }

    fn clamp_min(tensor: Self::Primitive, min: B::FloatElem) -> Self::Primitive {
        match tensor {
            TensorPrimitive::Float(tensor) => {
                TensorPrimitive::Float(B::float_clamp_min(tensor, min))
            }
            TensorPrimitive::QFloat(tensor) => B::q_clamp_min(tensor, min),
        }
    }

    fn clamp_max(tensor: Self::Primitive, max: B::FloatElem) -> Self::Primitive {
        match tensor {
            TensorPrimitive::Float(tensor) => {
                TensorPrimitive::Float(B::float_clamp_max(tensor, max))
            }
            TensorPrimitive::QFloat(tensor) => B::q_clamp_max(tensor, max),
        }
    }

    fn abs(tensor: Self::Primitive) -> Self::Primitive {
        match tensor {
            TensorPrimitive::Float(tensor) => TensorPrimitive::Float(B::float_abs(tensor)),
            TensorPrimitive::QFloat(tensor) => TensorPrimitive::QFloat(B::q_abs(tensor)),
        }
    }

    fn powf(lhs: Self::Primitive, rhs: Self::Primitive) -> Self::Primitive {
        q_bin_ops!(lhs, rhs, float_powf, q_powf)
    }

    fn powf_scalar<E: ElementConversion>(lhs: Self::Primitive, rhs: E) -> Self::Primitive {
        match lhs {
            TensorPrimitive::Float(lhs) => {
                TensorPrimitive::Float(B::float_powf_scalar(lhs, rhs.elem()))
            }
            TensorPrimitive::QFloat(lhs) => B::q_powf_scalar(lhs, rhs.elem()),
        }
    }

    fn powi(lhs: Self::Primitive, rhs: Self::Primitive) -> Self::Primitive {
        q_bin_ops!(lhs, rhs, float_powf, q_powf)
    }

    fn powi_scalar<E: ElementConversion>(lhs: Self::Primitive, rhs: E) -> Self::Primitive {
        match lhs {
            TensorPrimitive::Float(lhs) => {
                TensorPrimitive::Float(B::float_powi_scalar(lhs, rhs.elem()))
            }
            TensorPrimitive::QFloat(lhs) => B::q_powi_scalar(lhs, rhs.elem()),
        }
    }

    fn random(shape: Shape, distribution: Distribution, device: &Device<B>) -> Self::Primitive {
        TensorPrimitive::Float(B::float_random(shape, distribution, device))
    }

    fn sign(tensor: Self::Primitive) -> Self::Primitive {
        TensorPrimitive::Float(B::float_sign(tensor.tensor()))
    }

    fn sort(tensor: Self::Primitive, dim: usize, descending: bool) -> Self::Primitive {
        match tensor {
            TensorPrimitive::Float(tensor) => {
                TensorPrimitive::Float(B::float_sort(tensor, dim, descending))
            }
            TensorPrimitive::QFloat(tensor) => {
                TensorPrimitive::QFloat(B::q_sort(tensor, dim, descending))
            }
        }
    }

    fn sort_with_indices(
        tensor: Self::Primitive,
        dim: usize,
        descending: bool,
    ) -> (Self::Primitive, <Int as TensorKind<B>>::Primitive) {
        match tensor {
            TensorPrimitive::Float(tensor) => {
                let (values, indices) = B::float_sort_with_indices(tensor, dim, descending);
                (TensorPrimitive::Float(values), indices)
            }
            TensorPrimitive::QFloat(tensor) => {
                let (values, indices) = B::q_sort_with_indices(tensor, dim, descending);
                (TensorPrimitive::QFloat(values), indices)
            }
        }
    }

    fn argsort(
        tensor: Self::Primitive,
        dim: usize,
        descending: bool,
    ) -> <Int as TensorKind<B>>::Primitive {
        match tensor {
            TensorPrimitive::Float(tensor) => B::float_argsort(tensor, dim, descending),
            TensorPrimitive::QFloat(tensor) => B::q_argsort(tensor, dim, descending),
        }
    }

    fn max_abs(tensor: Self::Primitive) -> Self::Primitive {
        match tensor {
            TensorPrimitive::Float(tensor) => TensorPrimitive::Float(B::float_max_abs(tensor)),
            TensorPrimitive::QFloat(tensor) => TensorPrimitive::QFloat(B::q_max_abs(tensor)),
        }
    }

    fn max_abs_dim(tensor: Self::Primitive, dim: usize) -> Self::Primitive {
        match tensor {
            TensorPrimitive::Float(tensor) => {
                TensorPrimitive::Float(B::float_max_abs_dim(tensor, dim))
            }
            TensorPrimitive::QFloat(tensor) => {
                TensorPrimitive::QFloat(B::q_max_abs_dim(tensor, dim))
            }
        }
    }

    /// Applies the matrix multiplication operation.
    ///
    /// `C = AB`
    ///
    /// # Panics
    ///
    /// If the two tensors don't have a compatible shape.
    fn matmul(lhs: Self::Primitive, rhs: Self::Primitive) -> Self::Primitive {
        match (lhs, rhs) {
            (TensorPrimitive::Float(lhs), TensorPrimitive::Float(rhs)) => {
                TensorPrimitive::Float(B::float_matmul(lhs, rhs))
            }
            (lhs, rhs) => B::q_matmul(lhs, rhs),
        }
    }
}

>>>>>>> 6f0b4b52
// Tensor + tensor
impl<B: Backend, const D: usize, K: Numeric<B>> core::ops::Add<Self> for Tensor<B, D, K>
where
    K::Elem: Element,
{
    type Output = Self;

    fn add(self, rhs: Self) -> Self::Output {
        Self::add(self, rhs)
    }
}

// Tensor + scalar
impl<E: ElementConversion, const D: usize, B: Backend, K: Numeric<B>> core::ops::Add<E>
    for Tensor<B, D, K>
where
    K::Elem: Element,
{
    type Output = Self;

    fn add(self, other: E) -> Self::Output {
        Tensor::add_scalar(self, other)
    }
}

// Scalar + tensor
macro_rules! impl_tensor_scalar_add {
    ($($t:ty),*) => {
        $(
            impl<const D: usize, B: Backend, K: Numeric<B>> core::ops::Add<Tensor<B, D, K>> for $t
            where
                K::Elem: Element,
            {
                type Output = Tensor<B, D, K>;

                fn add(self, tensor: Tensor<B, D, K>) -> Self::Output {
                    Tensor::add_scalar(tensor, self)
                }
            }
        )*
    }
}
impl_tensor_scalar_add!(f32, f64, i32, i64, u32, u64);

// Tensor - tensor
impl<B: Backend, const D: usize, K: Numeric<B>> core::ops::Sub<Self> for Tensor<B, D, K>
where
    K::Elem: Element,
{
    type Output = Self;

    fn sub(self, rhs: Self) -> Self::Output {
        Tensor::sub(self, rhs)
    }
}

// Tensor - scalar
impl<E: ElementConversion, const D: usize, B: Backend, K: Numeric<B>> core::ops::Sub<E>
    for Tensor<B, D, K>
where
    K::Elem: Element,
{
    type Output = Self;

    fn sub(self, other: E) -> Self::Output {
        Tensor::sub_scalar(self, other)
    }
}

// Scalar - tensor
macro_rules! impl_tensor_scalar_sub {
    ($($t:ty),*) => {
        $(
            impl<const D: usize, B: Backend, K: Numeric<B>> core::ops::Sub<Tensor<B, D, K>> for $t
            where
                K::Elem: Element,
            {
                type Output = Tensor<B, D, K>;

                fn sub(self, tensor: Tensor<B, D, K>) -> Self::Output {
                    Tensor::add_scalar(Tensor::neg(tensor), self)
                }
            }
        )*
    }
}
impl_tensor_scalar_sub!(f32, f64, i32, i64, u32, u64);

// Tensor / tensor
impl<B: Backend, const D: usize, K: Numeric<B>> core::ops::Div<Self> for Tensor<B, D, K>
where
    K::Elem: Element,
{
    type Output = Self;

    fn div(self, rhs: Self) -> Self::Output {
        Tensor::div(self, rhs)
    }
}

// Tensor / scalar
impl<E: ElementConversion, const D: usize, B: Backend, K: Numeric<B>> core::ops::Div<E>
    for Tensor<B, D, K>
where
    K::Elem: Element,
{
    type Output = Self;

    fn div(self, other: E) -> Self::Output {
        Tensor::div_scalar(self, other)
    }
}

// Scalar / tensor (float only)
macro_rules! impl_tensor_scalar_div {
    ($($t:ty),*) => {
        $(
            impl<const D: usize, B: Backend> core::ops::Div<Tensor<B, D>> for $t
            {
                type Output = Tensor<B, D>;

                fn div(self, tensor: Tensor<B, D>) -> Self::Output {
                    tensor.recip().mul_scalar(self)
                }
            }
        )*
    }
}

impl_tensor_scalar_div!(f32, f64);

// Tensor % tensor.
impl<const D: usize, B: Backend, K: Numeric<B>> core::ops::Rem<Self> for Tensor<B, D, K>
where
    K::Elem: Element,
{
    type Output = Self;

    fn rem(self, rhs: Self) -> Self::Output {
        Tensor::remainder(self, rhs)
    }
}

// Tensor % scalar.
impl<E: ElementConversion, const D: usize, B: Backend, K: Numeric<B>> core::ops::Rem<E>
    for Tensor<B, D, K>
where
    K::Elem: Element,
{
    type Output = Self;

    fn rem(self, other: E) -> Self::Output {
        Tensor::remainder_scalar(self, other)
    }
}

// Tensor * tensor.
impl<B: Backend, const D: usize, K: Numeric<B>> core::ops::Mul<Self> for Tensor<B, D, K>
where
    K::Elem: Element,
{
    type Output = Self;

    fn mul(self, rhs: Self) -> Self::Output {
        Tensor::mul(self, rhs)
    }
}

// Tensor * scalar.
impl<E: ElementConversion, const D: usize, B: Backend, K: Numeric<B>> core::ops::Mul<E>
    for Tensor<B, D, K>
where
    K::Elem: Element,
{
    type Output = Self;

    fn mul(self, other: E) -> Self::Output {
        Tensor::mul_scalar(self, other)
    }
}

macro_rules! impl_tensor_scalar_mul {
    ($($t:ty),*) => {
        $(
            impl<const D: usize, B: Backend, K: Numeric<B>> core::ops::Mul<Tensor<B, D, K>> for $t
            where
                K::Elem: Element,
            {
                type Output = Tensor<B, D, K>;

                fn mul(self, other: Tensor<B, D, K>) -> Self::Output {
                    Tensor::mul_scalar(other, self)
                }
            }
        )*
    }
}

impl_tensor_scalar_mul!(f32, f64, i32, i64, u32, u64);

impl<B, const D: usize, K> core::ops::Neg for Tensor<B, D, K>
where
    B: Backend,
    K: Numeric<B>,
    K::Elem: Element,
{
    type Output = Self;

    fn neg(self) -> Self::Output {
        Tensor::neg(self)
    }
}<|MERGE_RESOLUTION|>--- conflicted
+++ resolved
@@ -4,12 +4,12 @@
 
 use crate::alloc::borrow::ToOwned;
 
+use crate::IndexingUpdateOp;
 use crate::canonicalize_dim;
 use crate::{
     AsIndex, Bool, Distribution, Element, ElementConversion, Int, Shape, Tensor, backend::Backend,
     check, check::TensorCheck,
 };
-use crate::{IndexingUpdateOp, TensorPrimitive};
 
 impl<B, const D: usize, K> Tensor<B, D, K>
 where
@@ -2379,1979 +2379,6 @@
     }
 }
 
-<<<<<<< HEAD
-=======
-/// Trait that list all operations that can be applied on all numerical tensors.
-///
-/// # Warnings
-///
-/// This is an internal trait, use the public API provided by [tensor struct](Tensor).
-pub trait Numeric<B: Backend>: BasicOps<B>
-where
-    Self::Elem: Element,
-{
-    /// Adds two tensors together.
-    ///
-    /// # Arguments
-    ///
-    /// * `lhs` - The left hand side tensor.
-    /// * `rhs` - The right hand side tensor.
-    ///
-    /// # Returns
-    ///
-    /// The sum of the two tensors.
-    ///
-    /// # Remarks
-    ///
-    /// This is a low-level function used internally by the library to call different backend functions
-    /// with static dispatch. It is not designed for direct usage by users, and not recommended to import
-    /// or use this function directly.
-    ///
-    /// For adding tensors, users should prefer the [Tensor::add](Tensor::add) function,
-    /// which is more high-level and designed for public use.
-    fn add(lhs: Self::Primitive, rhs: Self::Primitive) -> Self::Primitive;
-
-    /// Adds a scalar to a tensor element-wise.
-    ///
-    /// # Arguments
-    ///
-    /// * `lhs` - The left hand side tensor.
-    /// * `rhs` - The right hand side scalar.
-    ///
-    /// # Returns
-    ///
-    /// The sum of the tensor and the scalar.
-    ///
-    /// # Remarks
-    ///
-    /// This is a low-level function used internally by the library to call different backend functions
-    /// with static dispatch. It is not designed for direct usage by users, and not recommended to import
-    /// or use this function directly.
-    ///
-    /// For adding a scalar to a tensor, users should prefer the [Tensor::add_scalar](Tensor::add_scalar) function,
-    /// which is more high-level and designed for public use.
-    fn add_scalar<E: ElementConversion>(lhs: Self::Primitive, rhs: E) -> Self::Primitive;
-
-    /// Subtracts two tensors.
-    ///
-    /// # Arguments
-    ///
-    /// * `lhs` - The left hand side tensor.
-    /// * `rhs` - The right hand side tensor.
-    ///
-    /// # Returns
-    ///
-    /// The difference of the two tensors.
-    ///
-    /// # Remarks
-    ///
-    /// This is a low-level function used internally by the library to call different backend functions
-    /// with static dispatch. It is not designed for direct usage by users, and not recommended to import
-    /// or use this function directly.
-    ///
-    /// For subtracting tensors, users should prefer the [Tensor::sub](Tensor::sub) function,
-    /// which is more high-level and designed for public use.
-    fn sub(lhs: Self::Primitive, rhs: Self::Primitive) -> Self::Primitive;
-
-    /// Subtracts a scalar from a tensor element-wise.
-    ///
-    /// # Arguments
-    ///
-    /// * `lhs` - The left hand side tensor.
-    /// * `rhs` - The right hand side scalar.
-    ///
-    /// # Returns
-    ///
-    /// The difference of the tensor and the scalar.
-    ///
-    /// # Remarks
-    ///
-    /// This is a low-level function used internally by the library to call different backend functions
-    /// with static dispatch. It is not designed for direct usage by users, and not recommended to import
-    /// or use this function directly.
-    ///
-    /// For subtracting a scalar from a tensor, users should prefer the [Tensor::sub_scalar](Tensor::sub_scalar) function,
-    /// which is more high-level and designed for public use.
-    fn sub_scalar<E: ElementConversion>(lhs: Self::Primitive, rhs: E) -> Self::Primitive;
-
-    /// Divides two tensors.
-    ///
-    /// # Arguments
-    ///
-    /// * `lhs` - The left hand side tensor.
-    /// * `rhs` - The right hand side tensor.
-    ///
-    /// # Returns
-    ///
-    /// The quotient of the two tensors.
-    ///
-    /// # Remarks
-    ///
-    /// This is a low-level function used internally by the library to call different backend functions
-    /// with static dispatch. It is not designed for direct usage by users, and not recommended to import
-    /// or use this function directly.
-    ///
-    /// For dividing tensors, users should prefer the [Tensor::div](Tensor::div) function,
-    /// which is more high-level and designed for public use.
-    fn div(lhs: Self::Primitive, rhs: Self::Primitive) -> Self::Primitive;
-
-    /// Divides a tensor by a scalar element-wise.
-    ///
-    /// # Arguments
-    ///
-    /// * `lhs` - The left hand side tensor.
-    /// * `rhs` - The right hand side scalar.
-    ///
-    /// # Returns
-    ///
-    /// The quotient of the tensor and the scalar.
-    ///
-    /// # Remarks
-    ///
-    /// This is a low-level function used internally by the library to call different backend functions
-    /// with static dispatch. It is not designed for direct usage by users, and not recommended to import
-    /// or use this function directly.
-    ///
-    /// For dividing a tensor by a scalar, users should prefer the [Tensor::div_scalar](Tensor::div_scalar) function,
-    /// which is more high-level and designed for public use.
-    fn div_scalar<E: ElementConversion>(lhs: Self::Primitive, rhs: E) -> Self::Primitive;
-
-    /// Computes the modulo element-wise. The result is the *signed* remainder of the division and its absolute value is
-    /// less than that of the divisor.
-    ///
-    /// # Arguments
-    ///
-    /// * `lhs` - The dividend.
-    /// * `rhs` - The divisor.
-    ///
-    /// # Returns
-    ///
-    /// The modulo of the input tensor with the divisor.
-    ///
-    /// # Remarks
-    ///
-    /// This is a low-level function used internally by the library to call different backend functions
-    /// with static dispatch. It is not designed for direct usage by users, and not recommended to import
-    /// or use this function directly.
-    ///
-    /// For performing the modulo operation, users should prefer the [Tensor::remainder](Tensor::remainder) function,
-    /// which is more high-level and designed for public use.
-    fn remainder(lhs: Self::Primitive, rhs: Self::Primitive) -> Self::Primitive;
-
-    /// Computes the modulo element-wise. The result is the *signed* remainder of the division and its absolute value is
-    /// less than that of the divisor.
-    ///
-    /// # Arguments
-    ///
-    /// * `lhs` - The dividend.
-    /// * `rhs` - The divisor.
-    ///
-    /// # Returns
-    ///
-    /// The modulo of the input tensor with the divisor.
-    ///
-    /// # Remarks
-    ///
-    /// This is a low-level function used internally by the library to call different backend functions
-    /// with static dispatch. It is not designed for direct usage by users, and not recommended to import
-    /// or use this function directly.
-    ///
-    /// For performing the modulo operation, users should prefer the [Tensor::remainder_scalar](Tensor::remainder_scalar) function,
-    /// which is more high-level and designed for public use.
-    fn remainder_scalar<E: ElementConversion>(lhs: Self::Primitive, rhs: E) -> Self::Primitive;
-
-    /// Multiplies two tensors.
-    ///
-    /// # Arguments
-    ///
-    /// * `lhs` - The left hand side tensor.
-    /// * `rhs` - The right hand side tensor.
-    ///
-    /// # Returns
-    ///
-    /// The product of the two tensors.
-    ///
-    /// # Remarks
-    ///
-    /// This is a low-level function used internally by the library to call different backend functions
-    /// with static dispatch. It is not designed for direct usage by users, and not recommended to import
-    /// or use this function directly.
-    ///
-    /// For multiplying tensors, users should prefer the [Tensor::mul](Tensor::mul) function,
-    /// which is more high-level and designed for public use.
-    fn mul(lhs: Self::Primitive, rhs: Self::Primitive) -> Self::Primitive;
-
-    /// Multiplies a tensor by a scalar element-wise.
-    ///
-    /// # Arguments
-    ///
-    /// * `lhs` - The left hand side tensor.
-    /// * `rhs` - The right hand side scalar.
-    ///
-    /// # Returns
-    ///
-    /// The product of the tensor and the scalar.
-    ///
-    /// # Remarks
-    ///
-    /// This is a low-level function used internally by the library to call different backend functions
-    /// with static dispatch. It is not designed for direct usage by users, and not recommended to import
-    /// or use this function directly.
-    ///
-    /// For multiplying a tensor by a scalar, users should prefer the [Tensor::mul_scalar](Tensor::mul_scalar) function,
-    /// which is more high-level and designed for public use.
-    fn mul_scalar<E: ElementConversion>(lhs: Self::Primitive, rhs: E) -> Self::Primitive;
-
-    /// Negates a tensor.
-    ///
-    /// # Arguments
-    ///
-    /// * `tensor` - The tensor to negate.
-    ///
-    /// # Returns
-    ///
-    /// The negated tensor.
-    ///
-    /// # Remarks
-    ///
-    /// This is a low-level function used internally by the library to call different backend functions
-    /// with static dispatch. It is not designed for direct usage by users, and not recommended to import
-    /// or use this function directly.
-    ///
-    /// For negating a tensor, users should prefer the [Tensor::neg](Tensor::neg) function,
-    /// which is more high-level and designed for public use.
-    fn neg(tensor: Self::Primitive) -> Self::Primitive;
-
-    /// Returns the signs of the elements of a tensor.
-    ///
-    /// # Arguments
-    ///
-    /// * `tensor` - The tensor.
-    ///
-    /// # Returns
-    ///
-    /// The signs of the elements of the tensor.
-    ///
-    /// # Remarks
-    ///
-    /// This is a low-level function used internally by the library to call different backend functions
-    /// with static dispatch. It is not designed for direct usage by users, and not recommended to import
-    /// or use this function directly.
-    ///
-    /// For getting the signs of the elements of a tensor, users should prefer the [Tensor::sign](Tensor::sign) function,
-    /// which is more high-level and designed for public use.
-    fn sign(tensor: Self::Primitive) -> Self::Primitive;
-
-    /// Sums all the elements of the tensor.
-    ///
-    /// # Arguments
-    ///
-    /// * `tensor` - The tensor to sum.
-    ///
-    /// # Returns
-    ///
-    /// The sum of all the elements of the tensor.
-    ///
-    /// # Remarks
-    ///
-    /// This is a low-level function used internally by the library to call different backend functions
-    /// with static dispatch. It is not designed for direct usage by users, and not recommended to import
-    /// or use this function directly.
-    ///
-    /// For summing all the elements of a tensor, users should prefer the [Tensor::sum](Tensor::sum) function,
-    /// which is more high-level and designed for public use.
-    fn sum(tensor: Self::Primitive) -> Self::Primitive;
-
-    /// Sums all the elements of the tensor along a dimension.
-    ///
-    /// # Arguments
-    ///
-    /// * `tensor` - The tensor to sum.
-    /// * `dim` - The dimension along which to sum.
-    ///
-    /// # Returns
-    ///
-    /// The sum of all the elements of the tensor along the specified dimension.
-    ///
-    /// # Remarks
-    ///
-    /// This is a low-level function used internally by the library to call different backend functions
-    /// with static dispatch. It is not designed for direct usage by users, and not recommended to import
-    /// or use this function directly.
-    ///
-    /// For summing all the elements of a tensor along a dimension, users should prefer the [Tensor::sum_dim](Tensor::sum_dim) function,
-    /// which is more high-level and designed for public use.
-    fn sum_dim(tensor: Self::Primitive, dim: usize) -> Self::Primitive;
-
-    /// Computes the product of all the elements of the tensor.
-    ///
-    /// # Arguments
-    ///
-    /// * `tensor` - The tensor to compute the product of.
-    ///
-    /// # Returns
-    ///
-    /// The product of all the elements of the tensor.
-    ///
-    /// # Remarks
-    ///
-    /// This is a low-level function used internally by the library to call different backend functions
-    /// with static dispatch. It is not designed for direct usage by users, and not recommended to import
-    /// or use this function directly.
-    ///
-    /// For computing the product of all the elements of a tensor, users should prefer the
-    /// [Tensor::prod](Tensor::prod) function,
-    /// which is more high-level and designed for public use.
-    fn prod(tensor: Self::Primitive) -> Self::Primitive;
-
-    /// Computes the product of all the elements of the tensor along a dimension.
-    ///
-    /// # Arguments
-    ///
-    /// * `tensor` - The tensor to compute the product of.
-    /// * `dim` - The dimension along which to compute the product.
-    ///
-    /// # Returns
-    ///
-    /// The product of all the elements of the tensor along the specified dimension.
-    ///
-    /// # Remarks
-    ///
-    /// This is a low-level function used internally by the library to call different backend functions
-    /// with static dispatch. It is not designed for direct usage by users, and not recommended to import
-    /// or use this function directly.
-    ///
-    /// For computing the product of all the elements of a tensor along a dimension, users should
-    /// prefer the [Tensor::prod_dim](Tensor::prod_dim) function,
-    /// which is more high-level and designed for public use.
-    ///
-    ///
-    fn prod_dim(tensor: Self::Primitive, dim: usize) -> Self::Primitive;
-
-    /// Computes the mean of all the elements of the tensor.
-    ///
-    /// # Arguments
-    ///
-    /// * `tensor` - The tensor to compute the mean of.
-    ///
-    /// # Returns
-    ///
-    /// The mean of all the elements of the tensor.
-    ///
-    /// # Remarks
-    ///
-    /// This is a low-level function used internally by the library to call different backend functions
-    /// with static dispatch. It is not designed for direct usage by users, and not recommended to import
-    /// or use this function directly.
-    ///
-    /// For computing the mean of all the elements of a tensor, users should prefer the [Tensor::mean](Tensor::mean) function,
-    /// which is more high-level and designed for public use.
-    fn mean(tensor: Self::Primitive) -> Self::Primitive;
-
-    /// Computes the mean of all the elements of the tensor along a dimension.
-    ///
-    /// # Arguments
-    ///
-    /// * `tensor` - The tensor to compute the mean of.
-    /// * `dim` - The dimension along which to compute the mean.
-    ///
-    /// # Returns
-    ///
-    /// The mean of all the elements of the tensor along the specified dimension.
-    ///
-    /// # Remarks
-    ///
-    /// This is a low-level function used internally by the library to call different backend functions
-    /// with static dispatch. It is not designed for direct usage by users, and not recommended to import
-    /// or use this function directly.
-    ///
-    /// For computing the mean of all the elements of a tensor along a dimension, users should prefer
-    /// the [Tensor::mean_dim](Tensor::mean_dim) function, which is more high-level and designed for public use.
-    fn mean_dim(tensor: Self::Primitive, dim: usize) -> Self::Primitive;
-
-    /// Computes the cumulative sum of elements along a dimension.
-    ///
-    /// # Arguments
-    ///
-    /// * `tensor` - The tensor to compute the cumulative sum of.
-    /// * `dim` - The dimension along which to compute the cumulative sum.
-    ///
-    /// # Returns
-    ///
-    /// A tensor with the same shape as the input tensor, where each element is the cumulative sum
-    /// of all elements up to and including that position along the specified dimension.
-    ///
-    /// # Remarks
-    ///
-    /// This is a low-level function used internally by the library to call different backend functions
-    /// with static dispatch. It is not designed for direct usage by users, and not recommended to import
-    /// or use this function directly.
-    ///
-    /// For computing the cumulative sum of elements along a dimension, users should prefer
-    /// the [Tensor::cumsum](Tensor::cumsum) function, which is more high-level and designed for public use.
-    fn cumsum(tensor: Self::Primitive, dim: usize) -> Self::Primitive;
-
-    /// Computes the cumulative product of elements along a dimension.
-    ///
-    /// # Arguments
-    ///
-    /// * `tensor` - The tensor to compute the cumulative product of.
-    /// * `dim` - The dimension along which to compute the cumulative product.
-    ///
-    /// # Returns
-    ///
-    /// A tensor with the same shape as the input tensor, where each element is the cumulative product
-    /// of all elements up to and including that position along the specified dimension.
-    ///
-    /// # Remarks
-    ///
-    /// This is a low-level function used internally by the library to call different backend functions
-    /// with static dispatch. It is not designed for direct usage by users, and not recommended to import
-    /// or use this function directly.
-    ///
-    /// For computing the cumulative product of elements along a dimension, users should prefer
-    /// the [Tensor::cumprod](Tensor::cumprod) function, which is more high-level and designed for public use.
-    fn cumprod(tensor: Self::Primitive, dim: usize) -> Self::Primitive;
-
-    /// Computes the cumulative minimum of elements along a dimension.
-    ///
-    /// # Arguments
-    ///
-    /// * `tensor` - The tensor to compute the cumulative minimum of.
-    /// * `dim` - The dimension along which to compute the cumulative minimum.
-    ///
-    /// # Returns
-    ///
-    /// A tensor with the same shape as the input tensor, where each element is the minimum
-    /// of all elements up to and including that position along the specified dimension.
-    ///
-    /// # Remarks
-    ///
-    /// This is a low-level function used internally by the library to call different backend functions
-    /// with static dispatch. It is not designed for direct usage by users, and not recommended to import
-    /// or use this function directly.
-    ///
-    /// For computing the cumulative minimum of elements along a dimension, users should prefer
-    /// the [Tensor::cummin](Tensor::cummin) function, which is more high-level and designed for public use.
-    fn cummin(tensor: Self::Primitive, dim: usize) -> Self::Primitive;
-
-    /// Computes the cumulative maximum of elements along a dimension.
-    ///
-    /// # Arguments
-    ///
-    /// * `tensor` - The tensor to compute the cumulative maximum of.
-    /// * `dim` - The dimension along which to compute the cumulative maximum.
-    ///
-    /// # Returns
-    ///
-    /// A tensor with the same shape as the input tensor, where each element is the maximum
-    /// of all elements up to and including that position along the specified dimension.
-    ///
-    /// # Remarks
-    ///
-    /// This is a low-level function used internally by the library to call different backend functions
-    /// with static dispatch. It is not designed for direct usage by users, and not recommended to import
-    /// or use this function directly.
-    ///
-    /// For computing the cumulative maximum of elements along a dimension, users should prefer
-    /// the [Tensor::cummax](Tensor::cummax) function, which is more high-level and designed for public use.
-    fn cummax(tensor: Self::Primitive, dim: usize) -> Self::Primitive;
-    /// Element-wise equality between two tensors.
-    ///
-    /// # Arguments
-    ///
-    /// * `lhs` - The left hand side tensor.
-    /// * `rhs` - The right hand side tensor.
-    ///
-    /// # Returns
-    ///
-    /// A boolean tensor with the same shape as the input tensors, where each element is true if the
-    /// corresponding elements of the input tensors are equal, and false otherwise.
-    ///
-    /// # Remarks
-    ///
-    /// This is a low-level function used internally by the library to call different backend functions
-    /// with static dispatch. It is not designed for direct usage by users, and not recommended to import
-    /// or use this function directly.
-    ///
-    /// For element-wise equality between two tensors, users should prefer the [Tensor::equal_elem](Tensor::equal_elem)
-    /// function, which is more high-level and designed for public use.
-    fn equal_elem(lhs: Self::Primitive, rhs: Self::Elem) -> B::BoolTensorPrimitive;
-
-    /// Element-wise non-equality between two tensors.
-    ///
-    /// # Arguments
-    ///
-    /// * `lhs` - The left hand side tensor.
-    /// * `rhs` - The right hand side tensor.
-    ///
-    /// # Returns
-    ///
-    /// A boolean tensor with the same shape as the input tensors, where each element is true if the
-    /// corresponding elements of the input tensors are equal, and false otherwise.
-    ///
-    /// # Remarks
-    ///
-    /// This is a low-level function used internally by the library to call different backend functions
-    /// with static dispatch. It is not designed for direct usage by users, and not recommended to import
-    /// or use this function directly.
-    ///
-    /// For element-wise non-equality between two tensors, users should prefer the [Tensor::not_equal_elem](Tensor::not_equal_elem)
-    /// function, which is more high-level and designed for public use.
-    fn not_equal_elem(lhs: Self::Primitive, rhs: Self::Elem) -> B::BoolTensorPrimitive;
-
-    /// Element-wise greater than comparison between two tensors.
-    ///
-    /// # Arguments
-    ///
-    /// * `lhs` - The left hand side tensor.
-    /// * `rhs` - The right hand side tensor.
-    ///
-    /// # Returns
-    ///
-    /// A boolean tensor with the same shape as the input tensors, where each element is true if the
-    /// corresponding element of the left hand side tensor is greater than the corresponding element
-    /// of the right hand side tensor, and false otherwise.
-    ///
-    /// # Remarks
-    ///
-    /// This is a low-level function used internally by the library to call different backend functions
-    /// with static dispatch. It is not designed for direct usage by users, and not recommended to import
-    /// or use this function directly.
-    ///
-    /// For element-wise greater than comparison between two tensors, users should prefer the [Tensor::greater](Tensor::greater) function,
-    /// which is more high-level and designed for public use.
-    fn greater(lhs: Self::Primitive, rhs: Self::Primitive) -> B::BoolTensorPrimitive;
-
-    /// Element-wise greater than comparison between a tensor and a scalar.
-    ///
-    /// # Arguments
-    ///
-    /// * `lhs` - The left hand side tensor.
-    /// * `rhs` - The right hand side scalar.
-    ///
-    /// # Returns
-    ///
-    /// A boolean tensor with the same shape as the input tensor, where each element is true if the
-    /// corresponding element of the left hand side tensor is greater than the right hand side
-    /// scalar, and false otherwise.
-    ///
-    /// # Remarks
-    ///
-    /// This is a low-level function used internally by the library to call different backend functions
-    /// with static dispatch. It is not designed for direct usage by users, and not recommended to import
-    /// or use this function directly.
-    ///
-    /// For element-wise greater than comparison between a tensor and a scalar, users should prefer
-    /// the [Tensor::greater_elem](Tensor::greater_elem) function, which is more high-level and designed for public use.
-    fn greater_elem(lhs: Self::Primitive, rhs: Self::Elem) -> B::BoolTensorPrimitive;
-
-    /// Element-wise greater than or equal comparison between two tensors.
-    ///
-    /// # Arguments
-    ///
-    /// * `lhs` - The left hand side tensor.
-    /// * `rhs` - The right hand side tensor.
-    ///
-    /// # Returns
-    ///
-    /// A boolean tensor with the same shape as the input tensors, where each element is true if the
-    /// corresponding element of the left hand side tensor is greater than or equal to the
-    /// corresponding element of the right hand side tensor, and false otherwise.
-    ///
-    /// # Remarks
-    ///
-    /// This is a low-level function used internally by the library to call different backend functions
-    /// with static dispatch. It is not designed for direct usage by users, and not recommended to import
-    /// or use this function directly.
-    ///
-    /// For element-wise greater than or equal comparison between two tensors, users should prefer
-    /// the [Tensor::greater_equal](Tensor::greater_equal) function, which is more high-level and designed for public use.
-    fn greater_equal(lhs: Self::Primitive, rhs: Self::Primitive) -> B::BoolTensorPrimitive;
-
-    /// Element-wise greater than or equal comparison between a tensor and a scalar.
-    ///
-    /// # Arguments
-    ///
-    /// * `lhs` - The left hand side tensor.
-    /// * `rhs` - The right hand side scalar.
-    ///
-    /// # Returns
-    ///
-    /// A boolean tensor with the same shape as the input tensor, where each element is true if the
-    /// corresponding element of the left hand side tensor is greater than or equal to the right
-    /// hand side scalar, and false otherwise.
-    ///
-    /// # Remarks
-    ///
-    /// This is a low-level function used internally by the library to call different backend functions
-    /// with static dispatch. It is not designed for direct usage by users, and not recommended to import
-    /// or use this function directly.
-    ///
-    /// For element-wise greater than or equal comparison between a tensor and a scalar, users should prefer
-    /// the [Tensor::greater_equal_elem](Tensor::greater_equal_elem) function, which is more high-level and designed for public use.
-    fn greater_equal_elem(lhs: Self::Primitive, rhs: Self::Elem) -> B::BoolTensorPrimitive;
-
-    /// Element-wise less than comparison between two tensors.
-    ///
-    /// # Arguments
-    ///
-    /// * `lhs` - The left hand side tensor.
-    /// * `rhs` - The right hand side tensor.
-    ///
-    /// # Returns
-    ///
-    /// A boolean tensor with the same shape as the input tensors, where each element is true if the
-    /// corresponding element of the left hand side tensor is less than the corresponding element of
-    /// the right hand side tensor, and false otherwise.
-    ///
-    /// # Remarks
-    ///
-    /// This is a low-level function used internally by the library to call different backend functions
-    /// with static dispatch. It is not designed for direct usage by users, and not recommended to import
-    /// or use this function directly.
-    ///
-    /// For element-wise less than comparison between two tensors, users should prefer the [Tensor::lower](Tensor::lower) function,
-    /// which is more high-level and designed for public use.
-    fn lower(lhs: Self::Primitive, rhs: Self::Primitive) -> B::BoolTensorPrimitive;
-
-    /// Element-wise less than comparison between a tensor and a scalar.
-    ///
-    /// # Arguments
-    ///
-    /// * `lhs` - The left hand side tensor.
-    /// * `rhs` - The right hand side scalar.
-    ///
-    /// # Returns
-    ///
-    /// A boolean tensor with the same shape as the input tensor, where each element is true if the
-    /// corresponding element of the left hand side tensor is less than the right hand side scalar,
-    /// and false otherwise.
-    ///
-    /// # Remarks
-    ///
-    /// This is a low-level function used internally by the library to call different backend functions
-    /// with static dispatch. It is not designed for direct usage by users, and not recommended to import
-    /// or use this function directly.
-    ///
-    /// For element-wise less than comparison between a tensor and a scalar, users should prefer
-    /// the [Tensor::lower_elem](Tensor::lower_elem) function, which is more high-level and designed for public use.
-    fn lower_elem(lhs: Self::Primitive, rhs: Self::Elem) -> B::BoolTensorPrimitive;
-
-    /// Element-wise less than or equal comparison between two tensors.
-    ///
-    /// # Arguments
-    ///
-    /// * `lhs` - The left hand side tensor.
-    /// * `rhs` - The right hand side tensor.
-    ///
-    /// # Returns
-    ///
-    /// A boolean tensor with the same shape as the input tensors, where each element is true if the
-    /// corresponding element of the left hand side tensor is less than or equal to the corresponding
-    /// element of the right hand side tensor, and false otherwise.
-    ///
-    /// # Remarks
-    ///
-    /// This is a low-level function used internally by the library to call different backend functions
-    /// with static dispatch. It is not designed for direct usage by users, and not recommended to import
-    /// or use this function directly.
-    ///
-    /// For element-wise less than or equal comparison between two tensors, users should prefer
-    /// the [Tensor::lower_equal](Tensor::lower_equal) function, which is more high-level and designed for public use.
-    fn lower_equal(lhs: Self::Primitive, rhs: Self::Primitive) -> B::BoolTensorPrimitive;
-
-    /// Element-wise less than or equal comparison between a tensor and a scalar.
-    ///
-    /// # Arguments
-    ///
-    /// * `lhs` - The left hand side tensor.
-    /// * `rhs` - The right hand side scalar.
-    ///
-    /// # Returns
-    ///
-    /// A boolean tensor with the same shape as the input tensor, where each element is true if the
-    /// corresponding element of the left hand side tensor is less than or equal to the right hand
-    /// side scalar, and false otherwise.
-    ///
-    /// # Remarks
-    ///
-    /// This is a low-level function used internally by the library to call different backend functions
-    /// with static dispatch. It is not designed for direct usage by users, and not recommended to import
-    /// or use this function directly.
-    ///
-    /// For element-wise less than or equal comparison between a tensor and a scalar, users should prefer
-    /// the [Tensor::lower_equal_elem](Tensor::lower_equal_elem) function, which is more high-level and designed for public use.
-    fn lower_equal_elem(lhs: Self::Primitive, rhs: Self::Elem) -> B::BoolTensorPrimitive;
-
-    /// Selects elements from a tensor based on a boolean mask.
-    ///
-    /// # Arguments
-    ///
-    /// * `tensor` - The tensor to select elements from if the corresponding element of the mask is true.
-    /// * `mask` - The boolean mask to use for selecting elements.
-    /// * `source` - The tensor to select elements from when the corresponding element of the mask is false.
-    ///
-    /// # Returns
-    ///
-    /// A tensor with the same shape as the input tensors, where each element is taken from the
-    /// corresponding element of the left hand side tensor if the corresponding element of the mask
-    /// is true, and from the corresponding element of the right hand side tensor otherwise.
-    ///
-    /// # Remarks
-    ///
-    /// This is a low-level function used internally by the library to call different backend functions
-    /// with static dispatch. It is not designed for direct usage by users, and not recommended to import
-    /// or use this function directly.
-    ///
-    /// For selecting elements from a tensor based on a boolean mask, users should prefer the
-    /// [Tensor::mask_where](Tensor::mask_where) function, which is more high-level and designed for public use.
-    fn mask_where(
-        tensor: Self::Primitive,
-        mask: B::BoolTensorPrimitive,
-        source: Self::Primitive,
-    ) -> Self::Primitive;
-
-    /// Fills elements of a tensor based on a boolean mask.
-    ///
-    /// # Arguments
-    ///
-    /// * `tensor` - The tensor where will be overwritten with the value
-    ///   when the corresponding element of the mask is true.
-    /// * `mask` - The boolean mask to use for filling elements.
-    /// * `value` - The value to fill elements with when the corresponding element of the mask is true.
-    ///
-    /// # Returns
-    ///
-    /// A tensor with the same shape as the input tensors, where each element is taken from the
-    /// corresponding element unmodified if the corresponding element of the mask is false, and
-    /// filled with the value otherwise.
-    ///
-    /// # Remarks
-    ///
-    /// This is a low-level function used internally by the library to call different backend functions
-    /// with static dispatch. It is not designed for direct usage by users, and not recommended to import
-    /// or use this function directly.
-    ///
-    /// For filling elements of a tensor based on a boolean mask, users should prefer the
-    /// [Tensor::mask_fill](Tensor::mask_fill) function, which is more high-level and designed for public use.
-    fn mask_fill(
-        tensor: Self::Primitive,
-        mask: B::BoolTensorPrimitive,
-        value: Self::Elem,
-    ) -> Self::Primitive;
-
-    /// Gathers elements from a tensor along an axis.
-    ///
-    /// # Arguments
-    ///
-    /// * `dim` - The axis along which to gather elements.
-    /// * `tensor` - The tensor to gather elements from.
-    /// * `indices` - The indices of the elements to gather.
-    ///
-    /// # Returns
-    ///
-    /// A tensor with the same shape as the input tensor, where each element is taken from the
-    /// corresponding element of the input tensor at the corresponding index along the specified axis.
-    ///
-    /// # Remarks
-    ///
-    /// This is a low-level function used internally by the library to call different backend functions
-    /// with static dispatch. It is not designed for direct usage by users, and not recommended to import
-    /// or use this function directly.
-    ///
-    /// For gathering elements from a tensor along an axis, users should prefer the
-    /// [Tensor::gather](Tensor::gather) function, which is more high-level and designed for public use.
-    fn gather(
-        dim: usize,
-        tensor: Self::Primitive,
-        indices: B::IntTensorPrimitive,
-    ) -> Self::Primitive;
-
-    /// Scatters elements into a tensor along an axis.
-    ///
-    /// # Arguments
-    ///
-    /// * `dim` - The axis along which to scatter elements.
-    /// * `tensor` - The tensor to scatter elements into.
-    /// * `indices` - The indices of the elements to scatter.
-    /// * `values` - The values to scatter into the tensor.
-    /// * `update` - The operation used to update the existing values at the indexed positions (e.g., add).
-    ///
-    /// # Returns
-    ///
-    /// A tensor with the same shape as the input tensor, where each element is taken from the
-    /// corresponding element of the input tensor at the corresponding index along the specified axis,
-    /// except for the elements at the specified indices, which are taken from the corresponding
-    /// element of the values tensor.
-    ///
-    /// # Remarks
-    ///
-    /// This is a low-level function used internally by the library to call different backend functions
-    /// with static dispatch. It is not designed for direct usage by users, and not recommended to import
-    /// or use this function directly.
-    ///
-    /// For scattering elements into a tensor along an axis, users should prefer the [Tensor::scatter](Tensor::scatter) function,
-    /// which is more high-level and designed for public use.
-    fn scatter(
-        dim: usize,
-        tensor: Self::Primitive,
-        indices: B::IntTensorPrimitive,
-        values: Self::Primitive,
-        update: IndexingUpdateOp,
-    ) -> Self::Primitive;
-
-    /// Gets the indices of the maximum elements of a tensor along an axis.
-    ///
-    /// # Arguments
-    ///
-    /// * `dim` - The axis along which to get the indices of the maximum elements.
-    /// * `tensor` - The tensor to get the indices of the maximum elements from.
-    ///
-    /// # Returns
-    ///
-    /// A tensor with the same shape as the input tensor, where each element is the index of the
-    /// maximum element of the input tensor at the corresponding index along the specified axis.
-    ///
-    /// # Remarks
-    ///
-    /// This is a low-level function used internally by the library to call different backend functions
-    /// with static dispatch. It is not designed for direct usage by users, and not recommended to import
-    /// or use this function directly.
-    ///
-    /// For getting the indices of the maximum elements of a tensor along an axis, users should prefer the
-    /// [Tensor::argmax](Tensor::argmax) function, which is more high-level and designed for public use.
-    fn argmax(tensor: Self::Primitive, dim: usize) -> B::IntTensorPrimitive;
-
-    /// Gets the indices of the minimum elements of a tensor along an axis.
-    ///
-    /// # Arguments
-    ///
-    /// * `dim` - The axis along which to get the indices of the minimum elements.
-    /// * `tensor` - The tensor to get the indices of the minimum elements from.
-    ///
-    /// # Returns
-    ///
-    /// A tensor with the same shape as the input tensor, where each element is the index of the
-    /// minimum element of the input tensor at the corresponding index along the specified axis.
-    ///
-    /// # Remarks
-    ///
-    /// This is a low-level function used internally by the library to call different backend functions
-    /// with static dispatch. It is not designed for direct usage by users, and not recommended to import
-    /// or use this function directly.
-    ///
-    /// For getting the indices of the minimum elements of a tensor along an axis, users should prefer the
-    /// [Tensor::argmin](Tensor::argmin) function, which is more high-level and designed for public use.
-    fn argmin(tensor: Self::Primitive, dim: usize) -> B::IntTensorPrimitive;
-
-    /// Gets the maximum elements of a tensor along an axis.
-    ///
-    /// # Arguments
-    ///
-    /// * `dim` - The axis along which to get the maximum elements.
-    ///
-    /// # Returns
-    ///
-    /// A single-element tensor containing the maximum element of the input tensor.
-    ///
-    /// # Remarks
-    ///
-    /// This is a low-level function used internally by the library to call different backend functions
-    /// with static dispatch. It is not designed for direct usage by users, and not recommended to import
-    /// or use this function directly.
-    ///
-    /// For getting the maximum elements of a tensor along an axis, users should prefer the
-    /// [Tensor::max](Tensor::max) function, which is more high-level and designed for public use.
-    fn max(tensor: Self::Primitive) -> Self::Primitive;
-
-    /// Gets the maximum elements of a tensor along an axis.
-    ///
-    /// # Arguments
-    ///
-    /// * `tensor` - The tensor to get the maximum elements from.
-    /// * `dim` - The axis along which to get the maximum elements.
-    ///
-    /// # Returns
-    ///
-    /// A tensor with the same rank as the input tensor, but the given dim set to a shape of 1.
-    /// Each element is the maximum element of the corresponding input dim.
-    ///
-    /// # Remarks
-    ///
-    /// This is a low-level function used internally by the library to call different backend functions
-    /// with static dispatch. It is not designed for direct usage by users, and not recommended to import
-    /// or use this function directly.
-    ///
-    /// For getting the maximum elements of a tensor along an axis, users should prefer the
-    /// [Tensor::max_dim](Tensor::max_dim) function, which is more high-level and designed for public use.
-    fn max_dim(tensor: Self::Primitive, dim: usize) -> Self::Primitive;
-
-    /// Gets the maximum elements of a tensor along an axis.
-    ///
-    /// # Arguments
-    ///
-    /// * `tensor` - The tensor to get the maximum elements from.
-    /// * `dim` - The axis along which to get the maximum elements.
-    ///
-    /// # Returns
-    ///
-    /// A tuple containing the maximum element of the input tensor, and a tensor with the same shape
-    /// as the input tensor, where each element is the index of the maximum element of the input tensor
-    /// at the corresponding index along the specified axis.
-    ///
-    /// # Remarks
-    ///
-    /// This is a low-level function used internally by the library to call different backend functions
-    /// with static dispatch. It is not designed for direct usage by users, and not recommended to import
-    /// or use this function directly.
-    ///
-    /// For getting the maximum elements of a tensor along an axis, users should prefer the
-    /// [Tensor::max_dim_with_indices](Tensor::max_dim_with_indices) function, which is more high-level and designed for public use.
-    fn max_dim_with_indices(
-        tensor: Self::Primitive,
-        dim: usize,
-    ) -> (Self::Primitive, B::IntTensorPrimitive);
-
-    /// Gets the maximum elements of a tensor along an axis.
-    ///
-    /// # Arguments
-    ///
-    /// * `dim` - The axis along which to get the maximum elements.
-    ///
-    /// # Returns
-    ///
-    /// A single-element tensor containing the maximum absolute element of the input tensor.
-    ///
-    /// # Remarks
-    ///
-    /// This is a low-level function used internally by the library to call different backend functions
-    /// with static dispatch. It is not designed for direct usage by users, and not recommended to import
-    /// or use this function directly.
-    ///
-    /// For getting the maximum absolute elements of a tensor, users should prefer the
-    /// [Tensor::max_abs](Tensor::max_abs) function, which is more high-level and designed for public use.
-    fn max_abs(tensor: Self::Primitive) -> Self::Primitive;
-
-    /// Gets the maximum elements of a tensor along an axis.
-    ///
-    /// # Arguments
-    ///
-    /// * `tensor` - The tensor to get the maximum elements from.
-    /// * `dim` - The axis along which to get the maximum elements.
-    ///
-    /// # Returns
-    ///
-    /// A tensor with the same rank as the input tensor, but the given dim set to a shape of 1.
-    /// Each element is the maximum absolute element of the corresponding input dim.
-    ///
-    /// # Remarks
-    ///
-    /// This is a low-level function used internally by the library to call different backend functions
-    /// with static dispatch. It is not designed for direct usage by users, and not recommended to import
-    /// or use this function directly.
-    ///
-    /// For getting the maximum elements of a tensor along an axis, users should prefer the
-    /// [Tensor::max_abs_dim](Tensor::max_abs_dim) function, which is more high-level and designed for public use.
-    fn max_abs_dim(tensor: Self::Primitive, dim: usize) -> Self::Primitive;
-
-    /// Gets the minimum elements of a tensor along an axis.
-    ///
-    /// # Arguments
-    ///
-    /// * `tensor` - The tensor to get the minimum elements from.
-    ///
-    /// # Returns
-    ///
-    /// A single-element tensor containing the minimum element of the input tensor.
-    ///
-    /// # Remarks
-    ///
-    /// This is a low-level function used internally by the library to call different backend functions
-    /// with static dispatch. It is not designed for direct usage by users, and not recommended to import
-    /// or use this function directly.
-    ///
-    /// For getting the minimum elements of a tensor along an axis, users should prefer the
-    /// [Tensor::min](Tensor::min) function, which is more high-level and designed for public use.
-    fn min(tensor: Self::Primitive) -> Self::Primitive;
-
-    /// Gets the minimum elements of a tensor along an axis.
-    ///
-    /// # Arguments
-    ///
-    /// * `tensor` - The tensor to get the minimum elements from.
-    /// * `dim` - The axis along which to get the minimum elements.
-    ///
-    /// # Returns
-    ///
-    /// A tensor with the same rank as the input tensor, but the given dim set to a shape of 1.
-    /// Each element is the minimum element of the corresponding input dim.
-    ///
-    /// # Remarks
-    ///
-    /// This is a low-level function used internally by the library to call different backend functions
-    /// with static dispatch. It is not designed for direct usage by users, and not recommended to import
-    /// or use this function directly.
-    ///
-    /// For getting the minimum elements of a tensor along an axis, users should prefer the
-    /// [Tensor::min_dim](Tensor::min_dim) function, which is more high-level and designed for public use.
-    fn min_dim(tensor: Self::Primitive, dim: usize) -> Self::Primitive;
-
-    /// Gets the minimum elements and indices of a tensor along an axis.
-    ///
-    /// # Arguments
-    ///
-    /// * `tensor` - The tensor to get the minimum elements from.
-    ///
-    /// # Returns
-    ///
-    /// A tensor with the same shape as the input tensor and corresponding indices, where
-    /// each element is the minimum element of the input tensor at the corresponding index
-    /// along the specified axis.
-    ///
-    /// # Remarks
-    ///
-    /// This is a low-level function used internally by the library to call different backend functions
-    /// with static dispatch. It is not designed for direct usage by users, and not recommended to import
-    /// or use this function directly.
-    ///
-    /// For getting the minimum elements of a tensor along an axis, users should prefer the
-    /// [Tensor::min_dim_with_indices](Tensor::min_dim_with_indices) function, which is more high-level and designed for public use.
-    fn min_dim_with_indices(
-        tensor: Self::Primitive,
-        dim: usize,
-    ) -> (Self::Primitive, B::IntTensorPrimitive);
-
-    /// Clamp the tensor between the given min and max values.
-    ///
-    /// # Arguments
-    ///
-    /// * `min` - The minimum value.
-    /// * `max` - The maximum value.
-    ///
-    /// # Returns
-    ///
-    /// A new tensor with the values clamped between the given min and max values.
-    ///
-    /// # Remarks
-    ///
-    /// This is a low-level function used internally by the library to call different backend functions
-    /// with static dispatch. It is not designed for direct usage by users.
-    ///
-    /// For clamping a tensor between the given min and max values, users should prefer the
-    /// [Tensor::clamp](Tensor::clamp) function, which is more high-level and designed for public use.
-    fn clamp(tensor: Self::Primitive, min: Self::Elem, max: Self::Elem) -> Self::Primitive;
-
-    /// Clamps a tensor under a minimum value.
-    ///
-    /// # Arguments
-    ///
-    /// * `tensor` - The tensor to clamp.
-    /// * `min` - The minimum value.
-    ///
-    /// # Returns
-    ///
-    /// A new tensor with the values clamped under the given min value.
-    ///
-    /// # Remarks
-    ///
-    /// This is a low-level function used internally by the library to call different backend functions
-    /// with static dispatch. It is not designed for direct usage by users.
-    ///
-    /// For clamping a tensor under a minimum value, users should prefer the
-    /// [Tensor::clamp_min](Tensor::clamp_min) function, which is more high-level and designed for public use.
-    fn clamp_min(tensor: Self::Primitive, min: Self::Elem) -> Self::Primitive;
-
-    /// Clamps a tensor over a maximum value.
-    ///
-    /// # Arguments
-    ///
-    /// * `tensor` - The tensor to clamp.
-    /// * `max` - The maximum value.
-    ///
-    /// # Returns
-    ///
-    /// A new tensor with the values clamped over the given max value.
-    ///
-    /// # Remarks
-    ///
-    /// This is a low-level function used internally by the library to call different backend functions
-    /// with static dispatch. It is not designed for direct usage by users.
-    ///
-    /// For clamping a tensor over a maximum value, users should prefer the
-    /// [Tensor::clamp_max](Tensor::clamp_max) function, which is more high-level and designed for public use.
-    fn clamp_max(tensor: Self::Primitive, max: Self::Elem) -> Self::Primitive;
-
-    /// Calculate absolute value on all elements of a tensor
-    ///
-    /// # Arguments
-    ///
-    /// * `tensor` - The tensor to apply abs to.
-    ///
-    /// # Returns
-    ///
-    /// A tensor with absolute values.
-    ///
-    /// # Remarks
-    ///
-    /// This is a low-level function used internally by the library to call different backend functions
-    /// with static dispatch. It is not designed for direct usage by users, and not recommended to import
-    /// or use this function directly.
-    ///
-    /// For calculating abs of the elements of a tensor, users should prefer the [Tensor::abs](Tensor::abs) function,
-    /// which is more high-level and designed for public use.
-    fn abs(tensor: Self::Primitive) -> Self::Primitive;
-
-    /// Element-wise power of a tensor to a float tensor
-    ///
-    /// # Arguments
-    /// * `tensor` - The tensor to apply power to.
-    /// * `power` - The power to apply to the tensor.
-    fn powf(lhs: Self::Primitive, rhs: Self::Primitive) -> Self::Primitive;
-
-    /// Element-wise power of a tensor
-    ///
-    /// # Arguments
-    /// * `tensor` - The tensor to apply power to.
-    /// * `power` - The power to apply to the tensor.
-    fn powi(lhs: Self::Primitive, rhs: Self::Primitive) -> Self::Primitive;
-
-    /// Element-wise power of a tensor to a scalar float
-    ///
-    /// # Arguments
-    /// * `tensor` - The tensor to apply power to.
-    /// * `power` - The power to apply to the tensor.
-    fn powf_scalar<E: ElementConversion>(lhs: Self::Primitive, rhs: E) -> Self::Primitive;
-
-    /// Element-wise power of a tensor to a scalar int
-    ///
-    /// # Arguments
-    /// * `tensor` - The tensor to apply power to.
-    /// * `power` - The power to apply to the tensor.
-    fn powi_scalar<E: ElementConversion>(lhs: Self::Primitive, rhs: E) -> Self::Primitive;
-
-    /// Create a random tensor.
-    ///
-    /// # Arguments
-    ///
-    /// * `shape` - The shape of the output tensor.
-    /// * `distribution` - The distribution used to sample.
-    /// * `device` - The device to use.
-    ///
-    /// # Returns
-    ///
-    /// A new tensor.
-    ///
-    /// # Remarks
-    ///
-    /// This is a low-level function used internally by the library to call different backend functions
-    /// with static dispatch. It is not designed for direct usage by users, and not recommended to import
-    /// or use this function directly.
-    ///
-    /// Users should prefer the [Tensor::random](Tensor::random) function,
-    /// which is more high-level and designed for public use.
-    fn random(shape: Shape, distribution: Distribution, device: &B::Device) -> Self::Primitive;
-
-    /// Sort the elements of the input `tensor` by value along a given dimension.
-    ///
-    /// This sort is unstable (i.e., may reorder equal elements).
-    ///
-    /// # Arguments
-    ///
-    /// * `tensor` - The input tensor.
-    /// * `dim` - The axis along which to sort.
-    /// * `descending` - The sorting order.
-    ///
-    /// # Returns
-    ///
-    /// A tensor with the same shape as the input tensor, where the elements are sorted by value.
-    ///
-    /// # Remarks
-    /// This is a low-level function used internally by the library to call different backend functions
-    /// with static dispatch. It is not designed for direct usage by users, and not recommended to import
-    /// or use this function directly.
-    ///
-    /// Users should prefer the [Tensor::sort](Tensor::sort) function,
-    /// which is more high-level and designed for public use.
-    fn sort(tensor: Self::Primitive, dim: usize, descending: bool) -> Self::Primitive;
-
-    /// Sort the elements of the input `tensor` by value along a given dimension.
-    ///
-    /// This sort is unstable (i.e., may reorder equal elements).
-    ///
-    /// # Arguments
-    ///
-    /// * `tensor` - The input tensor.
-    /// * `dim` - The axis along which to sort.
-    /// * `descending` - The sorting order.
-    ///
-    /// # Returns
-    ///
-    /// A tensor with the same shape as the input tensor and corresponding indices, where
-    /// the elements are sorted by value and the indices map back to the original input tensor.
-    ///
-    /// # Remarks
-    /// This is a low-level function used internally by the library to call different backend functions
-    /// with static dispatch. It is not designed for direct usage by users, and not recommended to import
-    /// or use this function directly.
-    ///
-    /// For sorting the elements of a tensor, users should prefer the
-    /// [Tensor::sort_with_indices](Tensor::sort_with_indices) function, which is more high-level
-    /// and designed for public use.
-    fn sort_with_indices(
-        tensor: Self::Primitive,
-        dim: usize,
-        descending: bool,
-    ) -> (Self::Primitive, <Int as TensorKind<B>>::Primitive);
-
-    /// Returns the indices that sort the elements of the input `tensor` by value along a given dimension.
-    ///
-    /// This sort is unstable (i.e., may reorder equal elements).
-    ///
-    /// # Arguments
-    ///
-    /// * `tensor` - The input tensor.
-    /// * `dim` - The axis along which to sort.
-    /// * `descending` - The sorting order.
-    ///
-    /// # Returns
-    ///
-    /// A tensor with the same shape as the input tensor the indices map back to the original input tensor.
-    ///
-    /// # Remarks
-    /// This is a low-level function used internally by the library to call different backend functions
-    /// with static dispatch. It is not designed for direct usage by users, and not recommended to import
-    /// or use this function directly.
-    ///
-    /// Users should prefer the [Tensor::argsort](Tensor::argsort) function,
-    /// which is more high-level and designed for public use.
-    fn argsort(
-        tensor: Self::Primitive,
-        dim: usize,
-        descending: bool,
-    ) -> <Int as TensorKind<B>>::Primitive;
-
-    /// Applies the matrix multiplication operation.
-    ///
-    /// ```math
-    /// C = AB
-    /// ```
-    fn matmul(lhs: Self::Primitive, rhs: Self::Primitive) -> Self::Primitive;
-}
-
-impl<B: Backend> Numeric<B> for Int {
-    fn add(lhs: Self::Primitive, rhs: Self::Primitive) -> <Int as TensorKind<B>>::Primitive {
-        B::int_add(lhs, rhs)
-    }
-    fn add_scalar<E: ElementConversion>(lhs: Self::Primitive, rhs: E) -> Self::Primitive {
-        B::int_add_scalar(lhs, rhs.elem())
-    }
-    fn sub(lhs: Self::Primitive, rhs: Self::Primitive) -> <Int as TensorKind<B>>::Primitive {
-        B::int_sub(lhs, rhs)
-    }
-    fn sub_scalar<E: ElementConversion>(lhs: Self::Primitive, rhs: E) -> Self::Primitive {
-        B::int_sub_scalar(lhs, rhs.elem())
-    }
-    fn div(lhs: Self::Primitive, rhs: Self::Primitive) -> <Int as TensorKind<B>>::Primitive {
-        B::int_div(lhs, rhs)
-    }
-    fn div_scalar<E: ElementConversion>(lhs: Self::Primitive, rhs: E) -> Self::Primitive {
-        B::int_div_scalar(lhs, rhs.elem())
-    }
-    fn remainder(lhs: Self::Primitive, rhs: Self::Primitive) -> Self::Primitive {
-        B::int_remainder(lhs, rhs)
-    }
-    fn remainder_scalar<E: ElementConversion>(lhs: Self::Primitive, rhs: E) -> Self::Primitive {
-        B::int_remainder_scalar(lhs, rhs.elem())
-    }
-    fn mul(lhs: Self::Primitive, rhs: Self::Primitive) -> <Int as TensorKind<B>>::Primitive {
-        B::int_mul(lhs, rhs)
-    }
-    fn mul_scalar<E: ElementConversion>(lhs: Self::Primitive, rhs: E) -> Self::Primitive {
-        B::int_mul_scalar(lhs, rhs.elem())
-    }
-    fn neg(tensor: Self::Primitive) -> Self::Primitive {
-        B::int_neg(tensor)
-    }
-
-    fn sum(tensor: Self::Primitive) -> Self::Primitive {
-        B::int_sum(tensor)
-    }
-
-    fn sum_dim(tensor: Self::Primitive, dim: usize) -> Self::Primitive {
-        B::int_sum_dim(tensor, dim)
-    }
-
-    fn prod(tensor: Self::Primitive) -> Self::Primitive {
-        B::int_prod(tensor)
-    }
-
-    fn prod_dim(tensor: Self::Primitive, dim: usize) -> Self::Primitive {
-        B::int_prod_dim(tensor, dim)
-    }
-
-    fn mean(tensor: Self::Primitive) -> Self::Primitive {
-        B::int_mean(tensor)
-    }
-    fn mean_dim(tensor: Self::Primitive, dim: usize) -> Self::Primitive {
-        B::int_mean_dim(tensor, dim)
-    }
-    fn cumsum(tensor: Self::Primitive, dim: usize) -> Self::Primitive {
-        B::int_cumsum(tensor, dim)
-    }
-    fn cumprod(tensor: Self::Primitive, dim: usize) -> Self::Primitive {
-        B::int_cumprod(tensor, dim)
-    }
-
-    fn cummin(tensor: Self::Primitive, dim: usize) -> Self::Primitive {
-        B::int_cummin(tensor, dim)
-    }
-
-    fn cummax(tensor: Self::Primitive, dim: usize) -> Self::Primitive {
-        B::int_cummax(tensor, dim)
-    }
-
-    fn equal_elem(lhs: Self::Primitive, rhs: Self::Elem) -> B::BoolTensorPrimitive {
-        B::int_equal_elem(lhs, rhs)
-    }
-    fn not_equal_elem(lhs: Self::Primitive, rhs: Self::Elem) -> B::BoolTensorPrimitive {
-        B::int_not_equal_elem(lhs, rhs)
-    }
-    fn greater(lhs: Self::Primitive, rhs: Self::Primitive) -> B::BoolTensorPrimitive {
-        B::int_greater(lhs, rhs)
-    }
-
-    fn greater_elem(lhs: Self::Primitive, rhs: Self::Elem) -> B::BoolTensorPrimitive {
-        B::int_greater_elem(lhs, rhs)
-    }
-
-    fn greater_equal(lhs: Self::Primitive, rhs: Self::Primitive) -> B::BoolTensorPrimitive {
-        B::int_greater_equal(lhs, rhs)
-    }
-
-    fn greater_equal_elem(lhs: Self::Primitive, rhs: Self::Elem) -> B::BoolTensorPrimitive {
-        B::int_greater_equal_elem(lhs, rhs)
-    }
-
-    fn lower(lhs: Self::Primitive, rhs: Self::Primitive) -> B::BoolTensorPrimitive {
-        B::int_lower(lhs, rhs)
-    }
-
-    fn lower_elem(lhs: Self::Primitive, rhs: Self::Elem) -> B::BoolTensorPrimitive {
-        B::int_lower_elem(lhs, rhs)
-    }
-
-    fn lower_equal(lhs: Self::Primitive, rhs: Self::Primitive) -> B::BoolTensorPrimitive {
-        B::int_lower_equal(lhs, rhs)
-    }
-
-    fn lower_equal_elem(lhs: Self::Primitive, rhs: Self::Elem) -> B::BoolTensorPrimitive {
-        B::int_lower_equal_elem(lhs, rhs)
-    }
-
-    fn mask_where(
-        tensor: Self::Primitive,
-        mask: B::BoolTensorPrimitive,
-        source: Self::Primitive,
-    ) -> Self::Primitive {
-        B::int_mask_where(tensor, mask, source)
-    }
-
-    fn mask_fill(
-        tensor: Self::Primitive,
-        mask: B::BoolTensorPrimitive,
-        value: Self::Elem,
-    ) -> Self::Primitive {
-        B::int_mask_fill(tensor, mask, value)
-    }
-
-    fn gather(
-        dim: usize,
-        tensor: Self::Primitive,
-        indices: B::IntTensorPrimitive,
-    ) -> Self::Primitive {
-        B::int_gather(dim, tensor, indices)
-    }
-
-    fn scatter(
-        dim: usize,
-        tensor: Self::Primitive,
-        indices: B::IntTensorPrimitive,
-        values: Self::Primitive,
-        update: IndexingUpdateOp,
-    ) -> Self::Primitive {
-        match update {
-            IndexingUpdateOp::Add => B::int_scatter_add(dim, tensor, indices, values),
-        }
-    }
-
-    fn argmax(tensor: Self::Primitive, dim: usize) -> IntTensor<B> {
-        B::int_argmax(tensor, dim)
-    }
-
-    fn argmin(tensor: Self::Primitive, dim: usize) -> IntTensor<B> {
-        B::int_argmin(tensor, dim)
-    }
-
-    fn max(tensor: Self::Primitive) -> Self::Primitive {
-        B::int_max(tensor)
-    }
-
-    fn max_dim(tensor: Self::Primitive, dim: usize) -> Self::Primitive {
-        B::int_max_dim(tensor, dim)
-    }
-
-    fn max_dim_with_indices(
-        tensor: Self::Primitive,
-        dim: usize,
-    ) -> (Self::Primitive, IntTensor<B>) {
-        B::int_max_dim_with_indices(tensor, dim)
-    }
-
-    fn max_abs(tensor: Self::Primitive) -> Self::Primitive {
-        B::int_max_abs(tensor)
-    }
-
-    fn max_abs_dim(tensor: Self::Primitive, dim: usize) -> Self::Primitive {
-        B::int_max_abs_dim(tensor, dim)
-    }
-
-    fn min(tensor: Self::Primitive) -> Self::Primitive {
-        B::int_min(tensor)
-    }
-
-    fn min_dim(tensor: Self::Primitive, dim: usize) -> Self::Primitive {
-        B::int_min_dim(tensor, dim)
-    }
-
-    fn min_dim_with_indices(
-        tensor: Self::Primitive,
-        dim: usize,
-    ) -> (Self::Primitive, IntTensor<B>) {
-        B::int_min_dim_with_indices(tensor, dim)
-    }
-
-    fn clamp(tensor: Self::Primitive, min: B::IntElem, max: B::IntElem) -> Self::Primitive {
-        B::int_clamp(tensor, min, max)
-    }
-
-    fn clamp_min(tensor: Self::Primitive, min: B::IntElem) -> Self::Primitive {
-        B::int_clamp_min(tensor, min)
-    }
-
-    fn clamp_max(tensor: Self::Primitive, max: B::IntElem) -> Self::Primitive {
-        B::int_clamp_max(tensor, max)
-    }
-
-    fn abs(tensor: Self::Primitive) -> Self::Primitive {
-        B::int_abs(tensor)
-    }
-
-    fn powf(lhs: Self::Primitive, rhs: Self::Primitive) -> Self::Primitive {
-        B::int_powf(lhs, B::int_into_float(rhs))
-    }
-
-    fn powf_scalar<E: ElementConversion>(
-        lhs: Self::Primitive,
-        rhs: E,
-    ) -> <Int as TensorKind<B>>::Primitive {
-        B::int_powf_scalar(lhs, rhs.elem())
-    }
-
-    fn powi(lhs: Self::Primitive, rhs: Self::Primitive) -> Self::Primitive {
-        B::int_powi(lhs, rhs)
-    }
-
-    fn powi_scalar<E: ElementConversion>(lhs: Self::Primitive, rhs: E) -> Self::Primitive {
-        B::int_powi_scalar(lhs, rhs.elem())
-    }
-
-    fn random(shape: Shape, distribution: Distribution, device: &Device<B>) -> Self::Primitive {
-        B::int_random(shape, distribution, device)
-    }
-
-    fn sign(tensor: Self::Primitive) -> Self::Primitive {
-        B::int_sign(tensor)
-    }
-
-    fn sort(tensor: Self::Primitive, dim: usize, descending: bool) -> Self::Primitive {
-        B::int_sort(tensor, dim, descending)
-    }
-
-    fn sort_with_indices(
-        tensor: Self::Primitive,
-        dim: usize,
-        descending: bool,
-    ) -> (Self::Primitive, <Int as TensorKind<B>>::Primitive) {
-        B::int_sort_with_indices(tensor, dim, descending)
-    }
-
-    fn argsort(
-        tensor: Self::Primitive,
-        dim: usize,
-        descending: bool,
-    ) -> <Int as TensorKind<B>>::Primitive {
-        B::int_argsort(tensor, dim, descending)
-    }
-
-    /// Applies the matrix multiplication operation.
-    ///
-    /// `C = AB`
-    ///
-    /// # Panics
-    ///
-    /// If the two tensors don't have a compatible shape.
-    fn matmul(lhs: Self::Primitive, rhs: Self::Primitive) -> Self::Primitive {
-        B::int_matmul(lhs, rhs)
-    }
-}
-
-impl<B: Backend> Numeric<B> for Float {
-    fn add(lhs: Self::Primitive, rhs: Self::Primitive) -> <Float as TensorKind<B>>::Primitive {
-        q_bin_ops!(lhs, rhs, float_add, q_add)
-    }
-
-    fn add_scalar<E: ElementConversion>(lhs: Self::Primitive, rhs: E) -> Self::Primitive {
-        match lhs {
-            TensorPrimitive::Float(lhs) => {
-                TensorPrimitive::Float(B::float_add_scalar(lhs, rhs.elem()))
-            }
-            TensorPrimitive::QFloat(lhs) => B::q_add_scalar(lhs, rhs.elem()),
-        }
-    }
-
-    fn sub(lhs: Self::Primitive, rhs: Self::Primitive) -> <Float as TensorKind<B>>::Primitive {
-        q_bin_ops!(lhs, rhs, float_sub, q_sub)
-    }
-
-    fn sub_scalar<E: ElementConversion>(lhs: Self::Primitive, rhs: E) -> Self::Primitive {
-        match lhs {
-            TensorPrimitive::Float(lhs) => {
-                TensorPrimitive::Float(B::float_sub_scalar(lhs, rhs.elem()))
-            }
-            TensorPrimitive::QFloat(lhs) => B::q_sub_scalar(lhs, rhs.elem()),
-        }
-    }
-
-    fn div(lhs: Self::Primitive, rhs: Self::Primitive) -> <Float as TensorKind<B>>::Primitive {
-        q_bin_ops!(lhs, rhs, float_div, q_div)
-    }
-
-    fn div_scalar<E: ElementConversion>(lhs: Self::Primitive, rhs: E) -> Self::Primitive {
-        match lhs {
-            TensorPrimitive::Float(lhs) => {
-                TensorPrimitive::Float(B::float_div_scalar(lhs, rhs.elem()))
-            }
-            TensorPrimitive::QFloat(lhs) => B::q_div_scalar(lhs, rhs.elem()),
-        }
-    }
-    fn remainder(
-        lhs: Self::Primitive,
-        rhs: Self::Primitive,
-    ) -> <Float as TensorKind<B>>::Primitive {
-        TensorPrimitive::Float(B::float_remainder(lhs.tensor(), rhs.tensor()))
-    }
-
-    fn remainder_scalar<E: ElementConversion>(lhs: Self::Primitive, rhs: E) -> Self::Primitive {
-        TensorPrimitive::Float(B::float_remainder_scalar(lhs.tensor(), rhs.elem()))
-    }
-
-    fn mul(lhs: Self::Primitive, rhs: Self::Primitive) -> <Float as TensorKind<B>>::Primitive {
-        q_bin_ops!(lhs, rhs, float_mul, q_mul)
-    }
-
-    fn mul_scalar<E: ElementConversion>(lhs: Self::Primitive, rhs: E) -> Self::Primitive {
-        match lhs {
-            TensorPrimitive::Float(lhs) => {
-                TensorPrimitive::Float(B::float_mul_scalar(lhs, rhs.elem()))
-            }
-            TensorPrimitive::QFloat(lhs) => B::q_mul_scalar(lhs, rhs.elem()),
-        }
-    }
-    fn neg(tensor: Self::Primitive) -> Self::Primitive {
-        match tensor {
-            TensorPrimitive::Float(tensor) => TensorPrimitive::Float(B::float_neg(tensor)),
-            TensorPrimitive::QFloat(tensor) => B::q_neg(tensor),
-        }
-    }
-
-    fn sum(tensor: Self::Primitive) -> Self::Primitive {
-        match tensor {
-            TensorPrimitive::Float(tensor) => TensorPrimitive::Float(B::float_sum(tensor)),
-            TensorPrimitive::QFloat(tensor) => B::q_sum(tensor),
-        }
-    }
-
-    fn sum_dim(tensor: Self::Primitive, dim: usize) -> Self::Primitive {
-        match tensor {
-            TensorPrimitive::Float(tensor) => TensorPrimitive::Float(B::float_sum_dim(tensor, dim)),
-            TensorPrimitive::QFloat(tensor) => B::q_sum_dim(tensor, dim),
-        }
-    }
-
-    fn prod(tensor: Self::Primitive) -> Self::Primitive {
-        match tensor {
-            TensorPrimitive::Float(tensor) => TensorPrimitive::Float(B::float_prod(tensor)),
-            TensorPrimitive::QFloat(tensor) => B::q_prod(tensor),
-        }
-    }
-
-    fn prod_dim(tensor: Self::Primitive, dim: usize) -> Self::Primitive {
-        match tensor {
-            TensorPrimitive::Float(tensor) => {
-                TensorPrimitive::Float(B::float_prod_dim(tensor, dim))
-            }
-            TensorPrimitive::QFloat(tensor) => B::q_prod_dim(tensor, dim),
-        }
-    }
-
-    fn mean(tensor: Self::Primitive) -> Self::Primitive {
-        match tensor {
-            TensorPrimitive::Float(tensor) => TensorPrimitive::Float(B::float_mean(tensor)),
-            TensorPrimitive::QFloat(tensor) => B::q_mean(tensor),
-        }
-    }
-
-    fn mean_dim(tensor: Self::Primitive, dim: usize) -> Self::Primitive {
-        match tensor {
-            TensorPrimitive::Float(tensor) => {
-                TensorPrimitive::Float(B::float_mean_dim(tensor, dim))
-            }
-            TensorPrimitive::QFloat(tensor) => B::q_mean_dim(tensor, dim),
-        }
-    }
-
-    fn cumsum(tensor: Self::Primitive, dim: usize) -> Self::Primitive {
-        match tensor {
-            TensorPrimitive::Float(tensor) => TensorPrimitive::Float(B::float_cumsum(tensor, dim)),
-            TensorPrimitive::QFloat(tensor) => B::q_cumsum(tensor, dim),
-        }
-    }
-
-    fn cumprod(tensor: Self::Primitive, dim: usize) -> Self::Primitive {
-        match tensor {
-            TensorPrimitive::Float(tensor) => TensorPrimitive::Float(B::float_cumprod(tensor, dim)),
-            TensorPrimitive::QFloat(tensor) => B::q_cumprod(tensor, dim),
-        }
-    }
-
-    fn cummin(tensor: Self::Primitive, dim: usize) -> Self::Primitive {
-        match tensor {
-            TensorPrimitive::Float(tensor) => TensorPrimitive::Float(B::float_cummin(tensor, dim)),
-            TensorPrimitive::QFloat(tensor) => B::q_cummin(tensor, dim),
-        }
-    }
-
-    fn cummax(tensor: Self::Primitive, dim: usize) -> Self::Primitive {
-        match tensor {
-            TensorPrimitive::Float(tensor) => TensorPrimitive::Float(B::float_cummax(tensor, dim)),
-            TensorPrimitive::QFloat(tensor) => B::q_cummax(tensor, dim),
-        }
-    }
-
-    fn equal_elem(lhs: Self::Primitive, rhs: Self::Elem) -> B::BoolTensorPrimitive {
-        B::float_equal_elem(lhs.tensor(), rhs)
-    }
-    fn not_equal_elem(lhs: Self::Primitive, rhs: Self::Elem) -> B::BoolTensorPrimitive {
-        B::float_not_equal_elem(lhs.tensor(), rhs)
-    }
-    fn greater(lhs: Self::Primitive, rhs: Self::Primitive) -> B::BoolTensorPrimitive {
-        B::float_greater(lhs.tensor(), rhs.tensor())
-    }
-
-    fn greater_elem(lhs: Self::Primitive, rhs: Self::Elem) -> B::BoolTensorPrimitive {
-        B::float_greater_elem(lhs.tensor(), rhs)
-    }
-
-    fn greater_equal(lhs: Self::Primitive, rhs: Self::Primitive) -> B::BoolTensorPrimitive {
-        B::float_greater_equal(lhs.tensor(), rhs.tensor())
-    }
-
-    fn greater_equal_elem(lhs: Self::Primitive, rhs: Self::Elem) -> B::BoolTensorPrimitive {
-        B::float_greater_equal_elem(lhs.tensor(), rhs)
-    }
-
-    fn lower(lhs: Self::Primitive, rhs: Self::Primitive) -> B::BoolTensorPrimitive {
-        B::float_lower(lhs.tensor(), rhs.tensor())
-    }
-
-    fn lower_elem(lhs: Self::Primitive, rhs: Self::Elem) -> B::BoolTensorPrimitive {
-        B::float_lower_elem(lhs.tensor(), rhs)
-    }
-
-    fn lower_equal(lhs: Self::Primitive, rhs: Self::Primitive) -> B::BoolTensorPrimitive {
-        B::float_lower_equal(lhs.tensor(), rhs.tensor())
-    }
-
-    fn lower_equal_elem(lhs: Self::Primitive, rhs: Self::Elem) -> B::BoolTensorPrimitive {
-        B::float_lower_equal_elem(lhs.tensor(), rhs)
-    }
-
-    fn mask_where(
-        tensor: Self::Primitive,
-        mask: B::BoolTensorPrimitive,
-        source: Self::Primitive,
-    ) -> Self::Primitive {
-        TensorPrimitive::Float(B::float_mask_where(tensor.tensor(), mask, source.tensor()))
-    }
-
-    fn mask_fill(
-        tensor: Self::Primitive,
-        mask: B::BoolTensorPrimitive,
-        value: Self::Elem,
-    ) -> Self::Primitive {
-        TensorPrimitive::Float(B::float_mask_fill(tensor.tensor(), mask, value))
-    }
-
-    fn gather(
-        dim: usize,
-        tensor: Self::Primitive,
-        indices: B::IntTensorPrimitive,
-    ) -> Self::Primitive {
-        match tensor {
-            TensorPrimitive::Float(tensor) => {
-                TensorPrimitive::Float(B::float_gather(dim, tensor, indices))
-            }
-            TensorPrimitive::QFloat(tensor) => {
-                TensorPrimitive::QFloat(B::q_gather(dim, tensor, indices))
-            }
-        }
-    }
-
-    fn scatter(
-        dim: usize,
-        tensor: Self::Primitive,
-        indices: B::IntTensorPrimitive,
-        values: Self::Primitive,
-        update: IndexingUpdateOp,
-    ) -> Self::Primitive {
-        match update {
-            IndexingUpdateOp::Add => TensorPrimitive::Float(B::float_scatter_add(
-                dim,
-                tensor.tensor(),
-                indices,
-                values.tensor(),
-            )),
-        }
-    }
-
-    fn argmax(tensor: Self::Primitive, dim: usize) -> IntTensor<B> {
-        match tensor {
-            TensorPrimitive::Float(tensor) => B::float_argmax(tensor, dim),
-            TensorPrimitive::QFloat(tensor) => B::q_argmax(tensor, dim),
-        }
-    }
-
-    fn argmin(tensor: Self::Primitive, dim: usize) -> IntTensor<B> {
-        match tensor {
-            TensorPrimitive::Float(tensor) => B::float_argmin(tensor, dim),
-            TensorPrimitive::QFloat(tensor) => B::q_argmin(tensor, dim),
-        }
-    }
-
-    fn max(tensor: Self::Primitive) -> Self::Primitive {
-        match tensor {
-            TensorPrimitive::Float(tensor) => TensorPrimitive::Float(B::float_max(tensor)),
-            TensorPrimitive::QFloat(tensor) => TensorPrimitive::QFloat(B::q_max(tensor)),
-        }
-    }
-
-    fn max_dim(tensor: Self::Primitive, dim: usize) -> Self::Primitive {
-        match tensor {
-            TensorPrimitive::Float(tensor) => TensorPrimitive::Float(B::float_max_dim(tensor, dim)),
-            TensorPrimitive::QFloat(tensor) => TensorPrimitive::QFloat(B::q_max_dim(tensor, dim)),
-        }
-    }
-
-    fn max_dim_with_indices(
-        tensor: Self::Primitive,
-        dim: usize,
-    ) -> (Self::Primitive, IntTensor<B>) {
-        match tensor {
-            TensorPrimitive::Float(tensor) => {
-                let (values, indices) = B::float_max_dim_with_indices(tensor, dim);
-                (TensorPrimitive::Float(values), indices)
-            }
-            TensorPrimitive::QFloat(tensor) => {
-                let (values, indices) = B::q_max_dim_with_indices(tensor, dim);
-                (TensorPrimitive::QFloat(values), indices)
-            }
-        }
-    }
-
-    fn min(tensor: Self::Primitive) -> Self::Primitive {
-        match tensor {
-            TensorPrimitive::Float(tensor) => TensorPrimitive::Float(B::float_min(tensor)),
-            TensorPrimitive::QFloat(tensor) => TensorPrimitive::QFloat(B::q_min(tensor)),
-        }
-    }
-
-    fn min_dim(tensor: Self::Primitive, dim: usize) -> Self::Primitive {
-        match tensor {
-            TensorPrimitive::Float(tensor) => TensorPrimitive::Float(B::float_min_dim(tensor, dim)),
-            TensorPrimitive::QFloat(tensor) => TensorPrimitive::QFloat(B::q_min_dim(tensor, dim)),
-        }
-    }
-
-    fn min_dim_with_indices(
-        tensor: Self::Primitive,
-        dim: usize,
-    ) -> (Self::Primitive, IntTensor<B>) {
-        match tensor {
-            TensorPrimitive::Float(tensor) => {
-                let (values, indices) = B::float_min_dim_with_indices(tensor, dim);
-                (TensorPrimitive::Float(values), indices)
-            }
-            TensorPrimitive::QFloat(tensor) => {
-                let (values, indices) = B::q_min_dim_with_indices(tensor, dim);
-                (TensorPrimitive::QFloat(values), indices)
-            }
-        }
-    }
-
-    fn clamp(tensor: Self::Primitive, min: B::FloatElem, max: B::FloatElem) -> Self::Primitive {
-        match tensor {
-            TensorPrimitive::Float(tensor) => {
-                TensorPrimitive::Float(B::float_clamp(tensor, min, max))
-            }
-            TensorPrimitive::QFloat(tensor) => B::q_clamp(tensor, min, max),
-        }
-    }
-
-    fn clamp_min(tensor: Self::Primitive, min: B::FloatElem) -> Self::Primitive {
-        match tensor {
-            TensorPrimitive::Float(tensor) => {
-                TensorPrimitive::Float(B::float_clamp_min(tensor, min))
-            }
-            TensorPrimitive::QFloat(tensor) => B::q_clamp_min(tensor, min),
-        }
-    }
-
-    fn clamp_max(tensor: Self::Primitive, max: B::FloatElem) -> Self::Primitive {
-        match tensor {
-            TensorPrimitive::Float(tensor) => {
-                TensorPrimitive::Float(B::float_clamp_max(tensor, max))
-            }
-            TensorPrimitive::QFloat(tensor) => B::q_clamp_max(tensor, max),
-        }
-    }
-
-    fn abs(tensor: Self::Primitive) -> Self::Primitive {
-        match tensor {
-            TensorPrimitive::Float(tensor) => TensorPrimitive::Float(B::float_abs(tensor)),
-            TensorPrimitive::QFloat(tensor) => TensorPrimitive::QFloat(B::q_abs(tensor)),
-        }
-    }
-
-    fn powf(lhs: Self::Primitive, rhs: Self::Primitive) -> Self::Primitive {
-        q_bin_ops!(lhs, rhs, float_powf, q_powf)
-    }
-
-    fn powf_scalar<E: ElementConversion>(lhs: Self::Primitive, rhs: E) -> Self::Primitive {
-        match lhs {
-            TensorPrimitive::Float(lhs) => {
-                TensorPrimitive::Float(B::float_powf_scalar(lhs, rhs.elem()))
-            }
-            TensorPrimitive::QFloat(lhs) => B::q_powf_scalar(lhs, rhs.elem()),
-        }
-    }
-
-    fn powi(lhs: Self::Primitive, rhs: Self::Primitive) -> Self::Primitive {
-        q_bin_ops!(lhs, rhs, float_powf, q_powf)
-    }
-
-    fn powi_scalar<E: ElementConversion>(lhs: Self::Primitive, rhs: E) -> Self::Primitive {
-        match lhs {
-            TensorPrimitive::Float(lhs) => {
-                TensorPrimitive::Float(B::float_powi_scalar(lhs, rhs.elem()))
-            }
-            TensorPrimitive::QFloat(lhs) => B::q_powi_scalar(lhs, rhs.elem()),
-        }
-    }
-
-    fn random(shape: Shape, distribution: Distribution, device: &Device<B>) -> Self::Primitive {
-        TensorPrimitive::Float(B::float_random(shape, distribution, device))
-    }
-
-    fn sign(tensor: Self::Primitive) -> Self::Primitive {
-        TensorPrimitive::Float(B::float_sign(tensor.tensor()))
-    }
-
-    fn sort(tensor: Self::Primitive, dim: usize, descending: bool) -> Self::Primitive {
-        match tensor {
-            TensorPrimitive::Float(tensor) => {
-                TensorPrimitive::Float(B::float_sort(tensor, dim, descending))
-            }
-            TensorPrimitive::QFloat(tensor) => {
-                TensorPrimitive::QFloat(B::q_sort(tensor, dim, descending))
-            }
-        }
-    }
-
-    fn sort_with_indices(
-        tensor: Self::Primitive,
-        dim: usize,
-        descending: bool,
-    ) -> (Self::Primitive, <Int as TensorKind<B>>::Primitive) {
-        match tensor {
-            TensorPrimitive::Float(tensor) => {
-                let (values, indices) = B::float_sort_with_indices(tensor, dim, descending);
-                (TensorPrimitive::Float(values), indices)
-            }
-            TensorPrimitive::QFloat(tensor) => {
-                let (values, indices) = B::q_sort_with_indices(tensor, dim, descending);
-                (TensorPrimitive::QFloat(values), indices)
-            }
-        }
-    }
-
-    fn argsort(
-        tensor: Self::Primitive,
-        dim: usize,
-        descending: bool,
-    ) -> <Int as TensorKind<B>>::Primitive {
-        match tensor {
-            TensorPrimitive::Float(tensor) => B::float_argsort(tensor, dim, descending),
-            TensorPrimitive::QFloat(tensor) => B::q_argsort(tensor, dim, descending),
-        }
-    }
-
-    fn max_abs(tensor: Self::Primitive) -> Self::Primitive {
-        match tensor {
-            TensorPrimitive::Float(tensor) => TensorPrimitive::Float(B::float_max_abs(tensor)),
-            TensorPrimitive::QFloat(tensor) => TensorPrimitive::QFloat(B::q_max_abs(tensor)),
-        }
-    }
-
-    fn max_abs_dim(tensor: Self::Primitive, dim: usize) -> Self::Primitive {
-        match tensor {
-            TensorPrimitive::Float(tensor) => {
-                TensorPrimitive::Float(B::float_max_abs_dim(tensor, dim))
-            }
-            TensorPrimitive::QFloat(tensor) => {
-                TensorPrimitive::QFloat(B::q_max_abs_dim(tensor, dim))
-            }
-        }
-    }
-
-    /// Applies the matrix multiplication operation.
-    ///
-    /// `C = AB`
-    ///
-    /// # Panics
-    ///
-    /// If the two tensors don't have a compatible shape.
-    fn matmul(lhs: Self::Primitive, rhs: Self::Primitive) -> Self::Primitive {
-        match (lhs, rhs) {
-            (TensorPrimitive::Float(lhs), TensorPrimitive::Float(rhs)) => {
-                TensorPrimitive::Float(B::float_matmul(lhs, rhs))
-            }
-            (lhs, rhs) => B::q_matmul(lhs, rhs),
-        }
-    }
-}
-
->>>>>>> 6f0b4b52
 // Tensor + tensor
 impl<B: Backend, const D: usize, K: Numeric<B>> core::ops::Add<Self> for Tensor<B, D, K>
 where
