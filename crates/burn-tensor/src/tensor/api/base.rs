--- conflicted
+++ resolved
@@ -1898,19 +1898,6 @@
         // Filter out tensors with size 0 along the concatenation dimension.
         // Empty tensors don't contribute to the output and would cause issues
         // in backend implementations (e.g., division by zero in slice_assign).
-<<<<<<< HEAD
-        let first_tensor = tensors.first().expect("Tensors should not be empty");
-        let device = first_tensor.device();
-        let mut shape = first_tensor.shape();
-
-        let non_empty_tensors: Vec<_> = tensors
-            .into_iter()
-            .filter(|t| t.shape().dims[dim] > 0)
-            .collect();
-
-        // If all tensors were empty, return an empty tensor with size 0 on concat dim
-        if non_empty_tensors.is_empty() {
-=======
         // Safety: TensorCheck::cat ensures tensors is non-empty
         let first_tensor = tensors.first().unwrap();
         let device = first_tensor.device();
@@ -1924,22 +1911,11 @@
 
         // If all tensors were empty, return an empty tensor with size 0 on concat dim
         if non_empty_primitives.is_empty() {
->>>>>>> f193dced
             shape.dims[dim] = 0;
             return Self::empty(shape, &device);
         }
 
-<<<<<<< HEAD
-        Self::new(K::cat(
-            non_empty_tensors
-                .into_iter()
-                .map(|vector| vector.primitive)
-                .collect(),
-            dim,
-        ))
-=======
         Self::new(K::cat(non_empty_primitives, dim))
->>>>>>> f193dced
     }
 
     /// Concatenates all tensors into a new one along a new dimension.
