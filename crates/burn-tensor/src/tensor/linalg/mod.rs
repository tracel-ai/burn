mod cosine_similarity;
mod diag;
<<<<<<< HEAD
mod lu_decomposition;
=======
mod outer;
>>>>>>> 58ca3516
mod trace;
mod vector_norm;

pub use cosine_similarity::*;
pub use diag::*;
<<<<<<< HEAD
pub use lu_decomposition::*;
=======
pub use outer::*;
>>>>>>> 58ca3516
pub use trace::*;
pub use vector_norm::*;

use crate::{BasicOps, SliceArg, Tensor, TensorKind, backend::Backend};

/// Swaps two slices of a tensor.
/// # Arguments
/// * `tensor` - The input tensor.
/// * `slices1` - The first slice to swap.
/// * `slices2` - The second slice to swap.
/// # Returns
/// A new tensor with the specified slices swapped.
/// # Notes
/// This method will be usueful for matrix factorization algorithms.
fn swap_slices<B: Backend, const D: usize, K, S>(
    tensor: Tensor<B, D, K>,
    slices1: S,
    slices2: S,
) -> Tensor<B, D, K>
where
    S: SliceArg<D> + Clone,
    K: TensorKind<B> + BasicOps<B>,
{
    let temporary = tensor.clone().slice(slices1.clone());
    let tensor = tensor
        .clone()
        .slice_assign(slices1, tensor.slice(slices2.clone()));
    tensor.slice_assign(slices2, temporary)
}<|MERGE_RESOLUTION|>--- conflicted
+++ resolved
@@ -1,20 +1,14 @@
 mod cosine_similarity;
 mod diag;
-<<<<<<< HEAD
 mod lu_decomposition;
-=======
 mod outer;
->>>>>>> 58ca3516
 mod trace;
 mod vector_norm;
 
 pub use cosine_similarity::*;
 pub use diag::*;
-<<<<<<< HEAD
 pub use lu_decomposition::*;
-=======
 pub use outer::*;
->>>>>>> 58ca3516
 pub use trace::*;
 pub use vector_norm::*;
 
