use super::cat::cat_with_slice_assign;
use super::repeat_dim::repeat_with_slice_assign;
use super::{BoolTensor, Device, FloatTensor, IntElem, IntTensor};
use crate::{
    Distribution, ElementConversion, Int, IntDType, TensorData, backend::Backend, tensor::Shape,
};
use crate::{TensorMetadata, argsort, sort, sort_with_indices};
use alloc::vec::Vec;
use core::ops::Range;

/// Int Tensor API for basic and numeric operations, see [tensor](crate::Tensor)
/// for documentation on each function.
pub trait IntTensorOps<B: Backend> {
    /// Creates a new int tensor.
    ///
    /// # Arguments
    ///
    /// * `shape` - The shape of the tensor.
    /// * `device` - The device to create the tensor on.
    /// * `dtype` - The target data type.
    ///
    /// # Returns
    ///
    /// The integer tensor with the given shape.
    fn int_empty(shape: Shape, device: &Device<B>, dtype: IntDType) -> IntTensor<B>;

    /// Converts the tensor to a data structure.
    ///
    /// # Arguments
    ///
    /// * `tensor` - The tensor.
    ///
    /// # Returns
    ///
    /// The data structure with the tensor's data.
    fn int_into_data(tensor: IntTensor<B>) -> impl Future<Output = TensorData> + Send;

    /// Creates a tensor from the data structure.
    ///
    /// # Arguments
    ///
    /// * `data` - The data structure.
    /// * `device` - The device to create the tensor on.
    ///
    /// # Returns
    ///
    /// The tensor with the data.
    fn int_from_data(data: TensorData, device: &Device<B>) -> IntTensor<B>;

    /// Gets the device of the tensor.
    ///
    /// # Arguments
    ///
    /// * `tensor` - The tensor.
    ///
    /// # Returns
    ///
    /// The device of the tensor.
    fn int_device(tensor: &IntTensor<B>) -> Device<B>;

    /// Moves the tensor to the given device.
    fn int_to_device(tensor: IntTensor<B>, device: &Device<B>) -> IntTensor<B>;

    /// Reshapes the tensor.
    ///
    /// # Arguments
    ///
    /// * `tensor` - The tensor.
    /// * `shape` - The new shape.
    ///
    /// # Returns
    ///
    /// The tensor with the new shape.
    fn int_reshape(tensor: IntTensor<B>, shape: Shape) -> IntTensor<B>;

    /// Gets the element at the given indices.
    ///
    /// # Arguments
    ///
    /// * `tensor` - The tensor.
    /// * `slices` - The slices specifying ranges and steps for each dimension.
    ///
    /// # Returns
    ///
    /// The elements at the given indices.
    fn int_slice(tensor: IntTensor<B>, slices: &[crate::Slice]) -> IntTensor<B>;

    /// Sets the values in the tensor for the given ranges.
    ///
    /// # Arguments
    ///
    /// * `tensor` - The tensor.
    /// * `ranges` - The ranges to set the values for.
    ///
    /// # Returns
    ///
    /// The tensor with the values set for the given ranges.
    fn int_slice_assign(
        tensor: IntTensor<B>,
        slices: &[crate::Slice],
        value: IntTensor<B>,
    ) -> IntTensor<B>;

    /// Converts int tensor to float tensor.
    ///
    /// # Arguments
    ///
    /// * `tensor` - The tensor.
    ///
    /// # Returns
    ///
    /// The int tensor with the same data as the float tensor.
    fn int_into_float(tensor: IntTensor<B>) -> FloatTensor<B>;

    /// Fills the tensor with values from the source tensor if the mask is true at the given
    /// indices.
    ///
    /// # Arguments
    ///
    /// * `tensor` - The tensor.
    /// * `mask` - The mask.
    /// * `source` - The source tensor.
    ///
    /// # Returns
    ///
    /// The tensor with the values filled.
    fn int_mask_where(
        tensor: IntTensor<B>,
        mask: BoolTensor<B>,
        source: IntTensor<B>,
    ) -> IntTensor<B>;

    /// Fills the tensor with the given value if the mask is true at the given indices.
    ///
    /// # Arguments
    ///
    /// * `tensor` - The tensor.
    /// * `mask` - The mask.
    /// * `value` - The value.
    ///
    /// # Returns
    ///
    /// The tensor with the values filled.
    fn int_mask_fill(tensor: IntTensor<B>, mask: BoolTensor<B>, value: IntElem<B>) -> IntTensor<B>;

    /// Gather elements from the tensor at the given indices.
    ///
    /// # Arguments
    ///
    /// * `dim` - The dimension to gather from.
    /// * `tensor` - The tensor.
    /// * `indices` - The indices.
    fn int_gather(dim: usize, tensor: IntTensor<B>, indices: IntTensor<B>) -> IntTensor<B>;

    /// Scatter a given value to the tensor at the given indices.
    ///
    /// # Arguments
    ///
    /// * `dim` - The dimension to scatter to.
    /// * `tensor` - The tensor.
    /// * `indices` - The indices.
    /// * `value` - The value.
    ///
    /// # Returns
    ///
    /// The tensor with the values scattered.
    fn int_scatter(
        dim: usize,
        tensor: IntTensor<B>,
        indices: IntTensor<B>,
        value: IntTensor<B>,
    ) -> IntTensor<B>;

    /// Select tensor elements along the given dimension corresponding to the given indices.
    ///
    /// # Arguments
    ///
    /// * `tensor` - The tensor.
    /// * `dim` - The dimension to select from.
    /// * `indices` - The indices.
    ///
    /// # Returns
    ///
    /// The tensor with the selected elements.
    fn int_select(tensor: IntTensor<B>, dim: usize, indices: IntTensor<B>) -> IntTensor<B>;

    /// Assign the selected elements along the given dimension corresponding to the given indices
    /// to the given value.
    ///
    /// # Arguments
    ///
    /// * `tensor` - The tensor.
    /// * `dim` - The dimension to select from.
    /// * `indices` - The indices.
    /// * `value` - The value.
    ///
    /// # Returns
    ///
    /// The tensor with the selected elements assigned to the given value.
    fn int_select_assign(
        tensor: IntTensor<B>,
        dim: usize,
        indices: IntTensor<B>,
        value: IntTensor<B>,
    ) -> IntTensor<B>;

    /// Repeats the tensor along the given dimension the given number of times.
    ///
    /// # Arguments
    ///
    /// * `tensor` - The tensor.
    /// * `dim` - The dimension to repeat.
    /// * `times` - The number of times to repeat.
    ///
    /// # Returns
    ///
    /// The tensor with the given dimension repeated the given number of times.
    fn int_repeat_dim(tensor: IntTensor<B>, dim: usize, times: usize) -> IntTensor<B> {
        repeat_with_slice_assign::<B, Int>(tensor, dim, times)
    }

    /// Concatenates the given tensors along the given dimension.
    ///
    /// # Arguments
    ///
    /// * `tensors` - The tensors.
    /// * `dim` - The dimension to concatenate along.
    ///
    /// # Returns
    ///
    /// The concatenated tensor.
    fn int_cat(tensors: Vec<IntTensor<B>>, dim: usize) -> IntTensor<B> {
        cat_with_slice_assign::<B, Int>(tensors, dim)
    }

    /// Element-wise equality comparison.
    ///
    /// # Arguments
    ///
    /// * `lhs` - The left hand side tensor.
    /// * `rhs` - The right hand side tensor.
    ///
    /// # Returns
    ///
    /// The boolean tensor with the result of the comparison.
    fn int_equal(lhs: IntTensor<B>, rhs: IntTensor<B>) -> BoolTensor<B>;

    /// Element-wise non-equality comparison.
    ///
    /// # Arguments
    ///
    /// * `lhs` - The left hand side tensor.
    /// * `rhs` - The right hand side tensor.
    ///
    /// # Returns
    ///
    /// The boolean tensor with the result of the comparison.
    fn int_not_equal(lhs: IntTensor<B>, rhs: IntTensor<B>) -> BoolTensor<B> {
        let equal_tensor = B::int_equal(lhs, rhs);
        B::bool_not(equal_tensor)
    }

    /// Element-wise equality comparison with a scalar.
    ///
    /// # Arguments
    ///
    /// * `lhs` - The left hand side tensor.
    /// * `rhs` - The right hand side scalar.
    ///
    /// # Returns
    ///
    /// The boolean tensor with the result of the comparison.
    fn int_equal_elem(lhs: IntTensor<B>, rhs: IntElem<B>) -> BoolTensor<B>;

    /// Element-wise non-equality comparison with a scalar.
    ///
    /// # Arguments
    ///
    /// * `lhs` - The left hand side tensor.
    /// * `rhs` - The right hand side scalar.
    ///
    /// # Returns
    ///
    /// The boolean tensor with the result of the comparison.
    fn int_not_equal_elem(lhs: IntTensor<B>, rhs: IntElem<B>) -> BoolTensor<B> {
        let equal_tensor = B::int_equal_elem(lhs, rhs);
        B::bool_not(equal_tensor)
    }

    /// Element-wise greater than comparison.
    ///
    /// # Arguments
    ///
    /// * `lhs` - The left hand side tensor.
    /// * `rhs` - The right hand side tensor.
    ///
    /// # Returns
    ///
    /// The boolean tensor with the result of the comparison.
    fn int_greater(lhs: IntTensor<B>, rhs: IntTensor<B>) -> BoolTensor<B>;

    /// Element-wise greater than comparison with a scalar.
    ///
    /// # Arguments
    ///
    /// * `lhs` - The left hand side tensor.
    /// * `rhs` - The right hand side scalar.
    ///
    /// # Returns
    ///
    /// The boolean tensor with the result of the comparison.
    fn int_greater_elem(lhs: IntTensor<B>, rhs: IntElem<B>) -> BoolTensor<B>;

    /// Element-wise greater than or equal comparison.
    ///
    /// # Arguments
    ///
    /// * `lhs` - The left hand side tensor.
    /// * `rhs` - The right hand side tensor.
    ///
    /// # Returns
    ///
    /// The boolean tensor with the result of the comparison.
    fn int_greater_equal(lhs: IntTensor<B>, rhs: IntTensor<B>) -> BoolTensor<B>;

    /// Element-wise greater than or equal comparison with a scalar.
    ///
    /// # Arguments
    ///
    /// * `lhs` - The left hand side tensor.
    /// * `rhs` - The right hand side scalar.
    ///
    /// # Returns
    ///
    /// The boolean tensor with the result of the comparison.
    fn int_greater_equal_elem(lhs: IntTensor<B>, rhs: IntElem<B>) -> BoolTensor<B>;

    /// Element-wise less than comparison.
    ///
    /// # Arguments
    ///
    /// * `lhs` - The left hand side tensor.
    /// * `rhs` - The right hand side tensor.
    ///
    /// # Returns
    ///
    /// The boolean tensor with the result of the comparison.
    fn int_lower(lhs: IntTensor<B>, rhs: IntTensor<B>) -> BoolTensor<B>;

    /// Element-wise less than comparison with a scalar.
    ///
    /// # Arguments
    ///
    /// * `lhs` - The left hand side tensor.
    /// * `rhs` - The right hand side scalar.
    ///
    /// # Returns
    ///
    /// The boolean tensor with the result of the comparison.
    fn int_lower_elem(lhs: IntTensor<B>, rhs: IntElem<B>) -> BoolTensor<B>;

    /// Element-wise less than or equal comparison.
    ///
    /// # Arguments
    ///
    /// * `lhs` - The left hand side tensor.
    /// * `rhs` - The right hand side tensor.
    ///
    /// # Returns
    ///
    /// The boolean tensor with the result of the comparison.
    fn int_lower_equal(lhs: IntTensor<B>, rhs: IntTensor<B>) -> BoolTensor<B>;

    /// Element-wise less than or equal comparison with a scalar.
    ///
    /// # Arguments
    ///
    /// * `lhs` - The left hand side tensor.
    /// * `rhs` - The right hand side scalar.
    ///
    /// # Returns
    ///
    /// The boolean tensor with the result of the comparison.
    fn int_lower_equal_elem(lhs: IntTensor<B>, rhs: IntElem<B>) -> BoolTensor<B>;

    // ====  NUMERIC ==== //

    /// Element-wise addition.
    ///
    /// # Arguments
    ///
    /// * `lhs` - The left hand side tensor.
    /// * `rhs` - The right hand side tensor.
    ///
    /// # Returns
    ///
    /// The result of the addition.
    fn int_add(lhs: IntTensor<B>, rhs: IntTensor<B>) -> IntTensor<B>;

    /// Element-wise addition with a scalar.
    ///
    /// # Arguments
    ///
    /// * `lhs` - The left hand side tensor.
    /// * `rhs` - The right hand side scalar.
    ///
    /// # Returns
    ///
    /// The result of the addition.
    fn int_add_scalar(lhs: IntTensor<B>, rhs: IntElem<B>) -> IntTensor<B>;

    /// Element-wise power with a IntTensor.
    ///
    /// # Arguments
    ///
    /// * `lhs` - The left hand side IntTensor.
    /// * `rhs` - The right hand side IntTensor.
    ///
    /// # Returns
    ///
    /// The elements of `lhs` raised to the power of the elements of `rhs`.
    fn int_powi(lhs: IntTensor<B>, rhs: IntTensor<B>) -> IntTensor<B> {
        B::float_into_int(B::float_powi(B::int_into_float(lhs), rhs))
    }

    /// Element-wise power with a floatTensor.
    ///
    /// # Arguments
    ///
    /// * `lhs` - The left hand side tensor.
    /// * `rhs` - The right hand side floatTensor.
    ///
    /// # Returns
    ///
    /// The elements of `lhs` raised to the value of `rhs`. Result is an IntTensor.
    fn int_powf(lhs: IntTensor<B>, rhs: FloatTensor<B>) -> IntTensor<B> {
        B::float_into_int(B::float_powf(B::int_into_float(lhs), rhs))
    }

    /// Element-wise power with a scalar.
    ///
    /// # Arguments
    ///
    /// * `lhs` - The left hand side tensor.
    /// * `rhs` - The right hand side scalar.
    ///
    /// # Returns
    ///
    /// The elements of `lhs` raised to the value of `rhs`.
    fn int_powi_scalar(lhs: IntTensor<B>, rhs: IntElem<B>) -> IntTensor<B> {
        B::float_into_int(B::float_powi_scalar(B::int_into_float(lhs), rhs))
    }

    /// Element-wise power with a floatTensor.
    ///
    /// # Arguments
    ///
    /// * `lhs` - The left hand side tensor.
    /// * `rhs` - The right hand side scalar.
    ///
    /// # Returns
    ///
    /// The elements of `lhs` raised to the value of `rhs`. Result is an IntTensor.
    fn int_powf_scalar(lhs: IntTensor<B>, rhs: f32) -> IntTensor<B> {
        B::float_into_int(B::float_powf_scalar(B::int_into_float(lhs), rhs))
    }

    /// Clamps a tensor under a minimum value.
    ///
    /// # Arguments
    ///
    /// * `tensor` - The tensor to clamp.
    /// * `min` - The minimum value.
    ///
    /// # Returns
    ///
    /// The clamped tensor.
    fn int_clamp_min(tensor: IntTensor<B>, min: IntElem<B>) -> IntTensor<B> {
        let mask = Self::int_lower_elem(tensor.clone(), min);
        Self::int_mask_fill(tensor, mask, min)
    }

    /// Clamps a tensor over a maximum value.
    ///
    /// # Arguments
    ///
    /// * `tensor` - The tensor to clamp.
    /// * `max` - The maximum value.
    ///
    /// # Returns
    ///
    /// The clamped tensor.
    fn int_clamp_max(tensor: IntTensor<B>, max: IntElem<B>) -> IntTensor<B> {
        let mask = Self::int_greater_elem(tensor.clone(), max);
        Self::int_mask_fill(tensor, mask, max)
    }

    /// Clamps a tensor between a minimum and maximum value.
    ///
    /// # Arguments
    ///
    /// * `tensor` - The tensor to clamp.
    /// * `min` - The minimum value.
    /// * `max` - The maximum value.
    ///
    /// # Returns
    ///
    /// The clamped tensor.
    fn int_clamp(tensor: IntTensor<B>, min: IntElem<B>, max: IntElem<B>) -> IntTensor<B> {
        Self::int_clamp_min(Self::int_clamp_max(tensor, max), min)
    }

    /// Element-wise subtraction.
    ///
    /// # Arguments
    ///
    /// * `lhs` - The left hand side tensor.
    /// * `rhs` - The right hand side tensor.
    ///
    /// # Returns
    ///
    /// The result of the subtraction.
    fn int_sub(lhs: IntTensor<B>, rhs: IntTensor<B>) -> IntTensor<B>;

    /// Element-wise subtraction with a scalar.
    ///
    /// # Arguments
    ///
    /// * `lhs` - The left hand side tensor.
    /// * `rhs` - The right hand side scalar.
    ///
    /// # Returns
    ///
    /// The result of the subtraction.
    fn int_sub_scalar(lhs: IntTensor<B>, rhs: IntElem<B>) -> IntTensor<B>;

    /// Element-wise multiplication.
    ///
    /// # Arguments
    ///
    /// * `lhs` - The left hand side tensor.
    /// * `rhs` - The right hand side tensor.
    ///
    /// # Returns
    ///
    /// The result of the multiplication.
    fn int_mul(lhs: IntTensor<B>, rhs: IntTensor<B>) -> IntTensor<B>;

    /// Element-wise multiplication with a scalar.
    ///
    /// # Arguments
    ///
    /// * `lhs` - The left hand side tensor.
    /// * `rhs` - The right hand side scalar.
    ///
    /// # Returns
    ///
    /// The result of the multiplication.
    fn int_mul_scalar(lhs: IntTensor<B>, rhs: IntElem<B>) -> IntTensor<B>;

    /// Element-wise division.
    ///
    /// # Arguments
    ///
    /// * `lhs` - The left hand side tensor.
    /// * `rhs` - The right hand side tensor.
    ///
    /// # Returns
    ///
    /// The result of the division.
    fn int_div(lhs: IntTensor<B>, rhs: IntTensor<B>) -> IntTensor<B>;

    /// Element-wise division with a scalar.
    ///
    /// # Arguments
    ///
    /// * `lhs` - The left hand side tensor.
    /// * `rhs` - The right hand side scalar.
    ///
    /// # Returns
    ///
    /// The result of the division.
    fn int_div_scalar(lhs: IntTensor<B>, rhs: IntElem<B>) -> IntTensor<B>;

    /// Element-wise modulus.
    ///
    /// # Arguments
    /// * `lhs` - The left hand side tensor.
    /// * `rhs` - The right hand side scalar.
    ///
    /// # Returns
    ///
    /// The result of applying the modulus of the scalar to the tensor.
    fn int_remainder(lhs: IntTensor<B>, rhs: IntTensor<B>) -> IntTensor<B>;

    /// Element-wise modulus with a scalar.
    ///
    /// # Arguments
    /// * `lhs` - The left hand side tensor.
    /// * `rhs` - The right hand side scalar.
    ///
    /// # Returns
    ///
    /// The result of applying the modulus of the scalar to the tensor.
    fn int_remainder_scalar(lhs: IntTensor<B>, rhs: IntElem<B>) -> IntTensor<B>;

    /// Multiplies two tensors together using matrix multiplication.
    ///
    /// # Arguments
    ///
    /// * `lhs` - The left hand side tensor.
    /// * `rhs` - The right hand side tensor.
    ///
    /// # Returns
    ///
    /// The result of multiplying the two tensors together using matrix multiplication.
    fn int_matmul(lhs: IntTensor<B>, rhs: IntTensor<B>) -> IntTensor<B>;

    /// Element-wise negation.
    ///
    /// # Arguments
    ///
    /// * `tensor` - The tensor to negate.
    ///
    /// # Returns
    ///
    /// The negated tensor.
    fn int_neg(tensor: IntTensor<B>) -> IntTensor<B> {
        Self::int_mul_scalar(tensor, (-1.0).elem::<IntElem<B>>())
    }

    /// Creates a tensor of zeros.
    ///
    /// # Arguments
    ///
    /// * `shape` - The shape of the tensor.
    /// * `device` - The device to create the tensor on.
    /// * `dtype` - The target data type.
    ///
    /// # Returns
    ///
    /// The tensor of zeros.
    fn int_zeros(shape: Shape, device: &Device<B>, dtype: IntDType) -> IntTensor<B> {
        Self::int_from_data(TensorData::full_dtype(shape, 0, dtype.into()), device)
    }

    /// Creates a tensor of ones.
    ///
    /// # Arguments
    ///
    /// * `shape` - The shape of the tensor.
    /// * `device` - The device to create the tensor on.
    /// * `dtype` - The target data type.
    ///
    /// # Returns
    ///
    /// The tensor of ones.
    fn int_ones(shape: Shape, device: &Device<B>, dtype: IntDType) -> IntTensor<B> {
        Self::int_from_data(TensorData::full_dtype(shape, 1, dtype.into()), device)
    }

    /// Creates a tensor filled with given value.
    ///
    /// # Arguments
    ///
    /// * `shape` - The shape of the tensor.
    /// * `fill_value` - The value with which to fill the tensor.
    /// * `device` - The device to create the tensor on.
    /// * `dtype` - The target data type.
    ///
    /// # Returns
    ///
    /// The tensor filled with given value
    fn int_full(
        shape: Shape,
        fill_value: IntElem<B>,
        device: &Device<B>,
        dtype: IntDType,
    ) -> IntTensor<B> {
        Self::int_from_data(
            TensorData::full_dtype(shape, fill_value, dtype.into()),
            device,
        )
    }

    /// Sums all elements in the tensor.
    ///
    /// # Arguments
    ///
    /// * `tensor` - The tensor to sum.
    ///
    /// # Returns
    ///
    /// The sum of all elements in the tensor.
    fn int_sum(tensor: IntTensor<B>) -> IntTensor<B>;

    /// Sums all elements in the tensor along a dimension.
    ///
    /// # Arguments
    ///
    /// * `tensor` - The tensor to sum.
    /// * `dim` - The dimension to sum along.
    ///
    /// # Returns
    ///
    /// The sum of all elements in the tensor along the dimension.
    fn int_sum_dim(tensor: IntTensor<B>, dim: usize) -> IntTensor<B>;

    /// Computes the product of all elements in the tensor.
    ///
    /// # Arguments
    ///
    /// * `tensor` - The tensor to compute the product of.
    ///
    /// # Returns
    ///
    /// The product of all elements in the tensor.
    fn int_prod(tensor: IntTensor<B>) -> IntTensor<B>;

    /// Computes the product of all elements in the tensor along a dimension.
    ///
    /// # Arguments
    ///
    /// * `tensor` - The tensor to compute the product of.
    /// * `dim` - The dimension to compute the product along.
    ///
    /// # Returns
    ///
    /// The product of all elements in the tensor along the dimension.
    fn int_prod_dim(tensor: IntTensor<B>, dim: usize) -> IntTensor<B>;

    /// Computes the mean of all elements in the tensor.
    ///
    /// # Arguments
    ///
    /// * `tensor` - The tensor to compute the mean of.
    ///
    /// # Returns
    ///
    /// The mean of all elements in the tensor.
    fn int_mean(tensor: IntTensor<B>) -> IntTensor<B> {
        let num_elems = tensor.shape().num_elements();
        B::int_div_scalar(B::int_sum(tensor), (num_elems as i64).elem())
    }

    /// Computes the mean of all elements in the tensor along a dimension.
    ///
    /// # Arguments
    ///
    /// * `tensor` - The tensor to compute the mean of.
    ///
    /// # Returns
    ///
    /// The mean of all elements in the tensor along the dimension.
    fn int_mean_dim(tensor: IntTensor<B>, dim: usize) -> IntTensor<B>;

    /// Computes the cumulative sum of elements along a dimension.
    ///
    /// # Arguments
    ///
    /// * `tensor` - The tensor to compute the cumulative sum of.
    /// * `dim` - The dimension along which to compute the cumulative sum.
    ///
    /// # Returns
    ///
    /// A tensor with the same shape where each element is the cumulative sum
    /// of all elements up to and including that position along the dimension.
    fn int_cumsum(tensor: IntTensor<B>, dim: usize) -> IntTensor<B>;

<<<<<<< HEAD
    /// Computes the cumulative minimum of elements along a dimension.
    ///
    /// # Arguments
    ///
    /// * `tensor` - The tensor to compute the cumulative minimum of.
    /// * `dim` - The dimension along which to compute the cumulative minimum.
    ///
    /// # Returns
    ///
    /// A tensor with the same shape where each element is the minimum
    /// of all elements up to and including that position along the dimension.
    fn int_cummin(tensor: IntTensor<B>, dim: usize) -> IntTensor<B>;
=======
    /// Computes the cumulative maximum of elements along a dimension.
    ///
    /// # Arguments
    ///
    /// * `tensor` - The tensor to compute the cumulative maximum of.
    /// * `dim` - The dimension along which to compute the cumulative maximum.
    ///
    /// # Returns
    ///
    /// A tensor with the same shape where each element is the maximum
    /// of all elements up to and including that position along the dimension.
    fn int_cummax(tensor: IntTensor<B>, dim: usize) -> IntTensor<B>;
>>>>>>> 5420aa5a

    /// Gets the indices of the maximum elements along a dimension.
    ///
    /// # Arguments
    ///
    /// * `tensor` - The tensor to get the maximum indices of.
    /// * `dim` - The dimension to get the maximum indices along.
    ///
    /// # Returns
    ///
    /// The indices of the maximum elements along the dimension.
    fn int_argmax(tensor: IntTensor<B>, dim: usize) -> IntTensor<B>;

    /// Gets the indices of the minimum elements along a dimension.
    ///
    /// # Arguments
    ///
    /// * `tensor` - The tensor to get the minimum indices of.
    /// * `dim` - The dimension to get the minimum indices along.
    ///
    /// # Returns
    ///
    /// The indices of the minimum elements along the dimension.
    fn int_argmin(tensor: IntTensor<B>, dim: usize) -> IntTensor<B>;

    /// Gets the maximum element in the tensor.
    ///
    /// # Arguments
    ///
    /// * `tensor` - The tensor to get the maximum element of.
    ///
    /// # Returns
    ///
    /// The maximum element in the tensor.
    fn int_max(tensor: IntTensor<B>) -> IntTensor<B> {
        let shape = tensor.shape();
        let tensor = B::int_reshape(tensor, Shape::new([shape.num_elements()]));

        B::int_max_dim(tensor, 0)
    }

    /// Gets the maximum element in the tensor along a dimension.
    ///
    /// # Arguments
    ///
    /// * `tensor` - The tensor to get the maximum element of.
    /// * `dim` - The dimension to get the maximum element along.
    ///
    /// # Returns
    ///
    /// The maximum element in the tensor along the dimension.
    fn int_max_dim(tensor: IntTensor<B>, dim: usize) -> IntTensor<B> {
        let index = B::int_argmax(tensor.clone(), dim);
        B::int_gather(dim, tensor, index)
    }

    /// Gets the maximum elements and corresponding indices along a dimension.
    ///
    /// # Arguments
    ///
    /// * `tensor` - The tensor to get the maximum elements and indices of.
    /// * `dim` - The dimension to get the maximum elements and indices along.
    ///
    /// # Returns
    ///
    /// The maximum elements and corresponding indices along the dimension.
    fn int_max_dim_with_indices(tensor: IntTensor<B>, dim: usize) -> (IntTensor<B>, IntTensor<B>) {
        let index = B::int_argmax(tensor.clone(), dim);
        let values = B::int_gather(dim, tensor, index.clone());

        (values, index)
    }

    /// Gets the maximum absolute element in the tensor.
    ///
    /// # Arguments
    ///
    /// * `tensor` - The tensor to get the maximum element of.
    ///
    /// # Returns
    ///
    /// The maximum element in the tensor.
    fn int_max_abs(tensor: IntTensor<B>) -> IntTensor<B> {
        let shape = tensor.shape();
        let tensor = B::int_reshape(tensor, Shape::new([shape.num_elements()]));

        B::int_max_abs_dim(tensor, 0)
    }

    /// Gets the maximum absolute element in the tensor along a dimension.
    ///
    /// # Arguments
    ///
    /// * `tensor` - The tensor to get the maximum element of.
    /// * `dim` - The dimension to get the maximum element along.
    ///
    /// # Returns
    ///
    /// The maximum element in the tensor along the dimension.
    fn int_max_abs_dim(tensor: IntTensor<B>, dim: usize) -> IntTensor<B> {
        B::int_max_dim(B::int_abs(tensor), dim)
    }

    /// Gets the minimum element in the tensor.
    ///
    /// # Arguments
    ///
    /// * `tensor` - The tensor to get the minimum element of.
    ///
    /// # Returns
    ///
    /// The minimum element in the tensor.
    fn int_min(tensor: IntTensor<B>) -> IntTensor<B> {
        let shape = tensor.shape();
        let tensor = B::int_reshape(tensor, Shape::new([shape.num_elements()]));

        B::int_min_dim(tensor, 0)
    }

    /// Gets the minimum elements in the tensor along a dimension.
    ///
    /// # Arguments
    ///
    /// * `tensor` - The tensor to get the minimum element of.
    /// * `dim` - The dimension to get the minimum element along.
    ///
    /// # Returns
    ///
    /// The minimum element in the tensor along the dimension.
    fn int_min_dim(tensor: IntTensor<B>, dim: usize) -> IntTensor<B> {
        let index = B::int_argmin(tensor.clone(), dim);
        B::int_gather(dim, tensor, index)
    }

    /// Gets the minimum elements and corresponding indices along a dimension.
    ///
    /// # Arguments
    ///
    /// * `tensor` - The tensor to get the minimum elements and indices of.
    /// * `dim` - The dimension to get the minimum elements and indices along.
    ///
    /// # Returns
    ///
    /// The minimum elements and corresponding indices along the dimension.
    fn int_min_dim_with_indices(tensor: IntTensor<B>, dim: usize) -> (IntTensor<B>, IntTensor<B>) {
        let indices = B::int_argmin(tensor.clone(), dim);
        let values = B::int_gather(dim, tensor, indices.clone());

        (values, indices)
    }

    /// Returns a new tensor with absolute values.
    ///
    /// # Arguments
    ///
    /// * `tensor` - The tensor to take absolute value of.
    ///
    /// # Returns
    ///
    /// A tensor with the same shape as `tensor` with absolute values.
    fn int_abs(tensor: IntTensor<B>) -> IntTensor<B>;

    /// Transposes an int tensor.
    ///
    /// # Arguments
    ///
    /// * `tensor` - The tensor to transpose.
    ///
    /// # Returns
    ///
    /// The transposed tensor.
    fn int_transpose(tensor: IntTensor<B>) -> IntTensor<B> {
        let ndims = tensor.shape().num_dims();
        Self::int_swap_dims(tensor, ndims - 2, ndims - 1)
    }

    /// Swaps two dimensions of an int tensor.
    ///
    /// # Arguments
    ///
    /// * `tensor` - The tensor to swap the dimensions of.
    /// * `dim1` - The first dimension to swap.
    /// * `dim2` - The second dimension to swap.
    ///
    /// # Returns
    ///
    /// The tensor with the dimensions swapped.
    fn int_swap_dims(tensor: IntTensor<B>, dim1: usize, dim2: usize) -> IntTensor<B>;

    /// Permutes the dimensions of a tensor.
    ///
    /// # Arguments
    ///
    /// * `tensor` - The tensor to permute the dimensions of.
    /// * `axes` - The new order of the dimensions.
    /// # Returns
    ///
    /// The tensor with the dimensions permuted.
    fn int_permute(tensor: IntTensor<B>, axes: &[usize]) -> IntTensor<B>;

    /// Reverse the order of elements in a tensor along the given axes.
    ///
    /// # Arguments
    ///
    /// * `tensor` - The tensor to reverse.
    /// * `axes` - The axes to reverse.
    ///
    /// The tensor with the elements reversed.
    fn int_flip(tensor: IntTensor<B>, axes: &[usize]) -> IntTensor<B>;

    /// Creates a new int tensor with random values.
    ///
    ///  # Arguments
    ///  * `shape` - The shape of the tensor.
    ///  * `distribution` - The distribution to sample from.
    ///  * `device` - The device to create the tensor on.
    ///
    ///  # Returns
    ///
    ///  The tensor with the given shape and random values.
    fn int_random(shape: Shape, distribution: Distribution, device: &Device<B>) -> IntTensor<B>;

    /// Creates a new tensor with values from the given range with the given step size.
    ///
    /// # Arguments
    ///
    /// * `range` - The range of values.
    /// * `step` - The step size.
    /// * `device` - The device to create the tensor on.
    ///
    /// # Returns
    ///
    /// The tensor with the given values.
    fn int_arange_step(range: Range<i64>, step: usize, device: &Device<B>) -> IntTensor<B> {
        let value = range
            .step_by(step)
            .map(|i| i.elem())
            .collect::<Vec<IntElem<B>>>();
        let shape = Shape::new([value.len()]);
        let data = TensorData::new(value, shape);
        B::int_from_data(data, device)
    }

    /// Creates a new tensor with values from the given range.
    ///
    /// # Arguments
    ///
    /// * `range` - The range of values.
    /// * `device` - The device to create the tensor on.
    ///
    /// # Returns
    ///
    /// The tensor with the given values.
    ///
    /// # Remarks
    ///
    /// Uses `arange_step` with a step size of 1 under the hood.
    fn int_arange(range: Range<i64>, device: &Device<B>) -> IntTensor<B> {
        Self::int_arange_step(range, 1, device)
    }

    /// Tests if any element in the int `tensor` evaluates to True.
    ///
    /// # Arguments
    ///
    /// * `tensor` - The tensor to test.
    ///
    /// # Returns
    ///
    /// A boolean tensor with a single element, True if any element in the tensor is True, False otherwise.
    fn int_any(tensor: IntTensor<B>) -> BoolTensor<B> {
        let bool_tensor = B::int_equal_elem(tensor, 0.elem());
        let bool_tensor = B::bool_not(bool_tensor);
        let sum = B::int_sum(B::bool_into_int(bool_tensor));
        B::int_greater_elem(sum, 0.elem())
    }

    /// Tests if any element in the int `tensor` evaluates to True along a given dimension `dim`.
    ///
    /// # Arguments
    ///
    /// * `tensor` - The tensor to test.
    /// * `dim` - The axis along which to test.
    ///
    /// # Returns
    ///
    /// A boolean tensor `Tensor<B, D, Bool>` with the same size as input `tensor`, except in the `dim` axis
    /// where the size is 1. The elem in the `dim` axis is True if any element along this dim in the input
    /// evaluates to True, False otherwise.
    fn int_any_dim(tensor: IntTensor<B>, dim: usize) -> BoolTensor<B> {
        let bool_tensor = B::int_equal_elem(tensor, 0.elem());
        let bool_tensor = B::bool_not(bool_tensor);
        let sum = B::int_sum_dim(B::bool_into_int(bool_tensor), dim);
        B::int_greater_elem(sum, 0.elem())
    }

    /// Tests if all elements in the int `tensor` evaluate to True.
    ///
    /// # Arguments
    ///
    /// * `tensor` - The tensor to test.
    ///
    /// # Returns
    ///
    /// A boolean tensor `Tensor<B, 1, Bool>` with a single element, True if all elements in the input tensor
    /// evaluate to True, False otherwise.
    fn int_all(tensor: IntTensor<B>) -> BoolTensor<B> {
        let num_elems = tensor.shape().num_elements();
        let bool_tensor = B::int_equal_elem(tensor, 0.elem());
        let bool_tensor = B::bool_not(bool_tensor);
        let sum = B::int_sum(B::bool_into_int(bool_tensor));
        B::int_equal_elem(sum, (num_elems as i32).elem())
    }

    /// Tests if all elements in the int `tensor` evaluate to True along a given dimension `dim`.
    ///
    /// # Arguments
    ///
    /// * `tensor` - The tensor to test.
    /// * `dim` - The axis along which to test.
    ///
    /// # Returns
    ///
    /// A boolean tensor `Tensor<B, D, Bool>` with the same size as input `tensor`, except in the `dim` axis
    /// where the size is 1. The elem in the `dim` axis is True if all elements along this dim in the input
    /// evaluates to True, False otherwise.
    fn int_all_dim(tensor: IntTensor<B>, dim: usize) -> BoolTensor<B> {
        let num_elems = tensor.shape().dims[dim];
        let bool_tensor = B::int_equal_elem(tensor, 0.elem());
        let bool_tensor = B::bool_not(bool_tensor);
        let sum = B::int_sum_dim(B::bool_into_int(bool_tensor), dim);
        B::int_equal_elem(sum, (num_elems as i32).elem())
    }

    /// Returns the signs of the int `tensor`.
    ///
    /// # Arguments
    ///
    /// * `tensor` - The tensor to extract the signs from.
    ///
    /// # Returns
    ///
    /// A tensor with the same shape as `tensor` containing the signs of the elements of `tensor`.
    fn int_sign(tensor: IntTensor<B>) -> IntTensor<B> {
        let dtype = tensor.dtype();
        let zeros = B::int_zeros(tensor.shape(), &B::int_device(&tensor), dtype.into());
        let less_than_zero = B::int_lower_elem(tensor.clone(), 0.0f32.elem());
        let greater_than_zero = B::int_greater_elem(tensor, 0.0f32.elem());

        let mut result = B::int_mask_fill(zeros, less_than_zero, (-1.0f32).elem());
        result = B::int_mask_fill(result, greater_than_zero, 1.0f32.elem());
        result
    }

    /// Broadcasts the int `tensor` to the given `shape`.
    fn int_expand(tensor: IntTensor<B>, shape: Shape) -> IntTensor<B>;

    /// Sort the elements of the input `tensor` by value along a given dimension.
    ///
    /// This sort is unstable (i.e., may reorder equal elements).
    ///
    /// # Arguments
    ///
    /// * `tensor` - The input tensor.
    /// * `dim` - The axis along which to sort.
    /// * `descending` - The sorting order.
    ///
    /// # Returns
    ///
    /// A tensor with the same shape as the input tensor, where the elements are sorted by value.
    fn int_sort(tensor: IntTensor<B>, dim: usize, descending: bool) -> IntTensor<B> {
        sort::<B, Int>(tensor, dim, descending)
    }

    /// Sort the elements of the input `tensor` by value along a given dimension.
    ///
    /// This sort is unstable (i.e., may reorder equal elements).
    ///
    /// # Arguments
    ///
    /// * `tensor` - The input tensor.
    /// * `dim` - The axis along which to sort.
    ///
    /// # Returns
    ///
    /// A tensor with the same shape as the input tensor and corresponding indices, where
    /// the elements are sorted by value and the indices map back to the original input tensor.
    fn int_sort_with_indices(
        tensor: IntTensor<B>,
        dim: usize,
        descending: bool,
    ) -> (IntTensor<B>, IntTensor<B>) {
        sort_with_indices::<B, Int>(tensor, dim, descending)
    }

    /// Returns the indices that sort the elements of the input `tensor` by value
    /// along a given dimension.
    ///
    /// This sort is unstable (i.e., may reorder equal elements).
    ///
    /// # Arguments
    ///
    /// * `tensor` - The input tensor.
    /// * `dim` - The axis along which to sort.
    /// * `descending` - The sorting order.
    ///
    /// # Returns
    ///
    /// A tensor with the same shape as the input tensor the indices map back to the original input tensor.
    fn int_argsort(tensor: IntTensor<B>, dim: usize, descending: bool) -> IntTensor<B> {
        argsort::<B, Int>(tensor, dim, descending)
    }

    /// Bitwise AND operation for Int Tensors
    fn bitwise_and(lhs: IntTensor<B>, rhs: IntTensor<B>) -> IntTensor<B>;

    /// Bitwise AND operation for Int Tensors with a scalar
    fn bitwise_and_scalar(lhs: IntTensor<B>, rhs: IntElem<B>) -> IntTensor<B>;

    /// Bitwise OR operation for Int Tensors
    fn bitwise_or(lhs: IntTensor<B>, rhs: IntTensor<B>) -> IntTensor<B>;

    /// Bitwise OR operation for Int Tensors with a scalar
    fn bitwise_or_scalar(lhs: IntTensor<B>, rhs: IntElem<B>) -> IntTensor<B>;

    /// Bitwise XOR operation for Int Tensors
    fn bitwise_xor(lhs: IntTensor<B>, rhs: IntTensor<B>) -> IntTensor<B>;

    /// Bitwise XOR operation for Int Tensors with a scalar
    fn bitwise_xor_scalar(lhs: IntTensor<B>, rhs: IntElem<B>) -> IntTensor<B>;

    /// Bitwise NOT operation for Int Tensors
    fn bitwise_not(tensor: IntTensor<B>) -> IntTensor<B>;

    /// Bitwise left shift operation for Int Tensors
    fn bitwise_left_shift(lhs: IntTensor<B>, rhs: IntTensor<B>) -> IntTensor<B>;

    /// Bitwise left shift operation for Int Tensors with a scalar
    fn bitwise_left_shift_scalar(lhs: IntTensor<B>, rhs: IntElem<B>) -> IntTensor<B>;

    /// Bitwise right shift operation for Int Tensors
    fn bitwise_right_shift(lhs: IntTensor<B>, rhs: IntTensor<B>) -> IntTensor<B>;

    /// Bitwise right shift operation for Int Tensors with a scalar
    fn bitwise_right_shift_scalar(lhs: IntTensor<B>, rhs: IntElem<B>) -> IntTensor<B>;

    /// Converts a tensor to another integer data type.
    ///
    /// # Arguments
    ///
    /// * `tensor` - The tensor to convert.
    /// * `dtype` - The target data type.
    ///
    /// # Returns
    ///
    /// A tensor with the same values as `tensor` but in the target integer data type.
    fn int_cast(tensor: IntTensor<B>, dtype: IntDType) -> IntTensor<B>;

    /// Unfold windows along a dimension.
    ///
    /// Returns a view of the tensor with all complete windows of size `size` in dimension `dim`;
    /// where windows are advanced by `step` at each index.
    ///
    /// The number of windows is `max(0, (shape[dim] - size).ceil_div(step))`.
    ///
    /// # Arguments
    ///
    /// * `tensor` - The input tensor to unfold; of shape ``[pre=..., dim shape, post=...]``
    /// * `dim` - the selected dim.
    /// * `size` - the size of each unfolded window.
    /// * `step` - the step between each window.
    ///
    /// # Returns
    ///
    /// A tensor view with shape ``[pre=..., windows, size, post=...]``.
    fn int_unfold(tensor: IntTensor<B>, dim: usize, size: usize, step: usize) -> IntTensor<B>;
}<|MERGE_RESOLUTION|>--- conflicted
+++ resolved
@@ -767,7 +767,6 @@
     /// of all elements up to and including that position along the dimension.
     fn int_cumsum(tensor: IntTensor<B>, dim: usize) -> IntTensor<B>;
 
-<<<<<<< HEAD
     /// Computes the cumulative minimum of elements along a dimension.
     ///
     /// # Arguments
@@ -780,7 +779,7 @@
     /// A tensor with the same shape where each element is the minimum
     /// of all elements up to and including that position along the dimension.
     fn int_cummin(tensor: IntTensor<B>, dim: usize) -> IntTensor<B>;
-=======
+
     /// Computes the cumulative maximum of elements along a dimension.
     ///
     /// # Arguments
@@ -793,7 +792,6 @@
     /// A tensor with the same shape where each element is the maximum
     /// of all elements up to and including that position along the dimension.
     fn int_cummax(tensor: IntTensor<B>, dim: usize) -> IntTensor<B>;
->>>>>>> 5420aa5a
 
     /// Gets the indices of the maximum elements along a dimension.
     ///
