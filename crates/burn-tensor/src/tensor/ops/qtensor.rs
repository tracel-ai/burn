use alloc::vec::Vec;
use cubecl_quant::scheme::QuantScheme;

use crate::{
    Device, Shape, TensorData, TensorMetadata, TensorPrimitive,
    backend::Backend,
    quantization::{
        Calibration, QTensorPrimitive, QuantPropagation, QuantizationParametersPrimitive,
        compute_q_params_primitive, compute_range_primitive,
    },
};

use super::{BoolTensor, FloatElem, FloatTensor, IntElem, IntTensor, QuantizedTensor};

/// Automatically applies `dequantization -> float operation -> quantization`.
///
/// Used for tensor ops that should always return a quantized output.
#[macro_export]
macro_rules! dequant_op_quant {
    // Binary tensor float op w/ lhs & rhs
    (
        ty $ty:ty, float_op $float_op:expr, $t1:expr, $t2:expr
    ) => {{
        // Heuristic: prioritize lhs scheme
        let scheme = $t1.scheme().clone();

        let t1_f = <$ty>::dequantize($t1);
        let t2_f = <$ty>::dequantize($t2);
        #[allow(clippy::redundant_closure_call)]
        let out_f = $float_op(t1_f, t2_f);

        <$ty>::quantize_dynamic(out_f, &scheme)
    }};
    // Unary tensor float op
    (
        ty $ty:ty, float_op $float_op:expr, $tensor:expr
    ) => {{
        let scheme = $tensor.scheme().clone();

        let tensor_f = <$ty>::dequantize($tensor);
        #[allow(clippy::redundant_closure_call)]
        let out_f = $float_op(tensor_f);

        <$ty>::quantize_dynamic(out_f, &scheme)
    }};
}

/// Automatically applies `dequantization -> float operation [-> quantization]`.
///
/// The output quantization step is optional.
/// It is only performed when the input quantization scheme is propagated.
#[macro_export]
macro_rules! dequant_op_flow {
    // Binary tensor float op w/ lhs & rhs
    (
        ty $ty:ty, float_op $float_op:expr, $t1:expr, $t2:expr
    ) => {{
        // Heuristic: prioritize lhs scheme
        let scheme = $t1.scheme().clone();
        let propagation = $t1.propagation();

        let t1_f = <$ty>::dequantize($t1);
        let t2_f = <$ty>::dequantize($t2);
        #[allow(clippy::redundant_closure_call)]
        let out_f = $float_op(t1_f, t2_f);

        match propagation {
            QuantPropagation::Propagate => {
                TensorPrimitive::QFloat(<$ty>::quantize_dynamic(out_f, &scheme))
            }
            QuantPropagation::Inhibit => TensorPrimitive::Float(out_f),
        }
    }};
    // Unary tensor float op
    (
        ty $ty:ty, float_op $float_op:expr, $tensor:expr
    ) => {{
        let scheme = $tensor.scheme().clone();
        let propagation = $tensor.propagation();

        let tensor_f = <$ty>::dequantize($tensor);
        #[allow(clippy::redundant_closure_call)]
        let out_f = $float_op(tensor_f);

        match propagation {
            QuantPropagation::Propagate => {
                TensorPrimitive::QFloat(<$ty>::quantize_dynamic(out_f, &scheme))
            }
            QuantPropagation::Inhibit => TensorPrimitive::Float(out_f),
        }
    }};
}

/// Operations on quantized tensors.
///
/// # Return Type Semantics
///
/// The return type of each operation indicates how quantization is handled:
///
/// ## [`QuantizedTensor<B>`]
/// If the method returns a `QuantizedTensor<B>`, the operation is expected to preserve the quantized
/// representation. Implementations should avoid dequantizing when possible to maintain performance.
/// For example, shape or layout changes such as expand or transpose preserve quantization.
///
/// *Note: while this currently doesn't affect the quantized tensor parameters (only per-tensor is
/// supported at the time of writing), other quantization levels (e.g., per-block) may require re-ordering
/// the quantization parameters to match the new layout.*
///
///
/// ## [`TensorPrimitive<B>`]
/// If the method returns a `TensorPrimitive<B>` enum, the return type should align with propagation
/// strategy specified in the quantization scheme. The output should remain quantized ([`TensorPrimitive::QFloat`])
/// returned in floating-point form ([`TensorPrimitive::Float`]).
///
/// This distinction allows for fine-grained control over mixed-precision flows while still operating
/// through a unified API.
pub trait QTensorOps<B: Backend> {
    /// Creates a new tensor from the data structure.
    ///
    /// # Arguments
    ///
    /// * `data` - The data structure.
    /// * `device` - The device to create the tensor on.
    ///
    /// # Returns
    ///
    /// The tensor with the given data.
    fn q_from_data(data: TensorData, device: &Device<B>) -> QuantizedTensor<B>;

    /// Convert the tensor to a lower precision data type based on the quantization scheme and parameters.
    fn quantize(
        tensor: FloatTensor<B>,
        scheme: &QuantScheme,
        qparams: QuantizationParametersPrimitive<B>,
    ) -> QuantizedTensor<B>;

    /// Dynamically convert the tensor to a lower precision data type based on the quantization scheme.
    fn quantize_dynamic(tensor: FloatTensor<B>, scheme: &QuantScheme) -> QuantizedTensor<B> {
        // Dynamically compute min/max tensor range and qparams before quantizing
        let (min, max) = compute_range_primitive::<B>(scheme, tensor.clone(), &Calibration::MinMax);
        let qparams = compute_q_params_primitive(scheme, min, max);
        Self::quantize(tensor, scheme, qparams)
    }

    /// Convert the tensor back to a higher precision data type.
    fn dequantize(tensor: QuantizedTensor<B>) -> FloatTensor<B>;

    /// Gets the device of the tensor.
    ///
    /// # Arguments
    ///
    /// * `tensor` - The tensor.
    ///
    /// # Returns
    ///
    /// The device of the tensor.
    fn q_device(tensor: &QuantizedTensor<B>) -> Device<B>;

    /// Moves the tensor to the given device.
    ///
    /// # Arguments
    ///
    /// * `tensor` - The tensor.
    /// * `device` - The device to move the tensor to.
    ///
    /// # Returns
    ///
    /// The tensor on the given device.
    fn q_to_device(tensor: QuantizedTensor<B>, device: &Device<B>) -> QuantizedTensor<B>;

    /// Reshapes a tensor.
    ///
    /// # Arguments
    ///
    /// * `tensor` - The tensor to reshape.
    /// * `shape` - The new shape of the tensor.
    ///
    /// # Returns
    ///
    /// The tensor with the new shape.
    fn q_reshape(tensor: QuantizedTensor<B>, shape: Shape) -> QuantizedTensor<B>;

    /// Converts the tensor to a data structure.
    ///
    /// # Arguments
    ///
    /// * `tensor` - The tensor.
    ///
    /// # Returns
    ///
    /// The data structure with the tensor's data.
    fn q_into_data(tensor: QuantizedTensor<B>) -> impl Future<Output = TensorData> + Send;

    /// Detaches a tensor from the computation graph.
    fn q_detach(tensor: QuantizedTensor<B>) -> QuantizedTensor<B> {
        // Should only be overridden by autodiff backends.
        tensor
    }

    /// Sets the `require_grad` flag of a tensor.
    fn q_set_require_grad(tensor: QuantizedTensor<B>, _require_grad: bool) -> QuantizedTensor<B> {
        // Should only be overridden by autodiff backends.
        tensor
    }

    /// Returns the `require_grad` flag of a tensor.
    fn q_is_require_grad(_tensor: &QuantizedTensor<B>) -> bool {
        // Should only be overridden by autodiff backends.
        false
    }

    /// Broadcasts the `tensor` to the given `shape`.
    fn q_expand(tensor: QuantizedTensor<B>, shape: Shape) -> QuantizedTensor<B>;

    /// Transposes a tensor.
    ///
    /// # Arguments
    ///
    /// * `tensor` - The tensor to transpose.
    ///
    /// # Returns
    ///
    /// The transposed tensor.
    fn q_transpose(tensor: QuantizedTensor<B>) -> QuantizedTensor<B> {
        let ndims = tensor.shape().num_dims();
        Self::q_swap_dims(tensor, ndims - 2, ndims - 1)
    }

    /// Swaps two dimensions of a tensor.
    ///
    /// # Arguments
    ///
    /// * `tensor` - The tensor to swap the dimensions of.
    /// * `dim1` - The first dimension to swap.
    /// * `dim2` - The second dimension to swap.
    ///
    /// # Returns
    ///
    /// The tensor with the dimensions swapped.
    fn q_swap_dims(tensor: QuantizedTensor<B>, dim1: usize, dim2: usize) -> QuantizedTensor<B>;

    /// Permutes the dimensions of a tensor.
    ///
    /// # Arguments
    ///
    /// * `tensor` - The tensor to permute the dimensions of.
    /// * `axes` - The new order of the dimensions.
    /// # Returns
    ///
    /// The tensor with the dimensions permuted.
    fn q_permute(tensor: QuantizedTensor<B>, axes: &[usize]) -> QuantizedTensor<B>;

    /// Reverse the order of elements in a tensor along the given axes.
    ///
    /// # Arguments
    ///
    /// * `tensor` - The tensor to reverse.
    /// * `axes` - The axes to reverse.
    ///
    /// The tensor with the elements reversed.
    fn q_flip(tensor: QuantizedTensor<B>, axes: &[usize]) -> QuantizedTensor<B>;

    /// Select tensor elements along the given dimension corresponding for the given indices.
    ///
    /// # Arguments
    ///
    /// * `tensor` - The tensor to select from.
    /// * `dim` - The dimension to select from.
    /// * `indices` - The indices to select.
    ///
    /// # Returns
    ///
    /// The selected elements.
    fn q_select(
        tensor: QuantizedTensor<B>,
        dim: usize,
        indices: IntTensor<B>,
    ) -> QuantizedTensor<B>;

    /// Select tensor elements corresponding to the given slices.
    ///
    /// # Arguments
    ///
    /// * `tensor` - The tensor to select from.
    /// * `slices` - The slices specifying ranges and steps for each dimension.
    ///
    /// # Returns
    ///
    /// The selected elements in a new tensor.
    fn q_slice(tensor: QuantizedTensor<B>, slices: &[crate::Slice]) -> QuantizedTensor<B>;

    /// Gather elements from a tensor.
    ///
    /// # Arguments
    ///
    /// * `dim` - The dimension to gather from.
    /// * `tensor` - The tensor to gather from.
    /// * `indices` - The indices to gather.
    ///
    /// # Returns
    ///
    /// The gathered elements.
    fn q_gather(
        dim: usize,
        tensor: QuantizedTensor<B>,
        indices: IntTensor<B>,
    ) -> QuantizedTensor<B> {
        // Default implementation. Backends can gather on the quantized values when supported.
        dequant_op_quant!(
            ty Self,
            float_op |tensor| B::float_gather(dim, tensor, indices),
            tensor
        )
    }

    /// Repeat the tensor along the given dimension.
    ///
    /// # Arguments
    ///
    /// * `tensor` - The tensor.
    /// * `dim` - The dimension to repeat.
    /// * `times` - The number of times to repeat the dimension.
    ///
    /// # Returns
    ///
    /// The tensor with the given dimension repeated.
    fn q_repeat_dim(tensor: QuantizedTensor<B>, dim: usize, times: usize) -> QuantizedTensor<B> {
        dequant_op_quant!(
            ty Self,
            float_op |tensor| B::float_repeat_dim(tensor, dim, times),
            tensor
        )
    }

    /// Adds two tensors together.
    ///
    /// # Arguments
    ///
    /// * `lhs` - The left hand side tensor.
    /// * `rhs` - The right hand side tensor.
    ///
    /// # Returns
    ///
    /// The result of adding the two tensors together.
    fn q_add(lhs: QuantizedTensor<B>, rhs: QuantizedTensor<B>) -> TensorPrimitive<B> {
        dequant_op_flow!(
            ty Self,
            float_op |lhs, rhs| B::float_add(lhs, rhs),
            lhs,
            rhs
        )
    }

    /// Adds a scalar to a tensor.
    ///
    /// # Arguments
    ///
    /// * `lhs` - The left hand side tensor.
    /// * `rhs` - The right hand side scalar.
    ///
    /// # Returns
    ///
    /// The result of adding the scalar to the tensor.
    fn q_add_scalar(lhs: QuantizedTensor<B>, rhs: FloatElem<B>) -> TensorPrimitive<B> {
        dequant_op_flow!(
            ty Self,
            float_op |tensor| B::float_add_scalar(tensor, rhs),
            lhs
        )
    }

    /// Clamps a tensor under a minimum value.
    ///
    /// # Arguments
    ///
    /// * `tensor` - The tensor to clamp.
    /// * `min` - The minimum value.
    ///
    /// # Returns
    ///
    /// The clamped tensor.
    fn q_clamp_min(tensor: QuantizedTensor<B>, min: FloatElem<B>) -> TensorPrimitive<B> {
        dequant_op_flow!(
            ty Self,
            float_op |tensor| B::float_clamp_min(tensor, min),
            tensor
        )
    }

    /// Clamps a tensor over a maximum value.
    ///
    /// # Arguments
    ///
    /// * `tensor` - The tensor to clamp.
    /// * `max` - The maximum value.
    ///
    /// # Returns
    ///
    /// The clamped tensor.
    fn q_clamp_max(tensor: QuantizedTensor<B>, max: FloatElem<B>) -> TensorPrimitive<B> {
        dequant_op_flow!(
            ty Self,
            float_op |tensor| B::float_clamp_max(tensor, max),
            tensor
        )
    }

    /// Clamps a tensor between a minimum and maximum value.
    ///
    /// # Arguments
    ///
    /// * `tensor` - The tensor to clamp.
    /// * `min` - The minimum value.
    /// * `max` - The maximum value.
    ///
    /// # Returns
    ///
    /// The clamped tensor.
    fn q_clamp(
        tensor: QuantizedTensor<B>,
        min: FloatElem<B>,
        max: FloatElem<B>,
    ) -> TensorPrimitive<B> {
        dequant_op_flow!(
            ty Self,
            float_op |tensor| B::float_clamp(tensor, min, max),
            tensor
        )
    }

    /// Subtracts two tensors.
    ///
    /// # Arguments
    ///
    /// * `lhs` - The left hand side tensor.
    /// * `rhs` - The right hand side tensor.
    ///
    /// # Returns
    ///
    /// The result of subtracting the two tensors.
    fn q_sub(lhs: QuantizedTensor<B>, rhs: QuantizedTensor<B>) -> TensorPrimitive<B> {
        dequant_op_flow!(
            ty Self,
            float_op |lhs, rhs| B::float_sub(lhs, rhs),
            lhs,
            rhs
        )
    }

    /// Subtracts a scalar from a tensor.
    ///
    /// # Arguments
    ///
    /// * `lhs` - The left hand side tensor.
    /// * `rhs` - The right hand side scalar.
    ///
    /// # Returns
    ///
    /// The result of subtracting the scalar from the tensor.
    fn q_sub_scalar(lhs: QuantizedTensor<B>, rhs: FloatElem<B>) -> TensorPrimitive<B> {
        dequant_op_flow!(
            ty Self,
            float_op |tensor| B::float_sub_scalar(tensor, rhs),
            lhs
        )
    }

    /// Multiplies two tensors together element-wise.
    fn q_mul(lhs: QuantizedTensor<B>, rhs: QuantizedTensor<B>) -> TensorPrimitive<B> {
        dequant_op_flow!(
            ty Self,
            float_op |lhs, rhs| B::float_mul(lhs, rhs),
            lhs,
            rhs
        )
    }

    /// Multiplies a tensor by a scalar.
    ///
    /// # Arguments
    ///
    /// * `lhs` - The left hand side tensor.
    /// * `rhs` - The right hand side scalar.
    ///
    /// # Returns
    ///
    /// The result of multiplying the tensor by the scalar.
    fn q_mul_scalar(lhs: QuantizedTensor<B>, rhs: FloatElem<B>) -> TensorPrimitive<B> {
        dequant_op_flow!(
            ty Self,
            float_op |tensor| B::float_mul_scalar(tensor, rhs),
            lhs
        )
    }

    /// Divides two tensors element-wise.
    ///
    /// # Arguments
    ///
    /// * `lhs` - The left hand side tensor.
    /// * `rhs` - The right hand side tensor.
    ///
    /// # Returns
    ///
    /// The result of dividing the two tensors.
    fn q_div(lhs: QuantizedTensor<B>, rhs: QuantizedTensor<B>) -> TensorPrimitive<B> {
        dequant_op_flow!(
            ty Self,
            float_op |lhs, rhs| B::float_div(lhs, rhs),
            lhs,
            rhs
        )
    }

    /// Divides a tensor by a scalar.
    ///
    /// # Arguments
    ///
    /// * `lhs` - The left hand side tensor.
    /// * `rhs` - The right hand side scalar.
    ///
    /// # Returns
    ///
    /// The result of dividing the tensor by the scalar.
    fn q_div_scalar(lhs: QuantizedTensor<B>, rhs: FloatElem<B>) -> TensorPrimitive<B> {
        dequant_op_flow!(
            ty Self,
            float_op |tensor| B::float_div_scalar(tensor, rhs),
            lhs
        )
    }

    /// Multiplies two tensors together using matrix multiplication.
    ///
    /// # Arguments
    ///
    /// * `lhs` - The left hand side tensor.
    /// * `rhs` - The right hand side tensor.
    ///
    /// # Returns
    ///
    /// The result of multiplying the two tensors together using matrix multiplication.
    fn q_matmul(lhs: QuantizedTensor<B>, rhs: QuantizedTensor<B>) -> TensorPrimitive<B> {
        dequant_op_flow!(
            ty Self,
            float_op |lhs, rhs| B::float_matmul(lhs, rhs),
            lhs,
            rhs
        )
    }

    /// Negates a tensor element-wise.
    fn q_neg(tensor: QuantizedTensor<B>) -> TensorPrimitive<B> {
        dequant_op_flow!(
            ty Self,
            float_op |tensor| B::float_neg(tensor),
            tensor
        )
    }

    /// Calculates the reciprocals element-wise
    fn q_recip(tensor: QuantizedTensor<B>) -> TensorPrimitive<B> {
        dequant_op_flow!(
            ty Self,
            float_op |tensor| B::float_recip(tensor),
            tensor
        )
    }

    /// Sum of all elements in a tensor.
    ///
    /// # Arguments
    ///
    /// * `tensor` - The tensor to sum.
    ///
    /// # Returns
    ///
    /// A scalar tensor with the sum of all elements in `tensor`.
    fn q_sum(tensor: QuantizedTensor<B>) -> TensorPrimitive<B> {
        dequant_op_flow!(
            ty Self,
            float_op |tensor| B::float_sum(tensor),
            tensor
        )
    }

    /// Sum of all elements in a tensor along a dimension.
    ///
    /// # Arguments
    ///
    /// * `tensor` - The tensor to sum.
    /// * `dim` - The dimension along which to sum.
    ///
    /// # Returns
    ///
    /// A tensor with the sum of all elements in `tensor` along `dim`.
    fn q_sum_dim(tensor: QuantizedTensor<B>, dim: usize) -> TensorPrimitive<B> {
        dequant_op_flow!(
            ty Self,
            float_op |tensor| B::float_sum_dim(tensor, dim),
            tensor
        )
    }

    /// Product of all elements in a tensor.
    ///
    /// # Arguments
    ///
    /// * `tensor` - The tensor to product.
    ///
    /// # Returns
    ///
    /// A scalar tensor with the product of all elements in `tensor`.
    fn q_prod(tensor: QuantizedTensor<B>) -> TensorPrimitive<B> {
        dequant_op_flow!(
            ty Self,
            float_op |tensor| B::float_prod(tensor),
            tensor
        )
    }

    /// Product of all elements in a tensor along a dimension.
    ///
    /// # Arguments
    ///
    /// * `tensor` - The tensor to product.
    ///
    /// # Returns
    ///
    /// A tensor with the product of all elements in `tensor` along `dim`.
    fn q_prod_dim(tensor: QuantizedTensor<B>, dim: usize) -> TensorPrimitive<B> {
        dequant_op_flow!(
            ty Self,
            float_op |tensor| B::float_prod_dim(tensor, dim),
            tensor
        )
    }

    /// Mean of all elements in a tensor.
    ///
    /// # Arguments
    ///
    /// * `tensor` - The tensor to mean.
    ///
    /// # Returns
    ///
    /// A scalar tensor with the mean of all elements in `tensor`.
    fn q_mean(tensor: QuantizedTensor<B>) -> TensorPrimitive<B> {
        dequant_op_flow!(
            ty Self,
            float_op |tensor| B::float_mean(tensor),
            tensor
        )
    }

    /// Mean of all elements in a tensor along a dimension.
    ///
    /// # Arguments
    ///
    /// * `tensor` - The tensor to mean.
    /// * `dim` - The dimension along which to mean.
    ///
    /// # Returns
    ///
    /// A tensor with the mean of all elements in `tensor` along `dim`.
    fn q_mean_dim(tensor: QuantizedTensor<B>, dim: usize) -> TensorPrimitive<B> {
        dequant_op_flow!(
            ty Self,
            float_op |tensor| B::float_mean_dim(tensor, dim),
            tensor
        )
    }

    /// Computes the cumulative sum of elements along a dimension.
    ///
    /// # Arguments
    ///
    /// * `tensor` - The tensor to compute the cumulative sum of.
    /// * `dim` - The dimension along which to compute the cumulative sum.
    ///
    /// # Returns
    ///
    /// A tensor with the same shape where each element is the cumulative sum
    /// of all elements up to and including that position along the dimension.
    fn q_cumsum(tensor: QuantizedTensor<B>, dim: usize) -> TensorPrimitive<B> {
        dequant_op_flow!(
            ty Self,
            float_op |tensor| B::float_cumsum(tensor, dim),
            tensor
        )
    }

<<<<<<< HEAD
    /// Computes the cumulative minimum of elements along a dimension.
    ///
    /// # Arguments
    ///
    /// * `tensor` - The tensor to compute the cumulative minimum of.
    /// * `dim` - The dimension along which to compute the cumulative minimum.
    ///
    /// # Returns
    ///
    /// A tensor with the same shape where each element is the minimum
    /// of all elements up to and including that position along the dimension.
    fn q_cummin(tensor: QuantizedTensor<B>, dim: usize) -> TensorPrimitive<B> {
        dequant_op_flow!(
            ty Self,
            float_op |tensor| B::float_cummin(tensor, dim),
=======
    /// Computes the cumulative maximum of elements along a dimension.
    ///
    /// # Arguments
    ///
    /// * `tensor` - The tensor to compute the cumulative maximum of.
    /// * `dim` - The dimension along which to compute the cumulative maximum.
    ///
    /// # Returns
    ///
    /// A tensor with the same shape where each element is the maximum
    /// of all elements up to and including that position along the dimension.
    fn q_cummax(tensor: QuantizedTensor<B>, dim: usize) -> TensorPrimitive<B> {
        dequant_op_flow!(
            ty Self,
            float_op |tensor| B::float_cummax(tensor, dim),
>>>>>>> 5420aa5a
            tensor
        )
    }

    /// Returns a new tensor with exponential values.
    ///
    /// # Arguments
    ///
    /// * `tensor` - The tensor to exponentiate.
    ///
    /// # Returns
    ///
    /// A tensor with the same shape as `tensor` with exponential values.
    fn q_exp(tensor: QuantizedTensor<B>) -> TensorPrimitive<B> {
        dequant_op_flow!(
            ty Self,
            float_op |tensor| B::float_exp(tensor),
            tensor
        )
    }

    /// Returns a new tensor with natural logarithm values.
    ///
    /// # Arguments
    ///
    /// * `tensor` - The tensor to take the logarithm of.
    ///
    /// # Returns
    ///
    /// A tensor with the same shape as `tensor` with natural logarithm values.
    fn q_log(tensor: QuantizedTensor<B>) -> TensorPrimitive<B> {
        dequant_op_flow!(
            ty Self,
            float_op |tensor| B::float_log(tensor),
            tensor
        )
    }

    /// Returns a new tensor with logarithm values of (1 + Xi).
    ///
    /// # Arguments
    ///
    /// * `tensor` - The tensor to take the logarithm of.
    ///
    /// # Returns
    ///
    /// A tensor with the same shape as `tensor` with logarithm values of (1 + Xi).
    fn q_log1p(tensor: QuantizedTensor<B>) -> TensorPrimitive<B> {
        dequant_op_flow!(
            ty Self,
            float_op |tensor| B::float_log1p(tensor),
            tensor
        )
    }

    /// Element-wise power with another tensor.
    ///
    /// # Arguments
    ///
    /// * `lhs` - The left hand side tensor.
    /// * `rhs` - The right hand side tensor.
    ///
    /// # Returns
    ///
    /// The elements of `lhs` raised to the power of the elements of `rhs`.
    fn q_powf(lhs: QuantizedTensor<B>, rhs: QuantizedTensor<B>) -> TensorPrimitive<B> {
        dequant_op_flow!(
            ty Self,
            float_op |lhs, rhs| B::float_powf(lhs, rhs),
            lhs,
            rhs
        )
    }

    /// Element-wise power with an IntTensor.
    ///
    /// # Arguments
    ///
    /// * `lhs` - The left hand side tensor.
    /// * `rhs` - The right hand side floatTensor.
    ///
    /// # Returns
    ///
    /// The elements of `lhs` raised to the value of `rhs`. Result is an IntTensor.
    fn q_powi(lhs: QuantizedTensor<B>, rhs: IntTensor<B>) -> TensorPrimitive<B> {
        dequant_op_flow!(
            ty Self,
            float_op |tensor| B::float_powi(tensor, rhs),
            lhs
        )
    }

    /// Element-wise power with an int scalar.
    ///
    /// # Arguments
    ///
    /// * `lhs` - The left hand side tensor.
    /// * `rhs` - The right hand side scalar.
    ///
    /// # Returns
    ///
    /// The elements of `lhs` raised to the value of `rhs`.
    fn q_powi_scalar(lhs: QuantizedTensor<B>, rhs: IntElem<B>) -> TensorPrimitive<B> {
        dequant_op_flow!(
            ty Self,
            float_op |tensor| B::float_powi_scalar(tensor, rhs),
            lhs
        )
    }

    /// Element-wise power with a float scalar.
    ///
    /// # Arguments
    ///
    /// * `tensor` - The tensor to exponentiate.
    /// * `value` - The exponent.
    ///
    /// # Returns
    ///
    /// A tensor with the same shape as `tensor` with values raised to the power of `value`.
    fn q_powf_scalar(tensor: QuantizedTensor<B>, value: f32) -> TensorPrimitive<B> {
        dequant_op_flow!(
            ty Self,
            float_op |tensor| B::float_powf_scalar(tensor, value),
            tensor
        )
    }

    /// Returns a new tensor with square root values.
    ///
    /// # Arguments
    ///
    /// * `tensor` - The tensor to take the square root of.
    ///
    /// # Returns
    ///
    /// A tensor with the same shape as `tensor` with square root values.
    fn q_sqrt(tensor: QuantizedTensor<B>) -> TensorPrimitive<B> {
        dequant_op_flow!(
            ty Self,
            float_op |tensor| B::float_sqrt(tensor),
            tensor
        )
    }

    /// Returns a new tensor with absolute values.
    ///
    /// # Arguments
    ///
    /// * `tensor` - The tensor to take absolute value of.
    ///
    /// # Returns
    ///
    /// A tensor with the same shape as `tensor` with absolute values.
    fn q_abs(tensor: QuantizedTensor<B>) -> QuantizedTensor<B> {
        dequant_op_quant!(
            ty Self,
            float_op |tensor| B::float_abs(tensor),
            tensor
        )
    }

    /// Returns a new tensor with cosine values.
    ///
    /// # Arguments
    ///
    /// * `tensor` - The tensor to take the cosine of.
    ///
    /// # Returns
    ///
    /// A tensor with the same shape as `tensor` with cosine values.
    fn q_cos(tensor: QuantizedTensor<B>) -> TensorPrimitive<B> {
        dequant_op_flow!(
            ty Self,
            float_op |tensor| B::float_cos(tensor),
            tensor
        )
    }

    /// Returns a new tensor with sine values.
    ///
    /// # Arguments
    ///
    /// * `tensor` - The tensor to take the sine of.
    ///
    /// # Returns
    ///
    /// A tensor with the same shape as `tensor` with sine values.
    fn q_sin(tensor: QuantizedTensor<B>) -> TensorPrimitive<B> {
        dequant_op_flow!(
            ty Self,
            float_op |tensor| B::float_sin(tensor),
            tensor
        )
    }

    /// Returns a new tensor with tangent values.
    ///
    /// # Arguments
    ///
    /// * `tensor` - The tensor to take the tangent of.
    ///
    /// # Returns
    ///
    /// A tensor with the same shape as `tensor` with tangent values.
    fn q_tan(tensor: QuantizedTensor<B>) -> TensorPrimitive<B> {
        dequant_op_flow!(
            ty Self,
            float_op |tensor| B::float_tan(tensor),
            tensor
        )
    }

    /// Returns a new tensor with hyperbolic cosine values.
    ///
    /// # Arguments
    ///
    /// * `tensor` - The tensor to take the hyperbolic cosine of.
    ///
    /// # Returns
    ///
    /// A tensor with the same shape as `tensor` with hyperbolic cosine values.
    fn q_cosh(tensor: QuantizedTensor<B>) -> TensorPrimitive<B> {
        dequant_op_flow!(
            ty Self,
            float_op |tensor| B::float_cosh(tensor),
            tensor
        )
    }

    /// Returns a new tensor with hyperbolic sine values.
    ///
    /// # Arguments
    ///
    /// * `tensor` - The tensor to take the hyperbolic sine of.
    ///
    /// # Returns
    ///
    /// A tensor with the same shape as `tensor` with hyperbolic sine values.
    fn q_sinh(tensor: QuantizedTensor<B>) -> TensorPrimitive<B> {
        dequant_op_flow!(
            ty Self,
            float_op |tensor| B::float_sinh(tensor),
            tensor
        )
    }

    /// Returns a new tensor with hyperbolic tangent values.
    ///
    /// # Arguments
    ///
    /// * `tensor` - The tensor to take the hyperbolic tangent of.
    ///
    /// # Returns
    ///
    /// A tensor with the same shape as `tensor` with hyperbolic tangent values.
    fn q_tanh(tensor: QuantizedTensor<B>) -> TensorPrimitive<B> {
        dequant_op_flow!(
            ty Self,
            float_op |tensor| B::float_tanh(tensor),
            tensor
        )
    }

    /// Returns a new tensor with the error function values.
    ///
    /// # Arguments
    ///
    /// * `tensor` - The tensor to take the error function of.
    ///
    /// # Returns
    ///
    /// A tensor with the same shape as `tensor` with error function values.
    fn q_erf(tensor: QuantizedTensor<B>) -> TensorPrimitive<B> {
        dequant_op_flow!(
            ty Self,
            float_op |tensor| B::float_erf(tensor),
            tensor
        )
    }

    /// Concatenates tensors along a dimension.
    ///
    /// # Arguments
    ///
    /// * `tensors` - The tensors to concatenate.
    /// * `dim` - The dimension along which to concatenate.
    ///
    /// # Returns
    ///
    /// A tensor with the concatenated tensors along `dim`.
    fn q_cat(tensors: Vec<QuantizedTensor<B>>, dim: usize) -> QuantizedTensor<B> {
        // Heuristic: prioritize first tensor scheme
        let scheme = *tensors.first().unwrap().scheme();

        let tensor_f = tensors
            .into_iter()
            .map(|tensor| Self::dequantize(tensor))
            .collect();

        let out_f = B::float_cat(tensor_f, dim);

        Self::quantize_dynamic(out_f, &scheme)
    }

    /// Gets the indices of the maximum elements of a tensor along an axis.
    ///
    /// # Arguments
    ///
    /// * `tensor` - The tensor to get the maximum elements of.
    /// * `dim` - The dimension along which to get the maximum elements.
    ///
    /// # Returns
    ///
    /// A tensor with the indices of the maximum elements of `tensor` along `dim`.
    fn q_argmax(tensor: QuantizedTensor<B>, dim: usize) -> IntTensor<B> {
        // Default implementation. Backends can sort on the int values since qparams remain the same.
        let tensor_f = Self::dequantize(tensor);
        B::float_argmax(tensor_f, dim)
    }

    /// Gets the indices of the minimum elements of a tensor along an axis.
    ///
    /// # Arguments
    ///
    /// * `tensor` - The tensor to get the minimum elements of.
    /// * `dim` - The dimension along which to get the minimum elements.
    ///
    /// # Returns
    ///
    /// A tensor with the indices of the minimum elements of `tensor` along `dim`.
    fn q_argmin(tensor: QuantizedTensor<B>, dim: usize) -> IntTensor<B> {
        // Default implementation. Backends can sort on the int values since qparams remain the same.
        let tensor_f = Self::dequantize(tensor);
        B::float_argmin(tensor_f, dim)
    }

    /// Gets the maximum element of a tensor.
    ///
    /// # Arguments
    ///
    /// * `tensor` - The tensor to get the maximum elements of.
    ///
    /// # Returns
    ///
    /// A tensor with the maximum element of `tensor`.
    fn q_max(tensor: QuantizedTensor<B>) -> QuantizedTensor<B> {
        let shape = tensor.shape();
        let tensor = B::q_reshape(tensor, Shape::new([shape.num_elements()]));

        B::q_max_dim(tensor, 0)
    }

    /// Gets the maximum elements of a tensor along an axis.
    ///
    /// # Arguments
    ///
    /// * `tensor` - The tensor to get the maximum elements of.
    /// * `dim` - The dimension along which to get the maximum elements.
    ///
    /// # Returns
    ///
    /// A tensor with the maximum elements of `tensor` along `dim`.
    fn q_max_dim(tensor: QuantizedTensor<B>, dim: usize) -> QuantizedTensor<B> {
        let index = B::q_argmax(tensor.clone(), dim);

        B::q_gather(dim, tensor, index)
    }

    /// Gets the maximum elements of a tensor along an axis and their indices.
    ///
    /// # Arguments
    ///
    /// * `tensor` - The tensor to get the maximum elements of.
    /// * `dim` - The dimension along which to get the maximum elements.
    ///
    /// # Returns
    ///
    /// A tuple with the maximum elements of `tensor` along `dim` and their indices.
    fn q_max_dim_with_indices(
        tensor: QuantizedTensor<B>,
        dim: usize,
    ) -> (QuantizedTensor<B>, IntTensor<B>) {
        let index = B::q_argmax(tensor.clone(), dim);
        let values = B::q_gather(dim, tensor, index.clone());

        (values, index)
    }

    /// Gets the minimum element of a tensor.
    ///
    /// # Arguments
    ///
    /// * `tensor` - The tensor to get the minimum elements of.
    ///
    /// # Returns
    ///
    /// A tensor with the minimum element of `tensor`.
    fn q_min(tensor: QuantizedTensor<B>) -> QuantizedTensor<B> {
        let shape = tensor.shape();
        let tensor = B::q_reshape(tensor, Shape::new([shape.num_elements()]));

        B::q_min_dim(tensor, 0)
    }

    /// Gets the minimum elements of a tensor along an axis.
    ///
    /// # Arguments
    ///
    /// * `tensor` - The tensor to get the minimum elements of.
    /// * `dim` - The dimension along which to get the minimum elements.
    ///
    /// # Returns
    ///
    /// A tensor with the minimum elements of `tensor` along `dim`.
    fn q_min_dim(tensor: QuantizedTensor<B>, dim: usize) -> QuantizedTensor<B> {
        let index = B::q_argmin(tensor.clone(), dim);

        B::q_gather(dim, tensor, index)
    }

    /// Gets the minimum elements of a tensor along an axis and their indices.
    ///
    /// # Arguments
    ///
    /// * `tensor` - The tensor to get the minimum elements of.
    /// * `dim` - The dimension along which to get the minimum elements.
    ///
    /// # Returns
    ///
    /// A tuple with the minimum elements of `tensor` along `dim` and their indices.
    fn q_min_dim_with_indices(
        tensor: QuantizedTensor<B>,
        dim: usize,
    ) -> (QuantizedTensor<B>, IntTensor<B>) {
        let index = B::q_argmin(tensor.clone(), dim);
        let values = B::q_gather(dim, tensor, index.clone());

        (values, index)
    }

    /// Gets the maximum element of a tensor.
    ///
    /// # Arguments
    ///
    /// * `tensor` - The tensor to get the maximum elements of.
    ///
    /// # Returns
    ///
    /// A tensor with the maximum element of `tensor`.
    fn q_max_abs(tensor: QuantizedTensor<B>) -> QuantizedTensor<B> {
        let shape = tensor.shape();
        let tensor = B::q_reshape(tensor, Shape::new([shape.num_elements()]));

        B::q_max_abs_dim(tensor, 0)
    }

    /// Gets the maximum elements of a tensor along an axis.
    ///
    /// # Arguments
    ///
    /// * `tensor` - The tensor to get the maximum elements of.
    /// * `dim` - The dimension along which to get the maximum elements.
    ///
    /// # Returns
    ///
    /// A tensor with the maximum elements of `tensor` along `dim`.
    fn q_max_abs_dim(tensor: QuantizedTensor<B>, dim: usize) -> QuantizedTensor<B> {
        let index = B::q_argmax(B::q_abs(tensor.clone()), dim);

        B::q_gather(dim, tensor, index)
    }

    /// Tests if any element in the `tensor` evaluates to True.
    ///
    /// # Arguments
    ///
    /// * `tensor` - The tensor to test.
    ///
    /// # Returns
    ///
    /// A boolean tensor with a single element, True if any element in the tensor is True, False otherwise.
    fn q_any(tensor: QuantizedTensor<B>) -> BoolTensor<B> {
        let tensor_f = Self::dequantize(tensor);
        B::float_any(tensor_f)
    }

    /// Tests if any element in the float `tensor` evaluates to True along a given dimension `dim`.
    ///
    /// # Arguments
    ///
    /// * `tensor` - The tensor to test.
    /// * `dim` - The axis along which to test.
    ///
    /// # Returns
    ///
    /// A boolean tensor `Tensor<B, D, Bool>` with the same size as input `tensor`, except in the `dim` axis
    /// where the size is 1. The elem in the `dim` axis is True if any element along this dim in the
    /// input evaluates to True, False otherwise.
    fn q_any_dim(tensor: QuantizedTensor<B>, dim: usize) -> BoolTensor<B> {
        let tensor_f = Self::dequantize(tensor);
        B::float_any_dim(tensor_f, dim)
    }

    /// Tests if all elements in the `tensor` evaluate to True.
    ///
    /// # Arguments
    ///
    /// * `tensor` - The tensor to test.
    ///
    /// # Returns
    ///
    /// A boolean tensor `Tensor<B, 1, Bool>` with a single element, True if all elements in the input tensor
    /// evaluate to True, False otherwise.
    fn q_all(tensor: QuantizedTensor<B>) -> BoolTensor<B> {
        let tensor_f = Self::dequantize(tensor);
        B::float_all(tensor_f)
    }

    /// Tests if all elements in the `tensor` evaluate to True along a given dimension `dim`.
    ///
    /// # Arguments
    ///
    /// * `tensor` - The tensor to test.
    /// * `dim` - The axis along which to test.
    ///
    /// # Returns
    ///
    /// A boolean tensor `Tensor<B, D, Bool>` with the same size as input `tensor`, except in the `dim` axis
    /// where the size is 1. The elem in the `dim` axis is True if all elements along this dim in the input
    /// evaluates to True, False otherwise.
    fn q_all_dim(tensor: QuantizedTensor<B>, dim: usize) -> BoolTensor<B> {
        let tensor_f = Self::dequantize(tensor);
        B::float_all_dim(tensor_f, dim)
    }

    /// Sort the elements of the input `tensor` by value in along a given dimension.
    ///
    /// This sort is unstable (i.e., may reorder equal elements).
    ///
    /// # Arguments
    ///
    /// * `tensor` - The input tensor.
    /// * `dim` - The axis along which to sort.
    /// * `descending` - The sorting order.
    ///
    /// # Returns
    ///
    /// A tensor with the same shape as the input tensor, where the elements are sorted by value.
    fn q_sort(tensor: QuantizedTensor<B>, dim: usize, descending: bool) -> QuantizedTensor<B> {
        // Default implementation. Backends can sort on the int values since qparams remain the same.
        dequant_op_quant!(
            ty Self,
            float_op |tensor| B::float_sort(tensor, dim, descending),
            tensor
        )
    }

    /// Sort the elements of the input `tensor` by value in along a given dimension.
    ///
    /// This sort is unstable (i.e., may reorder equal elements).
    ///
    /// # Arguments
    ///
    /// * `tensor` - The input tensor.
    /// * `dim` - The axis along which to sort.
    /// * `descending` - The sorting order.
    ///
    /// # Returns
    ///
    /// A tensor with the same shape as the input tensor and corresponding indices, where
    /// the elements are sorted by value and the indices map back to the original input tensor.
    fn q_sort_with_indices(
        tensor: QuantizedTensor<B>,
        dim: usize,
        descending: bool,
    ) -> (QuantizedTensor<B>, IntTensor<B>) {
        // Default implementation. Backends can sort on the int values since qparams remain the same.
        let scheme = *tensor.scheme();

        let tensor_f = Self::dequantize(tensor);
        let (out_f, indices) = B::float_sort_with_indices(tensor_f, dim, descending);

        (Self::quantize_dynamic(out_f, &scheme), indices)
    }

    /// Returns the indices that sort the elements of the input `tensor` by value along a given dimension.
    ///
    /// This sort is unstable (i.e., may reorder equal elements).
    ///
    /// # Arguments
    ///
    /// * `tensor` - The input tensor.
    /// * `dim` - The axis along which to sort.
    /// * `descending` - The sorting order.
    ///
    /// # Returns
    ///
    /// A tensor with the same shape as the input tensor the indices map back to the original input tensor.
    fn q_argsort(tensor: QuantizedTensor<B>, dim: usize, descending: bool) -> IntTensor<B> {
        // Default implementation. Backends can sort on the int values since qparams remain the same.
        let tensor_f = Self::dequantize(tensor);
        B::float_argsort(tensor_f, dim, descending)
    }
}<|MERGE_RESOLUTION|>--- conflicted
+++ resolved
@@ -690,7 +690,6 @@
         )
     }
 
-<<<<<<< HEAD
     /// Computes the cumulative minimum of elements along a dimension.
     ///
     /// # Arguments
@@ -706,7 +705,10 @@
         dequant_op_flow!(
             ty Self,
             float_op |tensor| B::float_cummin(tensor, dim),
-=======
+            tensor
+        )
+    }
+
     /// Computes the cumulative maximum of elements along a dimension.
     ///
     /// # Arguments
@@ -722,7 +724,6 @@
         dequant_op_flow!(
             ty Self,
             float_op |tensor| B::float_cummax(tensor, dim),
->>>>>>> 5420aa5a
             tensor
         )
     }
