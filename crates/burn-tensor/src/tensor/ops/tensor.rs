--- conflicted
+++ resolved
@@ -801,7 +801,6 @@
     /// of all elements up to and including that position along the dimension.
     fn float_cumsum(tensor: FloatTensor<B>, dim: usize) -> FloatTensor<B>;
 
-<<<<<<< HEAD
     /// Computes the cumulative minimum of elements along a dimension.
     ///
     /// # Arguments
@@ -814,7 +813,7 @@
     /// A tensor with the same shape where each element is the minimum
     /// of all elements up to and including that position along the dimension.
     fn float_cummin(tensor: FloatTensor<B>, dim: usize) -> FloatTensor<B>;
-=======
+
     /// Computes the cumulative maximum of elements along a dimension.
     ///
     /// # Arguments
@@ -827,7 +826,6 @@
     /// A tensor with the same shape where each element is the maximum
     /// of all elements up to and including that position along the dimension.
     fn float_cummax(tensor: FloatTensor<B>, dim: usize) -> FloatTensor<B>;
->>>>>>> 5420aa5a
 
     /// Converts a tensor to another floating point data type.
     ///
