mod activation;
mod clone_invariance;
mod grid;
mod linalg;
mod module;
#[cfg(feature = "std")]
mod multi_threads;
mod ops;
mod primitive;
mod quantization;
mod stats;

pub use cubecl::prelude::{Float, Int, Numeric};
pub use num_traits::Float as NumFloat;

#[allow(missing_docs)]
#[macro_export]
macro_rules! testgen_all {
    () => {
        pub mod tensor {
            pub use super::*;

            pub type FloatType = <TestBackend as $crate::backend::Backend>::FloatElem;
            pub type IntType = <TestBackend as $crate::backend::Backend>::IntElem;
            pub type BoolType = <TestBackend as $crate::backend::Backend>::BoolElem;

            $crate::testgen_with_float_param!();
            $crate::testgen_no_param!();
        }
    };
    ([$($float:ident),*], [$($int:ident),*], [$($bool:ident),*]) => {
        pub mod tensor {
            pub use super::*;

            pub type FloatType = <TestBackend as $crate::backend::Backend>::FloatElem;
            pub type IntType = <TestBackend as $crate::backend::Backend>::IntElem;
            pub type BoolType = <TestBackend as $crate::backend::Backend>::BoolElem;

            ::paste::paste! {
                $(mod [<$float _ty>] {
                    pub use super::*;

                    pub type TestBackend = TestBackend2<$float, IntType, BoolType>;
                    pub type TestTensor<const D: usize> = TestTensor2<$float, IntType, BoolType, D>;
                    pub type TestTensorInt<const D: usize> = TestTensorInt2<$float, IntType, BoolType, D>;
                    pub type TestTensorBool<const D: usize> = TestTensorBool2<$float, IntType, BoolType, D>;

                    pub type FloatType = $float;

                    $crate::testgen_with_float_param!();
                })*
                $(mod [<$int _ty>] {
                    pub use super::*;

                    pub type TestBackend = TestBackend2<FloatType, $int, BoolType>;
                    pub type TestTensor<const D: usize> = TestTensor2<FloatType, $int, BoolType, D>;
                    pub type TestTensorInt<const D: usize> = TestTensorInt2<FloatType, $int, BoolType, D>;
                    pub type TestTensorBool<const D: usize> = TestTensorBool2<FloatType, $int, BoolType, D>;

                    pub type IntType = $int;

                    $crate::testgen_with_int_param!();
                })*
                $(mod [<$bool _bool_ty>] {
                    pub use super::*;

                    pub type TestBackend = TestBackend2<FloatType, IntType, $bool>;
                    pub type TestTensor<const D: usize> = TestTensor2<FloatType, IntType, $bool, D>;
                    pub type TestTensorInt<const D: usize> = TestTensorInt2<FloatType, IntType, $bool, D>;
                    pub type TestTensorBool<const D: usize> = TestTensorBool2<FloatType, IntType, $bool, D>;

                    pub type BoolType = $bool;

                    $crate::testgen_with_bool_param!();
                })*
            }
            $crate::testgen_no_param!();
        }
    };
}

#[allow(missing_docs)]
#[macro_export]
macro_rules! testgen_quantization {
    () => {
        pub use burn_tensor::tests::qtensor::*;

        // test quantization
        burn_tensor::testgen_calibration!();
        burn_tensor::testgen_scheme!();
        burn_tensor::testgen_quantize!();
        burn_tensor::testgen_q_data!();

        // test ops
        burn_tensor::testgen_q_abs!();
        burn_tensor::testgen_q_add!();
        burn_tensor::testgen_q_aggregation!();
        burn_tensor::testgen_q_all!();
        burn_tensor::testgen_q_any!();
        burn_tensor::testgen_q_arg!();
        burn_tensor::testgen_q_cat!();
        burn_tensor::testgen_q_chunk!();
        burn_tensor::testgen_q_clamp!();
        burn_tensor::testgen_q_cos!();
        burn_tensor::testgen_q_cosh!();
        burn_tensor::testgen_q_div!();
        burn_tensor::testgen_q_erf!();
        burn_tensor::testgen_q_exp!();
        burn_tensor::testgen_q_expand!();
        burn_tensor::testgen_q_flip!();
        burn_tensor::testgen_q_gather_scatter!();
        burn_tensor::testgen_q_log!();
        burn_tensor::testgen_q_log1p!();
        burn_tensor::testgen_q_map_comparison!();
        burn_tensor::testgen_q_mask!();
        burn_tensor::testgen_q_matmul!();
        burn_tensor::testgen_q_maxmin!();
        burn_tensor::testgen_q_mul!();
        burn_tensor::testgen_q_narrow!();
        burn_tensor::testgen_q_neg!();
        burn_tensor::testgen_q_permute!();
        burn_tensor::testgen_q_powf_scalar!();
        burn_tensor::testgen_q_powf!();
        burn_tensor::testgen_q_recip!();
        burn_tensor::testgen_q_remainder!();
        burn_tensor::testgen_q_repeat_dim!();
        burn_tensor::testgen_q_reshape!();
        burn_tensor::testgen_q_round!();
        burn_tensor::testgen_q_select!();
        burn_tensor::testgen_q_sin!();
        burn_tensor::testgen_q_sinh!();
        burn_tensor::testgen_q_slice!();
        burn_tensor::testgen_q_sort_argsort!();
        burn_tensor::testgen_q_split!();
        burn_tensor::testgen_q_sqrt!();
        burn_tensor::testgen_q_stack!();
        burn_tensor::testgen_q_sub!();
        burn_tensor::testgen_q_tan!();
        burn_tensor::testgen_q_tanh!();
        burn_tensor::testgen_q_topk!();
        burn_tensor::testgen_q_transpose!();
    };
}

#[allow(missing_docs)]
#[macro_export]
macro_rules! testgen_with_float_param {
    () => {
        // test activation
        burn_tensor::testgen_gelu!();
        burn_tensor::testgen_mish!();
        burn_tensor::testgen_relu!();
        burn_tensor::testgen_leaky_relu!();
        burn_tensor::testgen_softmax!();
        burn_tensor::testgen_softmin!();
        burn_tensor::testgen_softplus!();
        burn_tensor::testgen_sigmoid!();
        burn_tensor::testgen_log_sigmoid!();
        burn_tensor::testgen_silu!();
        burn_tensor::testgen_tanh_activation!();

        // test grid
        burn_tensor::testgen_meshgrid!();
        burn_tensor::testgen_affine_grid!();

        // test linalg
        burn_tensor::testgen_vector_norm!();
        burn_tensor::testgen_diag!();
        burn_tensor::testgen_cosine_similarity!();
        burn_tensor::testgen_trace!();
        burn_tensor::testgen_outer!();

        // test module
        burn_tensor::testgen_module_conv1d!();
        burn_tensor::testgen_module_conv2d!();
        burn_tensor::testgen_module_conv3d!();
        burn_tensor::testgen_module_forward!();
        burn_tensor::testgen_module_deform_conv2d!();
        burn_tensor::testgen_module_conv_transpose1d!();
        burn_tensor::testgen_module_conv_transpose2d!();
        burn_tensor::testgen_module_conv_transpose3d!();
        burn_tensor::testgen_module_unfold4d!();
        burn_tensor::testgen_module_max_pool1d!();
        burn_tensor::testgen_module_max_pool2d!();
        burn_tensor::testgen_module_avg_pool1d!();
        burn_tensor::testgen_module_avg_pool2d!();
        burn_tensor::testgen_module_adaptive_avg_pool1d!();
        burn_tensor::testgen_module_adaptive_avg_pool2d!();
        burn_tensor::testgen_module_nearest_interpolate!();
        burn_tensor::testgen_module_bilinear_interpolate!();
        burn_tensor::testgen_module_bicubic_interpolate!();
        burn_tensor::testgen_module_linear!();

        // test ops
        burn_tensor::testgen_gather_scatter!();
        burn_tensor::testgen_narrow!();
        burn_tensor::testgen_add!();
        burn_tensor::testgen_aggregation!();
        burn_tensor::testgen_arange!();
        burn_tensor::testgen_arange_step!();
        burn_tensor::testgen_arg!();
        burn_tensor::testgen_cast!();
        burn_tensor::testgen_cat!();
        burn_tensor::testgen_chunk!();
        burn_tensor::testgen_clamp!();
        burn_tensor::testgen_close!();
        burn_tensor::testgen_cos!();
        burn_tensor::testgen_cosh!();
        burn_tensor::testgen_create_like!();
        burn_tensor::testgen_cross!();
<<<<<<< HEAD
        burn_tensor::testgen_cummin!();
=======
        burn_tensor::testgen_cummax!();
>>>>>>> 5420aa5a
        burn_tensor::testgen_cumsum!();
        burn_tensor::testgen_div!();
        burn_tensor::testgen_dot!();
        burn_tensor::testgen_erf!();
        burn_tensor::testgen_exp!();
        burn_tensor::testgen_flatten!();
        burn_tensor::testgen_full!();
        burn_tensor::testgen_init!();
        burn_tensor::testgen_iter_dim!();
        burn_tensor::testgen_log!();
        burn_tensor::testgen_log1p!();
        burn_tensor::testgen_map_comparison!();
        burn_tensor::testgen_mask!();
        burn_tensor::testgen_matmul!();
        burn_tensor::testgen_maxmin!();
        burn_tensor::testgen_mul!();
        burn_tensor::testgen_neg!();
        burn_tensor::testgen_one_hot!();
        burn_tensor::testgen_powf_scalar!();
        burn_tensor::testgen_random!();
        burn_tensor::testgen_recip!();
        burn_tensor::testgen_repeat_dim!();
        burn_tensor::testgen_repeat!();
        burn_tensor::testgen_reshape!();
        burn_tensor::testgen_roll!();
        burn_tensor::testgen_sin!();
        burn_tensor::testgen_sinh!();
        burn_tensor::testgen_slice!();
        burn_tensor::testgen_slice_assign!();
        burn_tensor::testgen_stack!();
        burn_tensor::testgen_sqrt!();
        burn_tensor::testgen_abs!();
        burn_tensor::testgen_squeeze!();
        burn_tensor::testgen_sub!();
        burn_tensor::testgen_tan!();
        burn_tensor::testgen_tanh!();
        burn_tensor::testgen_transpose!();
        burn_tensor::testgen_tri!();
        burn_tensor::testgen_powf!();
        burn_tensor::testgen_any!();
        burn_tensor::testgen_all_op!();
        burn_tensor::testgen_permute!();
        burn_tensor::testgen_movedim!();
        burn_tensor::testgen_flip!();
        burn_tensor::testgen_bool!();
        burn_tensor::testgen_argwhere_nonzero!();
        burn_tensor::testgen_sign!();
        burn_tensor::testgen_expand!();
        burn_tensor::testgen_tri_mask!();
        burn_tensor::testgen_sort_argsort!();
        burn_tensor::testgen_topk!();
        burn_tensor::testgen_remainder!();
        burn_tensor::testgen_cartesian_grid!();
        burn_tensor::testgen_nan!();
        burn_tensor::testgen_inf!();
        burn_tensor::testgen_finite!();
        burn_tensor::testgen_round!();
        burn_tensor::testgen_floor!();
        burn_tensor::testgen_ceil!();
        burn_tensor::testgen_trunc!();
        burn_tensor::testgen_fmod!();
        burn_tensor::testgen_select!();
        burn_tensor::testgen_take!();
        burn_tensor::testgen_split!();
        burn_tensor::testgen_prod!();
        burn_tensor::testgen_grid_sample!();
        burn_tensor::testgen_unfold!();

        // test stats
        burn_tensor::testgen_var!();
        burn_tensor::testgen_cov!();
        burn_tensor::testgen_eye!();

        // test padding
        burn_tensor::testgen_padding!();
    };
}

#[allow(missing_docs)]
#[macro_export]
macro_rules! testgen_with_int_param {
    () => {
        // test ops
        burn_tensor::testgen_add!();
        burn_tensor::testgen_aggregation!();
        burn_tensor::testgen_arg!();
        burn_tensor::testgen_cast!();
        burn_tensor::testgen_bool!();
        burn_tensor::testgen_cat!();
<<<<<<< HEAD
        burn_tensor::testgen_cummin!();
=======
        burn_tensor::testgen_cummax!();
>>>>>>> 5420aa5a
        burn_tensor::testgen_cumsum!();
        burn_tensor::testgen_div!();
        burn_tensor::testgen_expand!();
        burn_tensor::testgen_flip!();
        burn_tensor::testgen_mask!();
        burn_tensor::testgen_movedim!();
        burn_tensor::testgen_mul!();
        burn_tensor::testgen_permute!();
        burn_tensor::testgen_reshape!();
        burn_tensor::testgen_select!();
        burn_tensor::testgen_take!();
        burn_tensor::testgen_sign!();
        burn_tensor::testgen_sort_argsort!();
        burn_tensor::testgen_stack!();
        burn_tensor::testgen_sub!();
        burn_tensor::testgen_transpose!();
        burn_tensor::testgen_gather_scatter!();
        burn_tensor::testgen_bitwise!();
        burn_tensor::testgen_matmul!();
        burn_tensor::testgen_unfold!();

        // test stats
        burn_tensor::testgen_eye!();

        // test padding
        burn_tensor::testgen_padding!();
    };
}

#[allow(missing_docs)]
#[macro_export]
macro_rules! testgen_with_bool_param {
    () => {
        burn_tensor::testgen_all_op!();
        burn_tensor::testgen_any!();
        burn_tensor::testgen_argwhere_nonzero!();
        burn_tensor::testgen_cast!();
        burn_tensor::testgen_cat!();
        burn_tensor::testgen_expand!();
        burn_tensor::testgen_full!();
        burn_tensor::testgen_map_comparison!();
        burn_tensor::testgen_mask!();
        burn_tensor::testgen_repeat_dim!();
        burn_tensor::testgen_repeat!();
        burn_tensor::testgen_reshape!();
        burn_tensor::testgen_stack!();
        burn_tensor::testgen_transpose!();
        burn_tensor::testgen_tri_mask!();
        burn_tensor::testgen_unfold!();
    };
}

#[allow(missing_docs)]
#[macro_export]
macro_rules! testgen_no_param {
    () => {
        // test stats
        burn_tensor::testgen_display!();

        // test clone invariance
        burn_tensor::testgen_clone_invariance!();

        // test primitive
        burn_tensor::testgen_primitive!();

        // test multi threads
        #[cfg(feature = "std")]
        burn_tensor::testgen_multi_threads!();
    };
}

#[allow(missing_docs)]
#[macro_export]
macro_rules! as_bytes {
    ($ty:ident: $($elem:expr),*) => {
        F::as_bytes(&[$($ty::new($elem),)*])
    };
}

#[allow(missing_docs)]
#[macro_export]
macro_rules! as_type {
    ($ty:ident: [$($elem:tt),*]) => {
        [$($crate::as_type![$ty: $elem]),*]
    };
    ($ty:ident: [$($elem:tt,)*]) => {
        [$($crate::as_type![$ty: $elem]),*]
    };
    ($ty:ident: $elem:expr) => {
        {
            use $crate::tests::{Float, Int};

            $ty::new($elem)
        }
    };
}

// Quantized tensor utilities
pub mod qtensor {
    use core::marker::PhantomData;

    use crate::{
        Tensor, TensorData,
        backend::Backend,
        quantization::{QTensorPrimitive, QuantValue},
    };

    pub struct QTensor<B: Backend, const D: usize> {
        b: PhantomData<B>,
    }

    impl<B: Backend, const D: usize> QTensor<B, D> {
        /// Creates a quantized int8 tensor from the floating point data using the default quantization scheme
        /// (i.e., per-tensor symmetric quantization).
        pub fn int8<F: Into<TensorData>>(floats: F) -> Tensor<B, D> {
            Self::int8_symmetric(floats)
        }

        /// Creates a quantized int8 tensor from the floating point data using per-tensor symmetric quantization.
        pub fn int8_symmetric<F: Into<TensorData>>(floats: F) -> Tensor<B, D> {
            Tensor::from_floats(floats, &Default::default()).quantize_dynamic(
                &<B::QuantizedTensorPrimitive as QTensorPrimitive>::default_scheme()
                    .with_value(QuantValue::Q8S),
            )
        }
    }
}<|MERGE_RESOLUTION|>--- conflicted
+++ resolved
@@ -208,11 +208,8 @@
         burn_tensor::testgen_cosh!();
         burn_tensor::testgen_create_like!();
         burn_tensor::testgen_cross!();
-<<<<<<< HEAD
         burn_tensor::testgen_cummin!();
-=======
         burn_tensor::testgen_cummax!();
->>>>>>> 5420aa5a
         burn_tensor::testgen_cumsum!();
         burn_tensor::testgen_div!();
         burn_tensor::testgen_dot!();
@@ -302,11 +299,8 @@
         burn_tensor::testgen_cast!();
         burn_tensor::testgen_bool!();
         burn_tensor::testgen_cat!();
-<<<<<<< HEAD
         burn_tensor::testgen_cummin!();
-=======
         burn_tensor::testgen_cummax!();
->>>>>>> 5420aa5a
         burn_tensor::testgen_cumsum!();
         burn_tensor::testgen_div!();
         burn_tensor::testgen_expand!();
