--- conflicted
+++ resolved
@@ -54,19 +54,11 @@
 
 # ** Please make sure all dependencies support no_std when std is disabled **
 
-<<<<<<< HEAD
-burn-autodiff = { path = "../burn-autodiff", version = "0.19.0", default-features = false, optional = true }
-burn-common = { path = "../burn-common", version = "0.19.0", default-features = false }
-burn-ir = { path = "../burn-ir", version = "0.19.0", default-features = false }
-burn-tensor = { path = "../burn-tensor", version = "0.19.0", default-features = false }
-burn-complex = { path = "../burn-complex", version = "0.19.0", default-features = false, optional = true }
-=======
 burn-autodiff = { path = "../burn-autodiff", version = "0.20.0", default-features = false, optional = true }
 burn-common = { path = "../burn-common", version = "0.20.0", default-features = false }
 burn-ir = { path = "../burn-ir", version = "0.20.0", default-features = false }
 burn-tensor = { path = "../burn-tensor", version = "0.20.0", default-features = false }
-
->>>>>>> 1e1dfe07
+burn-complex = { path = "../burn-complex", version = "0.20.0", default-features = false, optional = true }
 atomic_float = { workspace = true }
 blas-src = { workspace = true, default-features = false, optional = true }                                   # no-std compatible
 const-random = { workspace = true }
