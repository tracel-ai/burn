[package]
authors = ["nathanielsimard <nathaniel.simard.42@gmail.com>"]
categories = ["science", "no-std", "embedded", "wasm"]
description = "Ndarray backend for the Burn framework"
documentation = "https://docs.rs/burn-ndarray"
edition.workspace = true
keywords = ["deep-learning", "machine-learning", "data"]
license.workspace = true
name = "burn-ndarray"
readme.workspace = true
repository = "https://github.com/tracel-ai/burn/tree/main/crates/burn-ndarray"
version.workspace = true

[lints]
workspace = true

[features]
blas-accelerate = [
    "blas-src/accelerate", # Accelerate framework (macOS only)
    "ndarray/blas",
]
blas-netlib = ["blas-src/netlib", "ndarray/blas"]
blas-openblas = ["blas-src/openblas", "ndarray/blas", "openblas-src"]
blas-openblas-system = [
    "blas-src/openblas",
    "ndarray/blas",
    "openblas-src/system",
]
default = ["std", "simd", "multi-threads"]
doc = ["default"]
multi-threads = [
    "rayon",
    "ndarray/rayon",
    "matrixmultiply/threading",
]
simd = ["macerator", "bytemuck", "seq-macro", "itertools"]
std = [
    "burn-autodiff",
    "burn-std/std",
    "burn-tensor/std",
    "burn-ir/std",
    "ndarray/std",
    "matrixmultiply/std",
    "rand/std",
    "rand/std_rng",
    "num-traits/std",
    "macerator/std",
]

# Serves as a ref impl for some burn-cubecl kernels
export_tests = []

[dependencies]

# ** Please make sure all dependencies support no_std when std is disabled **

<<<<<<< HEAD
burn-autodiff = { path = "../burn-autodiff", version = "=0.20.0-pre.2", default-features = false, optional = true }
burn-std = { path = "../burn-std", version = "=0.20.0-pre.2", default-features = false }
burn-ir = { path = "../burn-ir", version = "=0.20.0-pre.2", default-features = false }
burn-tensor = { path = "../burn-tensor", version = "=0.20.0-pre.2", default-features = false }
=======
burn-autodiff = { path = "../burn-autodiff", version = "=0.20.0-pre.3", default-features = false, optional = true }
burn-common = { path = "../burn-common", version = "=0.20.0-pre.3", default-features = false }
burn-ir = { path = "../burn-ir", version = "=0.20.0-pre.3", default-features = false }
burn-tensor = { path = "../burn-tensor", version = "=0.20.0-pre.3", default-features = false }
>>>>>>> 3eab87fe

atomic_float = { workspace = true }
blas-src = { workspace = true, default-features = false, optional = true }      # no-std compatible
const-random = { workspace = true }
derive-new = { workspace = true }
libm = { workspace = true }
matrixmultiply = { workspace = true, default-features = false }
ndarray = { workspace = true }
num-traits = { workspace = true }
openblas-src = { workspace = true, optional = true }
paste = { workspace = true }
rand = { workspace = true, default-features = false, features = ["small_rng"] }
spin = { workspace = true }

# SIMD
bytemuck = { workspace = true, optional = true }
itertools = { version = "0.14", optional = true }
macerator = { workspace = true, optional = true }
seq-macro = { version = "0.3", optional = true }

# Parallel
rayon = { workspace = true, optional = true }

[target.'cfg(not(target_has_atomic = "ptr"))'.dependencies]
portable-atomic-util = { workspace = true }

[dev-dependencies]
burn-autodiff = { path = "../burn-autodiff", version = "=0.20.0-pre.3", default-features = false, features = [
    "export_tests",
] }
burn-tensor = { path = "../burn-tensor", version = "=0.20.0-pre.3", default-features = false, features = [
    "export_tests",
] }

[package.metadata.docs.rs]
features = ["doc"]
rustdoc-args = ["--cfg", "docsrs"]<|MERGE_RESOLUTION|>--- conflicted
+++ resolved
@@ -54,17 +54,10 @@
 
 # ** Please make sure all dependencies support no_std when std is disabled **
 
-<<<<<<< HEAD
-burn-autodiff = { path = "../burn-autodiff", version = "=0.20.0-pre.2", default-features = false, optional = true }
-burn-std = { path = "../burn-std", version = "=0.20.0-pre.2", default-features = false }
-burn-ir = { path = "../burn-ir", version = "=0.20.0-pre.2", default-features = false }
-burn-tensor = { path = "../burn-tensor", version = "=0.20.0-pre.2", default-features = false }
-=======
 burn-autodiff = { path = "../burn-autodiff", version = "=0.20.0-pre.3", default-features = false, optional = true }
-burn-common = { path = "../burn-common", version = "=0.20.0-pre.3", default-features = false }
+burn-std = { path = "../burn-std", version = "=0.20.0-pre.3", default-features = false }
 burn-ir = { path = "../burn-ir", version = "=0.20.0-pre.3", default-features = false }
 burn-tensor = { path = "../burn-tensor", version = "=0.20.0-pre.3", default-features = false }
->>>>>>> 3eab87fe
 
 atomic_float = { workspace = true }
 blas-src = { workspace = true, default-features = false, optional = true }      # no-std compatible
