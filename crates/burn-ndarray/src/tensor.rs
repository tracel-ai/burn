--- conflicted
+++ resolved
@@ -342,17 +342,9 @@
 
     use super::*;
 
-<<<<<<< HEAD
-    impl<E> NdArrayTensor<E>
-    where
-        E: Element,
-    {
-        /// Converts the tensor into a `TensorData` object.
-        pub fn into_data(self) -> TensorData {
-=======
+
     impl NdArrayTensor {
         pub(crate) fn into_data(self) -> TensorData {
->>>>>>> b74863e7
             let shape = self.shape();
             let contiguous = self.is_contiguous();
 
