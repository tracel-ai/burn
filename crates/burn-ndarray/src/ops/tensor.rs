--- conflicted
+++ resolved
@@ -323,13 +323,12 @@
         execute_with_float_dtype!(tensor, |tensor| NdArrayMathOps::cumsum(tensor, dim))
     }
 
-<<<<<<< HEAD
     fn float_cummin(tensor: FloatTensor<Self>, dim: usize) -> FloatTensor<Self> {
         execute_with_float_dtype!(tensor, |tensor| NdArrayMathOps::cummin(tensor, dim))
-=======
+    }
+
     fn float_cummax(tensor: FloatTensor<Self>, dim: usize) -> FloatTensor<Self> {
         execute_with_float_dtype!(tensor, |tensor| NdArrayMathOps::cummax(tensor, dim))
->>>>>>> 5420aa5a
     }
 
     fn float_sum_dim(tensor: FloatTensor<Self>, dim: usize) -> FloatTensor<Self> {
