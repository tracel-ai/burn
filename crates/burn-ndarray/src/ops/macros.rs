macro_rules! keepdim {
    (
        $dim:expr,
        $self:expr,
        mean
    ) => {{
        let tensor: SharedArray<E> = mean_dim($self.clone(), $dim);
        let mut shape = $self.shape().into_shape();
        shape.dims[$dim] = 1;
        NdArrayOps::reshape(tensor.clone(), shape)
    }};
    (
        $dim:expr,
        $self:expr,
        sum
    ) => {{
        let tensor: SharedArray<E> = sum_dim($self.clone(), $dim);
        let mut shape = $self.shape().into_shape();
        shape.dims[$dim] = 1;
        NdArrayOps::reshape(tensor, shape)
    }};
    (
        $dim:expr,
        $self:expr,
        prod
    ) => {{
        let tensor: SharedArray<E> = prod_dim($self.clone(), $dim);
        let mut shape = $self.shape().into_shape();
        shape.dims[$dim] = 1;
        NdArrayOps::reshape(tensor, shape)
    }};
}

use burn_tensor::ElementConversion;
pub(crate) use keepdim;
use ndarray::{Axis, Zip};

use crate::{SharedArray, element::NdArrayElement};

pub(crate) fn mean_dim<E: NdArrayElement>(tensor: SharedArray<E>, dim: usize) -> SharedArray<E> {
    tensor.mean_axis(Axis(dim)).unwrap().into_shared()
}

pub(crate) fn sum_dim<E: NdArrayElement>(tensor: SharedArray<E>, dim: usize) -> SharedArray<E> {
    tensor.sum_axis(Axis(dim)).into_shared()
}

pub(crate) fn prod_dim<E: NdArrayElement>(tensor: SharedArray<E>, dim: usize) -> SharedArray<E> {
    tensor
        .fold_axis(Axis(dim), 1.elem::<E>(), |acc, &x| acc.mul(x.elem()))
        .into_shared()
}

pub(crate) fn cumsum_dim<E: NdArrayElement>(tensor: SharedArray<E>, dim: usize) -> SharedArray<E> {
    let axis = Axis(dim);
    let shape = tensor.shape().to_vec();
    let mut result = tensor.to_owned();

    // Compute cumulative sum along the specified axis
    let dim_size = shape[dim];
    for i in 1..dim_size {
        let prev = result.index_axis(axis, i - 1).to_owned();
        let mut current = result.index_axis_mut(axis, i);
        Zip::from(&mut current)
            .and(&prev)
            .for_each(|c, &p| *c = c.add(p.elem()));
    }

    result.into_shared()
}

<<<<<<< HEAD
pub(crate) fn cummin_dim<E: NdArrayElement>(tensor: SharedArray<E>, dim: usize) -> SharedArray<E> {
=======
pub(crate) fn cummax_dim<E: NdArrayElement>(tensor: SharedArray<E>, dim: usize) -> SharedArray<E> {
>>>>>>> 5420aa5a
    let axis = Axis(dim);
    let shape = tensor.shape().to_vec();
    let mut result = tensor.to_owned();

<<<<<<< HEAD
    // Compute cumulative minimum along the specified axis
=======
    // Compute cumulative maximum along the specified axis
>>>>>>> 5420aa5a
    let dim_size = shape[dim];
    for i in 1..dim_size {
        let prev = result.index_axis(axis, i - 1).to_owned();
        let mut current = result.index_axis_mut(axis, i);
        Zip::from(&mut current).and(&prev).for_each(|c, &p| {
<<<<<<< HEAD
            if p < *c {
=======
            if p > *c {
>>>>>>> 5420aa5a
                *c = p;
            }
        });
    }

    result.into_shared()
}<|MERGE_RESOLUTION|>--- conflicted
+++ resolved
@@ -69,30 +69,38 @@
     result.into_shared()
 }
 
-<<<<<<< HEAD
 pub(crate) fn cummin_dim<E: NdArrayElement>(tensor: SharedArray<E>, dim: usize) -> SharedArray<E> {
-=======
-pub(crate) fn cummax_dim<E: NdArrayElement>(tensor: SharedArray<E>, dim: usize) -> SharedArray<E> {
->>>>>>> 5420aa5a
     let axis = Axis(dim);
     let shape = tensor.shape().to_vec();
     let mut result = tensor.to_owned();
 
-<<<<<<< HEAD
     // Compute cumulative minimum along the specified axis
-=======
-    // Compute cumulative maximum along the specified axis
->>>>>>> 5420aa5a
     let dim_size = shape[dim];
     for i in 1..dim_size {
         let prev = result.index_axis(axis, i - 1).to_owned();
         let mut current = result.index_axis_mut(axis, i);
         Zip::from(&mut current).and(&prev).for_each(|c, &p| {
-<<<<<<< HEAD
             if p < *c {
-=======
+                *c = p;
+            }
+        });
+    }
+
+    result.into_shared()
+}
+
+pub(crate) fn cummax_dim<E: NdArrayElement>(tensor: SharedArray<E>, dim: usize) -> SharedArray<E> {
+    let axis = Axis(dim);
+    let shape = tensor.shape().to_vec();
+    let mut result = tensor.to_owned();
+
+    // Compute cumulative maximum along the specified axis
+    let dim_size = shape[dim];
+    for i in 1..dim_size {
+        let prev = result.index_axis(axis, i - 1).to_owned();
+        let mut current = result.index_axis_mut(axis, i);
+        Zip::from(&mut current).and(&prev).for_each(|c, &p| {
             if p > *c {
->>>>>>> 5420aa5a
                 *c = p;
             }
         });
