// Language
use crate::rand::get_seeded_rng;
use alloc::vec::Vec;
use burn_tensor::{Distribution, ops::IntTensor};
use burn_tensor::{IntDType, ops::IntTensorOps};
use burn_tensor::{TensorMetadata, ops::FloatTensor};

use burn_tensor::ElementConversion;

// Current crate
use crate::{NdArray, cast_to_dtype, execute_with_dtype, tensor::NdArrayTensor};
use crate::{NdArrayDevice, SEED};
use crate::{SharedArray, element::QuantElement};
use crate::{cat_with_dtype, execute_with_float_dtype};
use crate::{element::FloatNdArrayElement, ops::matmul::matmul};
use crate::{element::IntNdArrayElement, execute_with_int_dtype};

// Workspace crates
use super::{NdArrayBitOps, NdArrayMathOps, NdArrayOps};
use burn_tensor::{DType, Shape, TensorData, backend::Backend};

impl<E: FloatNdArrayElement, I: IntNdArrayElement, Q: QuantElement> IntTensorOps<Self>
    for NdArray<E, I, Q>
where
    NdArrayTensor: From<SharedArray<E>>,
    NdArrayTensor: From<SharedArray<I>>,
{
    fn int_from_data(data: TensorData, _device: &NdArrayDevice) -> NdArrayTensor {
        if data.dtype.is_int() || data.dtype.is_uint() {
            NdArrayTensor::from_data(data)
        } else {
            unimplemented!("Unsupported dtype for `int_from_data`: {:?}", data.dtype)
        }
    }

    async fn int_into_data(tensor: NdArrayTensor) -> TensorData {
        tensor.into_data()
    }

    fn int_to_device(tensor: NdArrayTensor, _device: &NdArrayDevice) -> NdArrayTensor {
        tensor
    }

    fn int_reshape(tensor: NdArrayTensor, shape: Shape) -> NdArrayTensor {
        execute_with_int_dtype!(tensor, |tensor| NdArrayOps::reshape(tensor, shape))
    }

    fn int_slice(tensor: NdArrayTensor, slices: &[burn_tensor::Slice]) -> NdArrayTensor {
        execute_with_int_dtype!(tensor, |tensor| NdArrayOps::slice(tensor, slices))
    }

    fn int_device(_tensor: &NdArrayTensor) -> <NdArray<E> as Backend>::Device {
        NdArrayDevice::Cpu
    }

    fn int_empty(
        shape: Shape,
        device: &<NdArray<E> as Backend>::Device,
        dtype: IntDType,
    ) -> NdArrayTensor {
        Self::int_zeros(shape, device, dtype)
    }

    fn int_matmul(lhs: IntTensor<Self>, rhs: IntTensor<Self>) -> IntTensor<Self> {
        execute_with_int_dtype!((lhs, rhs), matmul)
    }

    fn int_mask_where(
        tensor: NdArrayTensor,
        mask: NdArrayTensor,
        source: NdArrayTensor,
    ) -> NdArrayTensor {
        execute_with_int_dtype!((tensor, source), |tensor, source| {
            NdArrayMathOps::mask_where(tensor, mask.bool(), source)
        })
    }

    fn int_mask_fill(tensor: NdArrayTensor, mask: NdArrayTensor, value: I) -> NdArrayTensor {
        execute_with_int_dtype!(tensor, |tensor| NdArrayMathOps::mask_fill(
            tensor,
            mask.bool(),
            value.elem()
        ))
    }

    fn int_slice_assign(
        tensor: NdArrayTensor,
        slices: &[burn_tensor::Slice],
        value: NdArrayTensor,
    ) -> NdArrayTensor {
        execute_with_int_dtype!((tensor, value), |tensor, value| NdArrayOps::slice_assign(
            tensor, slices, value
        ))
    }

    fn int_cat(tensors: Vec<NdArrayTensor>, dim: usize) -> NdArrayTensor {
        cat_with_dtype!(tensors, dim, [I64, I32, I16, I8, U64, U32, U16, U8])
    }

    fn int_equal(lhs: NdArrayTensor, rhs: NdArrayTensor) -> NdArrayTensor {
        execute_with_int_dtype!((lhs, rhs), NdArrayMathOps::equal)
    }

    fn int_equal_elem(lhs: NdArrayTensor, rhs: I) -> NdArrayTensor {
        execute_with_int_dtype!(lhs, |lhs| NdArrayMathOps::equal_elem(lhs, rhs.elem()))
    }

    fn int_greater(lhs: NdArrayTensor, rhs: NdArrayTensor) -> NdArrayTensor {
        execute_with_int_dtype!((lhs, rhs), NdArrayMathOps::greater)
    }

    fn int_greater_elem(lhs: NdArrayTensor, rhs: I) -> NdArrayTensor {
        execute_with_int_dtype!(lhs, |lhs| NdArrayMathOps::greater_elem(lhs, rhs.elem()))
    }

    fn int_greater_equal(lhs: NdArrayTensor, rhs: NdArrayTensor) -> NdArrayTensor {
        execute_with_int_dtype!((lhs, rhs), NdArrayMathOps::greater_equal)
    }

    fn int_greater_equal_elem(lhs: NdArrayTensor, rhs: I) -> NdArrayTensor {
        execute_with_int_dtype!(lhs, |lhs| NdArrayMathOps::greater_equal_elem(
            lhs,
            rhs.elem()
        ))
    }

    fn int_lower(lhs: NdArrayTensor, rhs: NdArrayTensor) -> NdArrayTensor {
        execute_with_int_dtype!((lhs, rhs), NdArrayMathOps::lower)
    }

    fn int_lower_elem(lhs: NdArrayTensor, rhs: I) -> NdArrayTensor {
        execute_with_int_dtype!(lhs, |lhs| NdArrayMathOps::lower_elem(lhs, rhs.elem()))
    }

    fn int_lower_equal(lhs: NdArrayTensor, rhs: NdArrayTensor) -> NdArrayTensor {
        execute_with_int_dtype!((lhs, rhs), NdArrayMathOps::lower_equal)
    }

    fn int_lower_equal_elem(lhs: NdArrayTensor, rhs: I) -> NdArrayTensor {
        execute_with_int_dtype!(lhs, |lhs| NdArrayMathOps::lower_equal_elem(lhs, rhs.elem()))
    }

    fn int_add(lhs: NdArrayTensor, rhs: NdArrayTensor) -> NdArrayTensor {
        execute_with_int_dtype!((lhs, rhs), NdArrayMathOps::add)
    }

    fn int_add_scalar(lhs: NdArrayTensor, rhs: I) -> NdArrayTensor {
        execute_with_int_dtype!(lhs, |lhs| NdArrayMathOps::add_scalar(lhs, rhs.elem()))
    }

    fn int_sub(lhs: NdArrayTensor, rhs: NdArrayTensor) -> NdArrayTensor {
        execute_with_int_dtype!((lhs, rhs), NdArrayMathOps::sub)
    }

    fn int_sub_scalar(lhs: NdArrayTensor, rhs: I) -> NdArrayTensor {
        execute_with_int_dtype!(lhs, |lhs| NdArrayMathOps::sub_scalar(lhs, rhs.elem()))
    }

    fn int_mul(lhs: NdArrayTensor, rhs: NdArrayTensor) -> NdArrayTensor {
        execute_with_int_dtype!((lhs, rhs), NdArrayMathOps::mul)
    }

    fn int_mul_scalar(lhs: NdArrayTensor, rhs: I) -> NdArrayTensor {
        execute_with_int_dtype!(lhs, |lhs| NdArrayMathOps::mul_scalar(lhs, rhs.elem()))
    }

    fn int_div(lhs: NdArrayTensor, rhs: NdArrayTensor) -> NdArrayTensor {
        execute_with_int_dtype!((lhs, rhs), NdArrayMathOps::div)
    }

    fn int_div_scalar(lhs: NdArrayTensor, rhs: I) -> NdArrayTensor {
        execute_with_int_dtype!(lhs, |lhs| NdArrayMathOps::div_scalar(lhs, rhs.elem()))
    }

    fn int_remainder(lhs: NdArrayTensor, rhs: NdArrayTensor) -> NdArrayTensor {
        execute_with_int_dtype!((lhs, rhs), NdArrayMathOps::remainder)
    }

    fn int_remainder_scalar(lhs: NdArrayTensor, rhs: I) -> NdArrayTensor {
        execute_with_int_dtype!(lhs, |lhs| NdArrayMathOps::remainder_scalar(lhs, rhs.elem()))
    }

    fn int_neg(tensor: NdArrayTensor) -> NdArrayTensor {
        Self::int_mul_scalar(tensor, (-1).elem())
    }

    fn int_sum(tensor: NdArrayTensor) -> NdArrayTensor {
        execute_with_int_dtype!(tensor, NdArrayMathOps::sum)
    }

    fn int_sum_dim(tensor: NdArrayTensor, dim: usize) -> NdArrayTensor {
        execute_with_int_dtype!(tensor, |tensor| NdArrayMathOps::sum_dim(tensor, dim))
    }

    fn int_prod(tensor: NdArrayTensor) -> NdArrayTensor {
        execute_with_int_dtype!(tensor, NdArrayMathOps::prod)
    }

    fn int_prod_dim(tensor: NdArrayTensor, dim: usize) -> NdArrayTensor {
        execute_with_int_dtype!(tensor, |tensor| NdArrayMathOps::prod_dim(tensor, dim))
    }

    fn int_mean(tensor: NdArrayTensor) -> NdArrayTensor {
        execute_with_int_dtype!(tensor, NdArrayMathOps::mean)
    }

    fn int_mean_dim(tensor: NdArrayTensor, dim: usize) -> NdArrayTensor {
        execute_with_int_dtype!(tensor, |tensor| NdArrayMathOps::mean_dim(tensor, dim))
    }

    fn int_cumsum(tensor: NdArrayTensor, dim: usize) -> NdArrayTensor {
        execute_with_int_dtype!(tensor, |tensor| NdArrayMathOps::cumsum(tensor, dim))
    }

<<<<<<< HEAD
    fn int_cummin(tensor: NdArrayTensor, dim: usize) -> NdArrayTensor {
        execute_with_int_dtype!(tensor, |tensor| NdArrayMathOps::cummin(tensor, dim))
=======
    fn int_cummax(tensor: NdArrayTensor, dim: usize) -> NdArrayTensor {
        execute_with_int_dtype!(tensor, |tensor| NdArrayMathOps::cummax(tensor, dim))
>>>>>>> 5420aa5a
    }

    fn int_gather(dim: usize, tensor: NdArrayTensor, indices: NdArrayTensor) -> NdArrayTensor {
        execute_with_int_dtype!(tensor, E, |tensor: SharedArray<E>| -> NdArrayTensor {
            execute_with_int_dtype!(indices, |indices| NdArrayMathOps::gather(
                dim, tensor, indices
            ))
        })
    }

    fn int_scatter(
        dim: usize,
        tensor: NdArrayTensor,
        indices: NdArrayTensor,
        value: NdArrayTensor,
    ) -> NdArrayTensor {
        execute_with_int_dtype!((tensor, value), I, |tensor, value| -> NdArrayTensor {
            execute_with_int_dtype!(indices, |indices| NdArrayMathOps::<I>::scatter(
                dim, tensor, indices, value
            ))
        })
    }

    fn int_select(tensor: NdArrayTensor, dim: usize, indices: NdArrayTensor) -> NdArrayTensor {
        execute_with_int_dtype!(tensor, E, |tensor: SharedArray<E>| -> NdArrayTensor {
            execute_with_int_dtype!(indices, |indices| NdArrayMathOps::select(
                tensor, dim, indices
            ))
        })
    }

    fn int_select_assign(
        tensor: NdArrayTensor,
        dim: usize,
        indices: NdArrayTensor,
        value: NdArrayTensor,
    ) -> NdArrayTensor {
        execute_with_int_dtype!((tensor, value), I, |tensor, value| -> NdArrayTensor {
            execute_with_int_dtype!(indices, |indices| NdArrayMathOps::<I>::select_assign(
                tensor, dim, indices, value
            ))
        })
    }
    fn int_argmax(tensor: NdArrayTensor, dim: usize) -> NdArrayTensor {
        execute_with_int_dtype!(tensor, |tensor| NdArrayMathOps::argmax::<I>(tensor, dim))
    }

    fn int_argmin(tensor: NdArrayTensor, dim: usize) -> NdArrayTensor {
        execute_with_int_dtype!(tensor, |tensor| NdArrayMathOps::argmin::<I>(tensor, dim))
    }

    fn int_clamp_min(tensor: NdArrayTensor, min: I) -> NdArrayTensor {
        execute_with_int_dtype!(tensor, |tensor| NdArrayMathOps::clamp_min(
            tensor,
            min.elem()
        ))
    }

    fn int_clamp_max(tensor: NdArrayTensor, max: I) -> NdArrayTensor {
        execute_with_int_dtype!(tensor, |tensor| NdArrayMathOps::clamp_max(
            tensor,
            max.elem()
        ))
    }

    fn int_clamp(tensor: NdArrayTensor, min: I, max: I) -> NdArrayTensor {
        execute_with_int_dtype!(tensor, |tensor| NdArrayMathOps::clamp(
            tensor,
            min.elem(),
            max.elem()
        ))
    }

    fn int_abs(tensor: NdArrayTensor) -> NdArrayTensor {
        match tensor.dtype() {
            DType::I64 | DType::I32 | DType::I16 | DType::I8 => {
                execute_with_dtype!(tensor, I, NdArrayMathOps::abs, [
                    I64 => i64, I32 => i32, I16 => i16, I8 => i8
                ])
            }
            // Already unsigned
            DType::U64 | DType::U32 | DType::U16 | DType::U8 => tensor,
            other => panic!("Unsupported dtype: {other:?}"),
        }
    }

    fn int_into_float(tensor: NdArrayTensor) -> FloatTensor<Self> {
        execute_with_int_dtype!(tensor, I, |t: SharedArray<I>| t
            .mapv(|a| a.elem::<E>())
            .into_shared())
    }

    fn int_swap_dims(tensor: NdArrayTensor, dim1: usize, dim2: usize) -> NdArrayTensor {
        execute_with_int_dtype!(tensor, |tensor| NdArrayOps::swap_dims(tensor, dim1, dim2))
    }

    fn int_random(
        shape: Shape,
        distribution: Distribution,
        device: &NdArrayDevice,
    ) -> NdArrayTensor {
        let mut seed = SEED.lock().unwrap();
        let mut rng = if let Some(rng_seeded) = seed.as_ref() {
            rng_seeded.clone()
        } else {
            get_seeded_rng()
        };

        let effective_distribution = if distribution == Distribution::Default {
            Distribution::Uniform(0.0, 255.0) // Assuming UniformInt is the integer variant
        } else {
            distribution
        };

        let tensor = Self::int_from_data(
            TensorData::random::<I, _, _>(shape, effective_distribution, &mut rng),
            device,
        );
        *seed = Some(rng);
        tensor
    }

    fn int_powi(lhs: NdArrayTensor, rhs: NdArrayTensor) -> NdArrayTensor {
        execute_with_int_dtype!((lhs, rhs), I, |lhs, rhs| NdArrayMathOps::elementwise_op(
            lhs,
            rhs,
            |a: &I, b: &I| { (a.elem::<i64>().pow(b.elem::<u32>())).elem() }
        ))
    }

    fn int_powf(lhs: NdArrayTensor, rhs: FloatTensor<Self>) -> NdArrayTensor {
        execute_with_int_dtype!(lhs, I, |lhs| -> NdArrayTensor {
            execute_with_float_dtype!(rhs, E, |rhs| {
                NdArrayMathOps::elementwise_op(lhs, rhs, |a: &I, b: &E| {
                    (a.elem::<i64>().pow(*b as u32)).elem()
                })
            })
        })
    }

    fn int_powf_scalar(lhs: NdArrayTensor, rhs: f32) -> NdArrayTensor {
        execute_with_int_dtype!(lhs, I, |lhs| {
            NdArrayMathOps::elementwise_op_scalar(lhs, |a: I| {
                (a.elem::<i64>().pow(rhs as u32)).elem()
            })
        })
    }

    fn int_permute(tensor: NdArrayTensor, axes: &[usize]) -> NdArrayTensor {
        execute_with_int_dtype!(tensor, |tensor| NdArrayOps::permute(tensor, axes))
    }

    fn int_flip(tensor: NdArrayTensor, axes: &[usize]) -> NdArrayTensor {
        execute_with_int_dtype!(tensor, |tensor| NdArrayOps::flip(tensor, axes))
    }

    fn int_sign(tensor: NdArrayTensor) -> NdArrayTensor {
        match tensor.dtype() {
            DType::I64 | DType::I32 | DType::I16 | DType::I8 => {
                execute_with_dtype!(tensor, I, NdArrayMathOps::sign_op, [
                    I64 => i64, I32 => i32, I16 => i16, I8 => i8
                ])
            }
            DType::U64 | DType::U32 | DType::U16 | DType::U8 => {
                Self::int_greater_elem(tensor, 0.elem())
            }
            other => panic!("Unsupported dtype: {other:?}"),
        }
    }

    fn int_expand(tensor: NdArrayTensor, shape: Shape) -> NdArrayTensor {
        execute_with_int_dtype!(tensor, |tensor| NdArrayOps::expand(tensor, shape))
    }

    fn bitwise_and(lhs: NdArrayTensor, rhs: NdArrayTensor) -> NdArrayTensor {
        execute_with_int_dtype!((lhs, rhs), NdArrayBitOps::bitand)
    }

    fn bitwise_and_scalar(lhs: NdArrayTensor, rhs: I) -> NdArrayTensor {
        execute_with_int_dtype!(lhs, |lhs| NdArrayBitOps::bitand_scalar(lhs, rhs.elem()))
    }

    fn bitwise_or(lhs: NdArrayTensor, rhs: NdArrayTensor) -> NdArrayTensor {
        execute_with_int_dtype!((lhs, rhs), NdArrayBitOps::bitor)
    }

    fn bitwise_or_scalar(lhs: NdArrayTensor, rhs: I) -> NdArrayTensor {
        execute_with_int_dtype!(lhs, |lhs| NdArrayBitOps::bitor_scalar(lhs, rhs.elem()))
    }

    fn bitwise_xor(lhs: NdArrayTensor, rhs: NdArrayTensor) -> NdArrayTensor {
        execute_with_int_dtype!((lhs, rhs), NdArrayBitOps::bitxor)
    }

    fn bitwise_xor_scalar(lhs: NdArrayTensor, rhs: I) -> NdArrayTensor {
        execute_with_int_dtype!(lhs, |lhs| NdArrayBitOps::bitxor_scalar(lhs, rhs.elem()))
    }

    fn bitwise_not(tensor: NdArrayTensor) -> NdArrayTensor {
        execute_with_int_dtype!(tensor, NdArrayBitOps::bitnot)
    }

    fn bitwise_left_shift(lhs: NdArrayTensor, rhs: NdArrayTensor) -> NdArrayTensor {
        execute_with_int_dtype!((lhs, rhs), I, |lhs, rhs| {
            NdArrayMathOps::elementwise_op(lhs, rhs, |a: &I, b: &I| {
                (a.elem::<i64>() << (b.elem::<u32>())).elem()
            })
        })
    }

    fn bitwise_left_shift_scalar(lhs: NdArrayTensor, rhs: I) -> NdArrayTensor {
        execute_with_int_dtype!(lhs, I, |lhs| {
            NdArrayMathOps::elementwise_op_scalar(lhs, |a: I| {
                (a.elem::<i64>() << rhs.elem::<u32>()).elem()
            })
        })
    }

    fn bitwise_right_shift(lhs: NdArrayTensor, rhs: NdArrayTensor) -> NdArrayTensor {
        execute_with_int_dtype!((lhs, rhs), I, |lhs, rhs| {
            NdArrayMathOps::elementwise_op(lhs, rhs, |a: &I, b: &I| {
                (a.elem::<i64>() >> (b.elem::<u32>())).elem()
            })
        })
    }

    fn bitwise_right_shift_scalar(lhs: NdArrayTensor, rhs: I) -> NdArrayTensor {
        execute_with_int_dtype!(lhs, I, |lhs| {
            NdArrayMathOps::elementwise_op_scalar(lhs, |a: I| {
                (a.elem::<i64>() >> rhs.elem::<u32>()).elem()
            })
        })
    }

    fn int_cast(tensor: IntTensor<Self>, dtype: IntDType) -> IntTensor<Self> {
        execute_with_int_dtype!(tensor, |tensor| cast_to_dtype(tensor, dtype.into()))
    }

    fn int_unfold(
        tensor: IntTensor<Self>,
        dim: usize,
        size: usize,
        step: usize,
    ) -> IntTensor<Self> {
        execute_with_int_dtype!(tensor, |tensor| NdArrayOps::unfold(tensor, dim, size, step))
    }
}<|MERGE_RESOLUTION|>--- conflicted
+++ resolved
@@ -212,13 +212,12 @@
         execute_with_int_dtype!(tensor, |tensor| NdArrayMathOps::cumsum(tensor, dim))
     }
 
-<<<<<<< HEAD
     fn int_cummin(tensor: NdArrayTensor, dim: usize) -> NdArrayTensor {
         execute_with_int_dtype!(tensor, |tensor| NdArrayMathOps::cummin(tensor, dim))
-=======
+    }
+
     fn int_cummax(tensor: NdArrayTensor, dim: usize) -> NdArrayTensor {
         execute_with_int_dtype!(tensor, |tensor| NdArrayMathOps::cummax(tensor, dim))
->>>>>>> 5420aa5a
     }
 
     fn int_gather(dim: usize, tensor: NdArrayTensor, indices: NdArrayTensor) -> NdArrayTensor {
