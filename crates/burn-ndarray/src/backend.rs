use crate::rand::NdArrayRng;
use crate::{NdArrayQTensor, NdArrayTensor};
use crate::{
    SharedArray,
    element::{FloatNdArrayElement, IntNdArrayElement, QuantElement},
};
use alloc::string::String;
use burn_common::stub::Mutex;
use burn_ir::{BackendIr, HandleKind, TensorHandle};
use burn_tensor::backend::{Backend, DeviceId, DeviceOps};
use burn_tensor::ops::{BoolTensor, FloatTensor, IntTensor, QuantizedTensor};
use core::marker::PhantomData;
use rand::SeedableRng;

<<<<<<< HEAD
/// The seed for the ndarray backend.
pub static SEED: Mutex<Option<StdRng>> = Mutex::new(None);
=======
pub(crate) static SEED: Mutex<Option<NdArrayRng>> = Mutex::new(None);
>>>>>>> dd2a0290

/// The device type for the ndarray backend.
#[derive(Clone, Copy, Debug, PartialEq, Eq)]
pub enum NdArrayDevice {
    /// The CPU device.
    Cpu,
}

impl DeviceOps for NdArrayDevice {}

impl burn_common::device::Device for NdArrayDevice {
    fn from_id(_device_id: DeviceId) -> Self {
        Self::Cpu
    }

    fn to_id(&self) -> DeviceId {
        DeviceId {
            type_id: 0,
            index_id: 0,
        }
    }

    fn device_count(_type_id: u16) -> usize {
        1
    }
}

impl Default for NdArrayDevice {
    fn default() -> Self {
        Self::Cpu
    }
}

/// Tensor backend that uses the [ndarray](ndarray) crate for executing tensor operations.
///
/// This backend is compatible with CPUs and can be compiled for almost any platform, including
/// `wasm`, `arm`, and `x86`.
#[derive(Clone, Copy, Default, Debug)]
pub struct NdArray<E = f32, I = i64, Q = i8>
where
    NdArrayTensor: From<SharedArray<E>>,
    NdArrayTensor: From<SharedArray<I>>,
{
    _e: PhantomData<E>,
    _i: PhantomData<I>,
    _q: PhantomData<Q>,
}

impl<E: FloatNdArrayElement, I: IntNdArrayElement, Q: QuantElement> Backend for NdArray<E, I, Q>
where
    NdArrayTensor: From<SharedArray<E>>,
    NdArrayTensor: From<SharedArray<I>>,
{
    type Device = NdArrayDevice;

    type FloatTensorPrimitive = NdArrayTensor;
    type FloatElem = E;

    type IntTensorPrimitive = NdArrayTensor;
    type IntElem = I;

    type BoolTensorPrimitive = NdArrayTensor;
    type BoolElem = bool;

    type QuantizedTensorPrimitive = NdArrayQTensor;

    fn ad_enabled() -> bool {
        false
    }

    fn name(_device: &Self::Device) -> String {
        String::from("ndarray")
    }

    fn seed(_device: &Self::Device, seed: u64) {
        let rng = NdArrayRng::seed_from_u64(seed);
        let mut seed = SEED.lock().unwrap();
        *seed = Some(rng);
    }
}

impl<E: FloatNdArrayElement, I: IntNdArrayElement, Q: QuantElement> BackendIr for NdArray<E, I, Q>
where
    NdArrayTensor: From<SharedArray<E>>,
    NdArrayTensor: From<SharedArray<I>>,
{
    type Handle = HandleKind<Self>;

    fn float_tensor(handle: TensorHandle<Self::Handle>) -> FloatTensor<Self> {
        match handle.handle {
            HandleKind::Float(handle) => handle,
            _ => panic!("Expected float handle, got {}", handle.handle.name()),
        }
    }

    fn int_tensor(handle: TensorHandle<Self::Handle>) -> IntTensor<Self> {
        match handle.handle {
            HandleKind::Int(handle) => handle,
            _ => panic!("Expected int handle, got {}", handle.handle.name()),
        }
    }

    fn bool_tensor(handle: TensorHandle<Self::Handle>) -> BoolTensor<Self> {
        match handle.handle {
            HandleKind::Bool(handle) => handle,
            _ => panic!("Expected bool handle, got {}", handle.handle.name()),
        }
    }

    fn quantized_tensor(handle: TensorHandle<Self::Handle>) -> QuantizedTensor<Self> {
        match handle.handle {
            HandleKind::Quantized(handle) => handle,
            _ => panic!("Expected quantized handle, got {}", handle.handle.name()),
        }
    }

    fn float_tensor_handle(tensor: FloatTensor<Self>) -> Self::Handle {
        HandleKind::Float(tensor)
    }

    fn int_tensor_handle(tensor: IntTensor<Self>) -> Self::Handle {
        HandleKind::Int(tensor)
    }

    fn bool_tensor_handle(tensor: BoolTensor<Self>) -> Self::Handle {
        HandleKind::Bool(tensor)
    }

    fn quantized_tensor_handle(tensor: QuantizedTensor<Self>) -> Self::Handle {
        HandleKind::Quantized(tensor)
    }

    // fn complex_tensor(handle: TensorHandle<Self::Handle>) -> ComplexTensor<Self> {
    //     match handle.handle {
    //         HandleKind::Complex(handle) => handle,
    //         _ => panic!("Expected complex handle, got {}", handle.handle.name()),
    //     }
    // }

    // fn complex_tensor_handle(tensor: ComplexTensor<Self>) -> Self::Handle {
    //     HandleKind::Complex(tensor)
    // }
}<|MERGE_RESOLUTION|>--- conflicted
+++ resolved
@@ -12,12 +12,9 @@
 use core::marker::PhantomData;
 use rand::SeedableRng;
 
-<<<<<<< HEAD
+
 /// The seed for the ndarray backend.
-pub static SEED: Mutex<Option<StdRng>> = Mutex::new(None);
-=======
-pub(crate) static SEED: Mutex<Option<NdArrayRng>> = Mutex::new(None);
->>>>>>> dd2a0290
+pub static SEED: Mutex<Option<NdArrayRng>> = Mutex::new(None);
 
 /// The device type for the ndarray backend.
 #[derive(Clone, Copy, Debug, PartialEq, Eq)]
