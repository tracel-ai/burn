--- conflicted
+++ resolved
@@ -303,7 +303,6 @@
         CandleTensor::new(result_float.to_dtype(dtype).unwrap())
     }
 
-<<<<<<< HEAD
     fn int_cummin(tensor: IntTensor<Self>, dim: usize) -> IntTensor<Self> {
         // Candle doesn't have cummin for int, convert to float, compute, convert back
         let dtype = tensor.tensor.dtype();
@@ -324,7 +323,8 @@
 
         let result = candle_core::Tensor::cat(&slices, dim).unwrap();
         CandleTensor::new(result.to_dtype(dtype).unwrap())
-=======
+    }
+
     fn int_cummax(tensor: IntTensor<Self>, dim: usize) -> IntTensor<Self> {
         // Implement manually using slicing and max operations
         let dim_size = tensor.tensor.dims()[dim];
@@ -342,7 +342,6 @@
 
         let result = candle_core::Tensor::cat(&slices, dim).unwrap();
         CandleTensor::new(result)
->>>>>>> 5420aa5a
     }
 
     fn int_argmax(tensor: IntTensor<Self>, dim: usize) -> IntTensor<Self> {
