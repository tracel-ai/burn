--- conflicted
+++ resolved
@@ -170,15 +170,8 @@
     type BoolTensorPrimitive = CandleTensor;
     type BoolElem = u8;
 
-<<<<<<< HEAD
-    // type ComplexTensorPrimitive = CandleTensor;
-    // type ComplexElem = burn_tensor::Complex32;
-
-    type QuantizedTensorPrimitive = CandleQTensor;
-    type QuantizedEncoding = u8;
-=======
     type QuantizedTensorPrimitive = CandleTensor;
->>>>>>> b74863e7
+
 
     fn ad_enabled() -> bool {
         false
