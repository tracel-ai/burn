--- conflicted
+++ resolved
@@ -1,12 +1,8 @@
 use std::marker::PhantomData;
 
-<<<<<<< HEAD
-use burn_backend::BackTrace;
 use burn_backend::{
-    Backend, DeviceId, DeviceOps, ExecutionError, QTensorPrimitive, tensor::Device,
+    BackTrace, Backend, DeviceId, DeviceOps, ExecutionError, QTensorPrimitive, tensor::Device,
 };
-=======
->>>>>>> 195f6278
 use burn_std::{
     rand::{SeedableRng, StdRng},
     stub::Mutex,
