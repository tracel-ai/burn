[package]
authors = ["louisfd <louisfd94@gmail.com>"]
categories = ["science"]
description = "Candle backend for the Burn framework"
edition.workspace = true
keywords = ["deep-learning", "machine-learning", "data"]
license.workspace = true
name = "burn-candle"
readme.workspace = true
repository = "https://github.com/tracel-ai/burn/tree/main/crates/burn-candle"
documentation = "https://docs.rs/burn-candle"
version.workspace = true

[lints]
workspace = true

[features]
default = ["std"]
std = []
doc = ["default"]
cuda = ["candle-core/cuda"]
metal = ["candle-core/metal"]
accelerate = ["candle-core/accelerate"]

[dependencies]
derive-new = { workspace = true }
<<<<<<< HEAD
burn-tensor = { path = "../burn-tensor", version = "=0.20.0-pre.2", default-features = false }
burn-std = { path = "../burn-std", version = "=0.20.0-pre.2", default-features = false }
=======
burn-tensor = { path = "../burn-tensor", version = "=0.20.0-pre.3", default-features = false }
burn-common = { path = "../burn-common", version = "=0.20.0-pre.3", default-features = false }
>>>>>>> 3eab87fe
half = { workspace = true }
candle-core = { workspace = true }

[dev-dependencies]
burn-autodiff = { path = "../burn-autodiff", version = "=0.20.0-pre.3", default-features = false, features = [
    "export_tests",
] }
burn-tch = { path = "../burn-tch", version = "=0.20.0-pre.3", default-features = false, features = [
] }
burn-tensor = { path = "../burn-tensor", version = "=0.20.0-pre.3", default-features = false, features = [
    "export_tests",
] }

[package.metadata.docs.rs]
features = ["doc"]
rustdoc-args = ["--cfg", "docsrs"]<|MERGE_RESOLUTION|>--- conflicted
+++ resolved
@@ -24,13 +24,8 @@
 
 [dependencies]
 derive-new = { workspace = true }
-<<<<<<< HEAD
-burn-tensor = { path = "../burn-tensor", version = "=0.20.0-pre.2", default-features = false }
-burn-std = { path = "../burn-std", version = "=0.20.0-pre.2", default-features = false }
-=======
 burn-tensor = { path = "../burn-tensor", version = "=0.20.0-pre.3", default-features = false }
-burn-common = { path = "../burn-common", version = "=0.20.0-pre.3", default-features = false }
->>>>>>> 3eab87fe
+burn-std = { path = "../burn-std", version = "=0.20.0-pre.3", default-features = false }
 half = { workspace = true }
 candle-core = { workspace = true }
 
