--- conflicted
+++ resolved
@@ -77,10 +77,7 @@
     use super::*;
     use burn_fusion::{
         Fusion, FusionBackend, FusionRuntime,
-<<<<<<< HEAD
-        client::{FusionClient, OperationOutput},
-=======
->>>>>>> 221317ad
+        client::OperationOutput,
         stream::{Operation, OperationStreams},
     };
     use burn_ir::{CustomOpIr, HandleContainer, OperationIr, TensorIr};
