--- conflicted
+++ resolved
@@ -11,21 +11,13 @@
 pub type Cpu<F = f32, I = i32> = CubeBackend<CpuRuntime, F, I, u8>;
 
 #[cfg(feature = "fusion")]
-<<<<<<< HEAD
 pub type Cpu<F = f32, I = i32> = burn_fusion::Fusion<CubeBackend<CpuRuntime, F, I, u8>>;
 
 #[cfg(test)]
 mod tests {
     use super::*;
-    use burn_cubecl::{CubeBackend, tensor::CubeTensor};
-    use burn_tensor::{
-        DType,
-        backend::{Backend, QTensorPrimitive},
-    };
-
-    pub type TestRuntime = cubecl::cpu::CpuRuntime;
-
-    burn_cubecl::testgen_all!([f32], [i8, i16, i32, i64], [u32]);
+    use burn_backend::{Backend, DType, QTensorPrimitive};
+    use burn_cubecl::tensor::CubeTensor;
 
     #[test]
     fn should_support_dtypes() {
@@ -46,14 +38,11 @@
         assert!(B::supports_dtype(&device, DType::U8));
         assert!(B::supports_dtype(
             &device,
-            DType::QFloat(CubeTensor::<TestRuntime>::default_scheme())
+            DType::QFloat(CubeTensor::<CpuRuntime>::default_scheme())
         ));
 
         // Currently not registered in supported types
         assert!(!B::supports_dtype(&device, DType::Flex32));
         assert!(!B::supports_dtype(&device, DType::Bool));
     }
-}
-=======
-pub type Cpu<F = f32, I = i32> = burn_fusion::Fusion<CubeBackend<CpuRuntime, F, I, u8>>;
->>>>>>> 5b0e465a
+}