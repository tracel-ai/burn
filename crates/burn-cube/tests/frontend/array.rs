--- conflicted
+++ resolved
@@ -1,7 +1,6 @@
 use burn_cube::prelude::*;
 
 #[cube]
-<<<<<<< HEAD
 fn array_read_write<T: Numeric>(array_size: Comptime<u32>) {
     let mut array = Array::<T>::new(array_size);
     array[0] = T::from_int(3);
@@ -24,10 +23,7 @@
 }
 
 #[cube]
-fn array_add_assign_simple(mut array: Array<UInt>) {
-=======
 fn array_add_assign_simple(array: &mut Array<UInt>) {
->>>>>>> 1ae1c03b
     array[UInt::new(1)] += UInt::new(1);
 }
 
