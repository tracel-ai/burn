name: publish

on:
  push:
    tags:
      - "v*"
  workflow_dispatch:
    inputs:
      dry-run-only:
        description: "Run xtask publish in dry-run mode (no publish)"
        type: boolean
        required: false
        default: false

jobs:
  publish-burn-vision:
    uses: tracel-ai/github-actions/.github/workflows/publish-crate.yml@v4
    with:
      crate: burn-vision
      dry-run-only: ${{ github.event_name == 'workflow_dispatch' && inputs.dry-run-only || false }}
    needs:
      - publish-burn-autodiff
      - publish-burn-candle
      - publish-burn-fusion
      - publish-burn-cubecl-fusion
      - publish-burn-cubecl
      - publish-burn-ndarray
      - publish-burn-tch
      - publish-burn-tensor
      - publish-burn-ir
      - publish-burn-tensor-testgen
      # dev dependencies
      - publish-burn-wgpu
      - publish-burn-cuda
    secrets:
      CRATES_IO_API_TOKEN: ${{ secrets.CRATES_IO_API_TOKEN }}

  publish-burn-router:
    uses: tracel-ai/github-actions/.github/workflows/publish-crate.yml@v4
    with:
      crate: burn-router
      dry-run-only: ${{ github.event_name == 'workflow_dispatch' && inputs.dry-run-only || false }}
    needs:
      - publish-burn-ir
      - publish-burn-common
      - publish-burn-tensor
      # dev dependencies
      - publish-burn-autodiff
      - publish-burn-ndarray
      - publish-burn-wgpu
    secrets:
      CRATES_IO_API_TOKEN: ${{ secrets.CRATES_IO_API_TOKEN }}

  publish-burn-remote:
    uses: tracel-ai/github-actions/.github/workflows/publish-crate.yml@v4
    with:
      crate: burn-remote
      dry-run-only: ${{ github.event_name == 'workflow_dispatch' && inputs.dry-run-only || false }}
    needs:
      - publish-burn-ir
      - publish-burn-common
      - publish-burn-tensor
      - publish-burn-router
    secrets:
      CRATES_IO_API_TOKEN: ${{ secrets.CRATES_IO_API_TOKEN }}

  publish-burn-derive:
    uses: tracel-ai/github-actions/.github/workflows/publish-crate.yml@v4
    with:
      crate: burn-derive
      dry-run-only: ${{ github.event_name == 'workflow_dispatch' && inputs.dry-run-only || false }}
    secrets:
      CRATES_IO_API_TOKEN: ${{ secrets.CRATES_IO_API_TOKEN }}

  publish-burn-dataset:
    uses: tracel-ai/github-actions/.github/workflows/publish-crate.yml@v4
    with:
      crate: burn-dataset
      dry-run-only: ${{ github.event_name == 'workflow_dispatch' && inputs.dry-run-only || false }}
    needs:
      - publish-burn-common
    secrets:
      CRATES_IO_API_TOKEN: ${{ secrets.CRATES_IO_API_TOKEN }}

  publish-burn-common:
    uses: tracel-ai/github-actions/.github/workflows/publish-crate.yml@v4
    with:
      crate: burn-common
      dry-run-only: ${{ github.event_name == 'workflow_dispatch' && inputs.dry-run-only || false }}
    secrets:
      CRATES_IO_API_TOKEN: ${{ secrets.CRATES_IO_API_TOKEN }}

  publish-burn-tensor-testgen:
    uses: tracel-ai/github-actions/.github/workflows/publish-crate.yml@v4
    with:
      crate: burn-tensor-testgen
      dry-run-only: ${{ github.event_name == 'workflow_dispatch' && inputs.dry-run-only || false }}
    secrets:
      CRATES_IO_API_TOKEN: ${{ secrets.CRATES_IO_API_TOKEN }}

  publish-burn-tensor:
    uses: tracel-ai/github-actions/.github/workflows/publish-crate.yml@v4
    needs:
      - publish-burn-tensor-testgen
      - publish-burn-common
    with:
      crate: burn-tensor
<<<<<<< HEAD
      copy-doc-assets: "docs/katex-header.html"
=======
      dry-run-only: ${{ github.event_name == 'workflow_dispatch' && inputs.dry-run-only || false }}
>>>>>>> e4921f6d
    secrets:
      CRATES_IO_API_TOKEN: ${{ secrets.CRATES_IO_API_TOKEN }}

  publish-burn-ir:
    uses: tracel-ai/github-actions/.github/workflows/publish-crate.yml@v4
    needs:
      - publish-burn-tensor
    with:
      crate: burn-ir
      dry-run-only: ${{ github.event_name == 'workflow_dispatch' && inputs.dry-run-only || false }}
    secrets:
      CRATES_IO_API_TOKEN: ${{ secrets.CRATES_IO_API_TOKEN }}

  publish-burn-fusion:
    uses: tracel-ai/github-actions/.github/workflows/publish-crate.yml@v4
    needs:
      - publish-burn-ir
      - publish-burn-tensor
      - publish-burn-common
    with:
      crate: burn-fusion
      dry-run-only: ${{ github.event_name == 'workflow_dispatch' && inputs.dry-run-only || false }}
    secrets:
      CRATES_IO_API_TOKEN: ${{ secrets.CRATES_IO_API_TOKEN }}

  publish-burn-cubecl-fusion:
    uses: tracel-ai/github-actions/.github/workflows/publish-crate.yml@v4
    needs:
      - publish-burn-ir
      - publish-burn-common
      - publish-burn-fusion
      - publish-burn-tensor
    with:
      crate: burn-cubecl-fusion
      dry-run-only: ${{ github.event_name == 'workflow_dispatch' && inputs.dry-run-only || false }}
    secrets:
      CRATES_IO_API_TOKEN: ${{ secrets.CRATES_IO_API_TOKEN }}

  publish-burn-cubecl:
    uses: tracel-ai/github-actions/.github/workflows/publish-crate.yml@v4
    needs:
      - publish-burn-ir
      - publish-burn-common
      - publish-burn-fusion
      - publish-burn-cubecl-fusion
      - publish-burn-tensor
      - publish-burn-ndarray
    with:
      crate: burn-cubecl
      dry-run-only: ${{ github.event_name == 'workflow_dispatch' && inputs.dry-run-only || false }}
    secrets:
      CRATES_IO_API_TOKEN: ${{ secrets.CRATES_IO_API_TOKEN }}

  publish-burn-autodiff:
    uses: tracel-ai/github-actions/.github/workflows/publish-crate.yml@v4
    needs:
      - publish-burn-tensor
      - publish-burn-tensor-testgen
      - publish-burn-common
    with:
      crate: burn-autodiff
      dry-run-only: ${{ github.event_name == 'workflow_dispatch' && inputs.dry-run-only || false }}
    secrets:
      CRATES_IO_API_TOKEN: ${{ secrets.CRATES_IO_API_TOKEN }}

  publish-burn-tch:
    uses: tracel-ai/github-actions/.github/workflows/publish-crate.yml@v4
    needs:
      - publish-burn-tensor
      - publish-burn-autodiff
    with:
      crate: burn-tch
      dry-run-only: ${{ github.event_name == 'workflow_dispatch' && inputs.dry-run-only || false }}
    secrets:
      CRATES_IO_API_TOKEN: ${{ secrets.CRATES_IO_API_TOKEN }}

  publish-burn-ndarray:
    uses: tracel-ai/github-actions/.github/workflows/publish-crate.yml@v4
    needs:
      - publish-burn-ir
      - publish-burn-tensor
      - publish-burn-autodiff
      - publish-burn-common
    with:
      crate: burn-ndarray
      dry-run-only: ${{ github.event_name == 'workflow_dispatch' && inputs.dry-run-only || false }}
    secrets:
      CRATES_IO_API_TOKEN: ${{ secrets.CRATES_IO_API_TOKEN }}

  publish-burn-wgpu:
    uses: tracel-ai/github-actions/.github/workflows/publish-crate.yml@v4
    needs:
      - publish-burn-tensor
      - publish-burn-autodiff
      - publish-burn-ndarray
      - publish-burn-common
      - publish-burn-cubecl
    with:
      crate: burn-wgpu
      dry-run-only: ${{ github.event_name == 'workflow_dispatch' && inputs.dry-run-only || false }}
    secrets:
      CRATES_IO_API_TOKEN: ${{ secrets.CRATES_IO_API_TOKEN }}

  publish-burn-cuda:
    uses: tracel-ai/github-actions/.github/workflows/publish-crate.yml@v4
    needs:
      - publish-burn-tensor
      - publish-burn-autodiff
      - publish-burn-ndarray
      - publish-burn-common
      - publish-burn-cubecl
    with:
      crate: burn-cuda
      dry-run-only: ${{ github.event_name == 'workflow_dispatch' && inputs.dry-run-only || false }}
    secrets:
      CRATES_IO_API_TOKEN: ${{ secrets.CRATES_IO_API_TOKEN }}

  publish-burn-rocm:
    uses: tracel-ai/github-actions/.github/workflows/publish-crate.yml@v4
    needs:
      - publish-burn-tensor
      - publish-burn-autodiff
      - publish-burn-ndarray
      - publish-burn-common
      - publish-burn-cubecl
    with:
      crate: burn-rocm
      dry-run-only: ${{ github.event_name == 'workflow_dispatch' && inputs.dry-run-only || false }}
    secrets:
      CRATES_IO_API_TOKEN: ${{ secrets.CRATES_IO_API_TOKEN }}

  publish-burn-candle:
    uses: tracel-ai/github-actions/.github/workflows/publish-crate.yml@v4
    needs:
      - publish-burn-tensor
      - publish-burn-autodiff
      - publish-burn-tch
    with:
      crate: burn-candle
      dry-run-only: ${{ github.event_name == 'workflow_dispatch' && inputs.dry-run-only || false }}
    secrets:
      CRATES_IO_API_TOKEN: ${{ secrets.CRATES_IO_API_TOKEN }}

  publish-burn-collective:
    uses: tracel-ai/github-actions/.github/workflows/publish-crate.yml@v4
    with:
      crate: burn-collective
      dry-run-only: ${{ github.event_name == 'workflow_dispatch' && inputs.dry-run-only || false }}
    needs:
      - publish-burn-common
      - publish-burn-tensor
      - publish-burn-communication
      # dev dependencies
      - publish-burn-wgpu
      - publish-burn-ndarray
      - publish-burn-cuda
    secrets:
      CRATES_IO_API_TOKEN: ${{ secrets.CRATES_IO_API_TOKEN }}

  publish-burn-communication:
    uses: tracel-ai/github-actions/.github/workflows/publish-crate.yml@v4
    with:
      crate: burn-communication
      dry-run-only: ${{ github.event_name == 'workflow_dispatch' && inputs.dry-run-only || false }}
    needs:
      - publish-burn-common
      - publish-burn-tensor
    secrets:
      CRATES_IO_API_TOKEN: ${{ secrets.CRATES_IO_API_TOKEN }}

  publish-burn-core:
    uses: tracel-ai/github-actions/.github/workflows/publish-crate.yml@v4
    needs:
      - publish-burn-dataset
      - publish-burn-common
      - publish-burn-derive
      - publish-burn-tensor
      - publish-burn-vision
      # dev dependencies
      - publish-burn-autodiff
      - publish-burn-wgpu
      - publish-burn-tch
      - publish-burn-cuda
      - publish-burn-ndarray
      - publish-burn-candle
      - publish-burn-remote
    with:
      crate: burn-core
      dry-run-only: ${{ github.event_name == 'workflow_dispatch' && inputs.dry-run-only || false }}
    secrets:
      CRATES_IO_API_TOKEN: ${{ secrets.CRATES_IO_API_TOKEN }}

  publish-burn-nn:
    uses: tracel-ai/github-actions/.github/workflows/publish-crate.yml@v4
    needs:
      - publish-burn-core
      # dev dependencies
      - publish-burn-autodiff
      - publish-burn-wgpu
      - publish-burn-tch
      - publish-burn-ndarray
      - publish-burn-candle
      - publish-burn-remote
    with:
      crate: burn-nn
      dry-run-only: ${{ github.event_name == 'workflow_dispatch' && inputs.dry-run-only || false }}
    secrets:
      CRATES_IO_API_TOKEN: ${{ secrets.CRATES_IO_API_TOKEN }}

  publish-burn-optim:
    uses: tracel-ai/github-actions/.github/workflows/publish-crate.yml@v4
    needs:
      - publish-burn-core
      - publish-burn-collective
      # dev dependencies
      - publish-burn-autodiff
      - publish-burn-wgpu
      - publish-burn-tch
      - publish-burn-ndarray
      - publish-burn-candle
      - publish-burn-remote
    with:
      crate: burn-optim
      dry-run-only: ${{ github.event_name == 'workflow_dispatch' && inputs.dry-run-only || false }}
    secrets:
      CRATES_IO_API_TOKEN: ${{ secrets.CRATES_IO_API_TOKEN }}

  publish-burn-train:
    uses: tracel-ai/github-actions/.github/workflows/publish-crate.yml@v4
    needs:
      - publish-burn-core
    with:
      crate: burn-train
      dry-run-only: ${{ github.event_name == 'workflow_dispatch' && inputs.dry-run-only || false }}
    secrets:
      CRATES_IO_API_TOKEN: ${{ secrets.CRATES_IO_API_TOKEN }}

  publish-burn:
    uses: tracel-ai/github-actions/.github/workflows/publish-crate.yml@v4
    needs:
      - publish-burn-core
      - publish-burn-train
    with:
      crate: burn
      dry-run-only: ${{ github.event_name == 'workflow_dispatch' && inputs.dry-run-only || false }}
    secrets:
      CRATES_IO_API_TOKEN: ${{ secrets.CRATES_IO_API_TOKEN }}

  publish-burn-import:
    uses: tracel-ai/github-actions/.github/workflows/publish-crate.yml@v4
    needs:
      - publish-burn
    with:
      crate: burn-import
      dry-run-only: ${{ github.event_name == 'workflow_dispatch' && inputs.dry-run-only || false }}
    secrets:
      CRATES_IO_API_TOKEN: ${{ secrets.CRATES_IO_API_TOKEN }}

  publish-onnx-ir:
    uses: tracel-ai/github-actions/.github/workflows/publish-crate.yml@v4
    with:
      crate: onnx-ir
      dry-run-only: ${{ github.event_name == 'workflow_dispatch' && inputs.dry-run-only || false }}
    secrets:
      CRATES_IO_API_TOKEN: ${{ secrets.CRATES_IO_API_TOKEN }}<|MERGE_RESOLUTION|>--- conflicted
+++ resolved
@@ -105,11 +105,8 @@
       - publish-burn-common
     with:
       crate: burn-tensor
-<<<<<<< HEAD
+      dry-run-only: ${{ github.event_name == 'workflow_dispatch' && inputs.dry-run-only || false }}
       copy-doc-assets: "docs/katex-header.html"
-=======
-      dry-run-only: ${{ github.event_name == 'workflow_dispatch' && inputs.dry-run-only || false }}
->>>>>>> e4921f6d
     secrets:
       CRATES_IO_API_TOKEN: ${{ secrets.CRATES_IO_API_TOKEN }}
 
