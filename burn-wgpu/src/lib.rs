#![warn(missing_docs)]

//! Burn WGPU Backend

#[macro_use]
extern crate derive_new;

mod ops;

pub(crate) mod context;
pub(crate) mod element;
pub(crate) mod kernel;
pub(crate) mod pool;
pub(crate) mod tensor;

mod device;
pub use device::*;

mod backend;
pub use backend::*;

mod graphics;
pub use graphics::*;

#[cfg(test)]
mod tests {
    use super::*;

    #[cfg(target_os = "macos")]
    type GraphicsApi = Metal;

    #[cfg(not(target_os = "macos"))]
    type GraphicsApi = Vulkan;

    type TestBackend = WGPUBackend<GraphicsApi, f32, i32>;
<<<<<<< HEAD
    pub type TestTensor<const D: usize> = burn_tensor::Tensor<TestBackend, D>;
    // type TestTensorInt<const D: usize> = burn_tensor::Tensor<TestBackend, D, burn_tensor::Int>;
=======
    type TestTensor<const D: usize> = burn_tensor::Tensor<TestBackend, D>;
    type TestTensorInt<const D: usize> = burn_tensor::Tensor<TestBackend, D, burn_tensor::Int>;
>>>>>>> 85521a18

    burn_tensor::testgen_add!();
    burn_tensor::testgen_sub!();
    burn_tensor::testgen_div!();
    burn_tensor::testgen_mul!();
    burn_tensor::testgen_neg!();
    burn_tensor::testgen_powf!();
    burn_tensor::testgen_exp!();
    burn_tensor::testgen_log!();
    burn_tensor::testgen_log1p!();
    burn_tensor::testgen_sqrt!();
    burn_tensor::testgen_cos!();
    burn_tensor::testgen_sin!();
    burn_tensor::testgen_tanh!();
    burn_tensor::testgen_erf!();
    burn_tensor::testgen_relu!();
    burn_tensor::testgen_matmul!();
    burn_tensor::testgen_reshape!();
    burn_tensor::testgen_transpose!();
    burn_tensor::testgen_index!();
    burn_tensor::testgen_aggregation!();
    burn_tensor::testgen_arg!();
    burn_tensor::testgen_map_comparison!();
    burn_tensor::testgen_mask!();
    burn_tensor::testgen_cat!();
    burn_tensor::testgen_index_select!();
    burn_tensor::testgen_gather_scatter!();

    type TestADBackend = burn_autodiff::ADBackendDecorator<TestBackend>;
    type TestADTensor<const D: usize, K> = burn_tensor::Tensor<TestADBackend, D, K>;

    burn_autodiff::testgen_ad_add!();
    burn_autodiff::testgen_ad_sub!();
    burn_autodiff::testgen_ad_div!();
    burn_autodiff::testgen_ad_mul!();
    burn_autodiff::testgen_ad_neg!();
    burn_autodiff::testgen_ad_powf!();
    burn_autodiff::testgen_ad_exp!();
    burn_autodiff::testgen_ad_log!();
    burn_autodiff::testgen_ad_log1p!();
    burn_autodiff::testgen_ad_sqrt!();
    burn_autodiff::testgen_ad_cos!();
    burn_autodiff::testgen_ad_sin!();
    burn_autodiff::testgen_ad_tanh!();
    burn_autodiff::testgen_ad_matmul!();
    burn_autodiff::testgen_ad_reshape!();
    burn_autodiff::testgen_ad_transpose!();
    burn_autodiff::testgen_ad_index!();
    burn_autodiff::testgen_ad_aggregation!();
    burn_autodiff::testgen_ad_cat!();
    burn_autodiff::testgen_ad_mask!();
    burn_autodiff::testgen_ad_index_select!();

    // Once all operations will be implemented.
    // burn_tensor::testgen_all!();
    // burn_autodiff::testgen_all!();
}<|MERGE_RESOLUTION|>--- conflicted
+++ resolved
@@ -33,13 +33,8 @@
     type GraphicsApi = Vulkan;
 
     type TestBackend = WGPUBackend<GraphicsApi, f32, i32>;
-<<<<<<< HEAD
-    pub type TestTensor<const D: usize> = burn_tensor::Tensor<TestBackend, D>;
-    // type TestTensorInt<const D: usize> = burn_tensor::Tensor<TestBackend, D, burn_tensor::Int>;
-=======
     type TestTensor<const D: usize> = burn_tensor::Tensor<TestBackend, D>;
     type TestTensorInt<const D: usize> = burn_tensor::Tensor<TestBackend, D, burn_tensor::Int>;
->>>>>>> 85521a18
 
     burn_tensor::testgen_add!();
     burn_tensor::testgen_sub!();
