use crate::{
    comparison, comparison_elem, comparison_elem_inplace, comparison_inplace,
    context::WorkGroup,
    element::WgpuElement,
    kernel::{
<<<<<<< HEAD
        build_info, comparison, comparison_elem, comparison_elem_inplace, comparison_inplace,
        mask_fill, mask_fill_inplace, mask_where, mask_where_inplace, KernelSettings,
=======
        build_info, cat, comparison, comparison_elem, comparison_elem_inplace, comparison_inplace,
        KernelSettings,
>>>>>>> 3b9c9975
    },
    kernel_wgsl,
    pool::get_context,
    tensor::WgpuTensor,
    GraphicsApi, WgpuDevice,
};
use burn_tensor::{backend::Backend, Data, Shape};
use std::{marker::PhantomData, mem, ops::Range};

pub type FloatElem<B> = <B as Backend>::FloatElem;
pub type Device<B> = <B as Backend>::Device;

pub type FloatTensor<B, const D: usize> = <B as Backend>::TensorPrimitive<D>;

pub type IntElem<B> = <B as Backend>::IntElem;
pub type IntTensor<B, const D: usize> = <B as Backend>::IntTensorPrimitive<D>;
pub type BoolTensor<B, const D: usize> = <B as Backend>::BoolTensorPrimitive<D>;

pub struct BaseOps<G: GraphicsApi> {
    _g: PhantomData<G>,
}

comparison!(Equal, "==");
comparison!(Greater, ">");
comparison!(GreaterEqual, ">=");
comparison!(Lower, "<");
comparison!(LowerEqual, "<=");

comparison_inplace!(EqualInplace, "==");
comparison_inplace!(GreaterInplace, ">");
comparison_inplace!(GreaterEqualInplace, ">=");
comparison_inplace!(LowerInplace, "<");
comparison_inplace!(LowerEqualInplace, "<=");

comparison_elem!(EqualElem, "==");
comparison_elem!(GreaterElem, ">");
comparison_elem!(GreaterEqualElem, ">=");
comparison_elem!(LowerElem, "<");
comparison_elem!(LowerEqualElem, "<=");

comparison_elem_inplace!(EqualElemInplace, "==");
comparison_elem_inplace!(GreaterElemInplace, ">");
comparison_elem_inplace!(GreaterEqualElemInplace, ">=");
comparison_elem_inplace!(LowerElemInplace, "<");
comparison_elem_inplace!(LowerEqualElemInplace, "<=");

impl<G: GraphicsApi> BaseOps<G> {
    pub fn from_data<E: WgpuElement, const D: usize>(
        data: Data<E, D>,
        device: &WgpuDevice,
    ) -> WgpuTensor<E, D> {
        let context = get_context::<G>(device);
        let buffer = context.create_buffer_with_data_options(E::as_bytes(&data.value), true);

        WgpuTensor::new(context, data.shape, buffer)
    }

    pub fn into_data<E: WgpuElement, const D: usize>(tensor: WgpuTensor<E, D>) -> Data<E, D> {
        let tensor = Self::into_continuous(tensor);
        let bytes = tensor.context.read_buffer(tensor.buffer);
        let values = E::from_bytes(&bytes);

        Data::new(values.to_vec(), tensor.shape)
    }

    pub fn to_device<E: WgpuElement, const D: usize>(
        tensor: WgpuTensor<E, D>,
        device: &WgpuDevice,
    ) -> WgpuTensor<E, D> {
        if &tensor.context.device == device {
            return tensor;
        }

        let context = get_context::<G>(device);
        tensor.to_context(context)
    }

    pub fn empty<E: WgpuElement, const D: usize>(
        shape: Shape<D>,
        device: &WgpuDevice,
    ) -> WgpuTensor<E, D> {
        let context = get_context::<G>(device);
        let buffer = context.create_buffer(shape.num_elements() * core::mem::size_of::<E>());

        WgpuTensor::new(context, shape, buffer)
    }

    pub fn swap_dims<E: WgpuElement, const D: usize>(
        mut tensor: WgpuTensor<E, D>,
        dim1: usize,
        dim2: usize,
    ) -> WgpuTensor<E, D> {
        tensor.strides.swap(dim1, dim2);

        tensor.shape.dims.swap(dim1, dim2);

        tensor
    }

    pub fn reshape<E: WgpuElement, const D1: usize, const D2: usize>(
        tensor: WgpuTensor<E, D1>,
        shape: Shape<D2>,
    ) -> WgpuTensor<E, D2> {
        // TODO: Not force standard layout all the time (improve performance).
        let tensor = Self::into_continuous(tensor);

        WgpuTensor::new(tensor.context, shape, tensor.buffer)
    }

    pub fn into_continuous<E: WgpuElement, const D: usize>(
        tensor: WgpuTensor<E, D>,
    ) -> WgpuTensor<E, D> {
        if tensor.is_continuous() {
            return tensor;
        }

        kernel_wgsl!(ContinuousRaw, "../template/continuous.wgsl");

        let buffer = tensor
            .context
            .create_buffer(tensor.shape.num_elements() * core::mem::size_of::<E>());
        let output = WgpuTensor::new(tensor.context.clone(), tensor.shape.clone(), buffer);
        let info = build_info(&[&tensor, &output]);
        let info_buffer = tensor
            .context
            .create_buffer_with_data(bytemuck::cast_slice(&info));

        let kernel = tensor
            .context
            .compile_static::<KernelSettings<ContinuousRaw, E, i32, 256, 1, 1>>();

        tensor.context.execute(
            WorkGroup::new(
                f32::ceil(output.shape.num_elements() as f32 / 256_f32) as u32,
                1,
                1,
            ),
            kernel,
            &[&tensor.buffer, &output.buffer, &info_buffer],
        );

        output
    }

    pub fn index<E: WgpuElement, const D1: usize, const D2: usize>(
        tensor: WgpuTensor<E, D1>,
        indexes: [Range<usize>; D2],
    ) -> WgpuTensor<E, D1> {
        kernel_wgsl!(IndexRaw, "../template/index.wgsl");

        let mut dims = tensor.shape.dims;

        for i in 0..D2 {
            dims[i] = indexes[i].end - indexes[i].start;
        }

        let shape_output = Shape::new(dims);

        let buffer = tensor
            .context
            .create_buffer(shape_output.num_elements() * core::mem::size_of::<E>());
        let output = WgpuTensor::new(tensor.context.clone(), shape_output, buffer);
        let mut info = build_info(&[&tensor, &output]);

        for i in 0..D1 {
            let start = indexes.get(i).map(|index| index.start).unwrap_or(0);
            info.push(start as u32);
        }

        let info_buffer = tensor
            .context
            .create_buffer_with_data(bytemuck::cast_slice(&info));

        let kernel = tensor
            .context
            .compile_static::<KernelSettings<IndexRaw, E, i32, 256, 1, 1>>();

        tensor.context.execute(
            WorkGroup::new(
                f32::ceil(output.shape.num_elements() as f32 / 256_f32) as u32,
                1,
                1,
            ),
            kernel,
            &[&tensor.buffer, &output.buffer, &info_buffer],
        );

        output
    }

    pub fn index_assign<E: WgpuElement, const D1: usize, const D2: usize>(
        tensor: WgpuTensor<E, D1>,
        indexes: [Range<usize>; D2],
        value: WgpuTensor<E, D1>,
    ) -> WgpuTensor<E, D1> {
        kernel_wgsl!(
            IndexAssignInplaceRaw,
            "../template/index_assign_inplace.wgsl"
        );

        let tensor = match tensor.can_mut() {
            true => tensor,
            false => tensor.copy(),
        };

        let mut info = build_info(&[&tensor, &value]);

        for i in 0..D1 {
            let start = indexes.get(i).map(|index| index.start).unwrap_or(0);
            info.push(start as u32);
        }

        let info_buffer = tensor
            .context
            .create_buffer_with_data(bytemuck::cast_slice(&info));

        let kernel = tensor
            .context
            .compile_static::<KernelSettings<IndexAssignInplaceRaw, E, i32, 256, 1, 1>>();

        tensor.context.execute(
            WorkGroup::new(
                f32::ceil(value.shape.num_elements() as f32 / 256_f32) as u32,
                1,
                1,
            ),
            kernel,
            &[&tensor.buffer, &value.buffer, &info_buffer],
        );

        tensor
    }

    pub fn equal<E: WgpuElement, const D: usize>(
        lhs: WgpuTensor<E, D>,
        rhs: WgpuTensor<E, D>,
    ) -> WgpuTensor<u32, D> {
        let can_be_used_as_bool = mem::size_of::<E>() == mem::size_of::<u32>();

        if can_be_used_as_bool && lhs.can_mut_broadcast(&rhs) {
            return comparison_inplace::<EqualInplace, E, D>(lhs, rhs);
        }
        if can_be_used_as_bool && rhs.can_mut_broadcast(&lhs) {
            return comparison_inplace::<EqualInplace, E, D>(rhs, lhs);
        }

        comparison::<Equal, E, D>(lhs, rhs)
    }

    pub fn greater<E: WgpuElement, const D: usize>(
        lhs: WgpuTensor<E, D>,
        rhs: WgpuTensor<E, D>,
    ) -> WgpuTensor<u32, D> {
        let can_be_used_as_bool = mem::size_of::<E>() == mem::size_of::<u32>();

        if can_be_used_as_bool && lhs.can_mut_broadcast(&rhs) {
            return comparison_inplace::<GreaterInplace, E, D>(lhs, rhs);
        }
        if can_be_used_as_bool && rhs.can_mut_broadcast(&lhs) {
            return comparison_inplace::<LowerInplace, E, D>(rhs, lhs);
        }

        comparison::<Greater, E, D>(lhs, rhs)
    }

    pub fn greater_equal<E: WgpuElement, const D: usize>(
        lhs: WgpuTensor<E, D>,
        rhs: WgpuTensor<E, D>,
    ) -> WgpuTensor<u32, D> {
        let can_be_used_as_bool = mem::size_of::<E>() == mem::size_of::<u32>();

        if can_be_used_as_bool && lhs.can_mut_broadcast(&rhs) {
            return comparison_inplace::<GreaterEqualInplace, E, D>(lhs, rhs);
        }
        if can_be_used_as_bool && rhs.can_mut_broadcast(&lhs) {
            return comparison_inplace::<LowerEqualInplace, E, D>(rhs, lhs);
        }

        comparison::<GreaterEqual, E, D>(lhs, rhs)
    }

    pub fn lower<E: WgpuElement, const D: usize>(
        lhs: WgpuTensor<E, D>,
        rhs: WgpuTensor<E, D>,
    ) -> WgpuTensor<u32, D> {
        let can_be_used_as_bool = mem::size_of::<E>() == mem::size_of::<u32>();

        if can_be_used_as_bool && lhs.can_mut_broadcast(&rhs) {
            return comparison_inplace::<LowerInplace, E, D>(lhs, rhs);
        }
        if can_be_used_as_bool && rhs.can_mut_broadcast(&lhs) {
            return comparison_inplace::<GreaterInplace, E, D>(rhs, lhs);
        }

        comparison::<Lower, E, D>(lhs, rhs)
    }

    pub fn lower_equal<E: WgpuElement, const D: usize>(
        lhs: WgpuTensor<E, D>,
        rhs: WgpuTensor<E, D>,
    ) -> WgpuTensor<u32, D> {
        let can_be_used_as_bool = mem::size_of::<E>() == mem::size_of::<u32>();

        if can_be_used_as_bool && lhs.can_mut_broadcast(&rhs) {
            return comparison_inplace::<LowerEqualInplace, E, D>(lhs, rhs);
        }
        if can_be_used_as_bool && rhs.can_mut_broadcast(&lhs) {
            return comparison_inplace::<GreaterEqualInplace, E, D>(rhs, lhs);
        }

        comparison::<LowerEqual, E, D>(lhs, rhs)
    }

    pub fn equal_elem<E: WgpuElement, const D: usize>(
        lhs: WgpuTensor<E, D>,
        rhs: E,
    ) -> WgpuTensor<u32, D> {
        if mem::size_of::<E>() == mem::size_of::<u32>() && lhs.can_mut() {
            return comparison_elem_inplace::<EqualElemInplace, E, D>(lhs, rhs);
        }

        comparison_elem::<EqualElem, E, D>(lhs, rhs)
    }

    pub fn greater_elem<E: WgpuElement, const D: usize>(
        lhs: WgpuTensor<E, D>,
        rhs: E,
    ) -> WgpuTensor<u32, D> {
        if mem::size_of::<E>() == mem::size_of::<u32>() && lhs.can_mut() {
            return comparison_elem_inplace::<GreaterElemInplace, E, D>(lhs, rhs);
        }

        comparison_elem::<GreaterElem, E, D>(lhs, rhs)
    }

    pub fn lower_elem<E: WgpuElement, const D: usize>(
        lhs: WgpuTensor<E, D>,
        rhs: E,
    ) -> WgpuTensor<u32, D> {
        if mem::size_of::<E>() == mem::size_of::<u32>() && lhs.can_mut() {
            return comparison_elem_inplace::<LowerElemInplace, E, D>(lhs, rhs);
        }

        comparison_elem::<LowerElem, E, D>(lhs, rhs)
    }

    pub fn greater_equal_elem<E: WgpuElement, const D: usize>(
        lhs: WgpuTensor<E, D>,
        rhs: E,
    ) -> WgpuTensor<u32, D> {
        if mem::size_of::<E>() == mem::size_of::<u32>() && lhs.can_mut() {
            return comparison_elem_inplace::<GreaterEqualElemInplace, E, D>(lhs, rhs);
        }

        comparison_elem::<GreaterEqualElem, E, D>(lhs, rhs)
    }

    pub fn lower_equal_elem<E: WgpuElement, const D: usize>(
        lhs: WgpuTensor<E, D>,
        rhs: E,
    ) -> WgpuTensor<u32, D> {
        if mem::size_of::<E>() == mem::size_of::<u32>() && lhs.can_mut() {
            return comparison_elem_inplace::<LowerEqualElemInplace, E, D>(lhs, rhs);
        }

        comparison_elem::<LowerEqualElem, E, D>(lhs, rhs)
    }

<<<<<<< HEAD
    pub fn mask_fill<E: WgpuElement, const D: usize>(
        tensor: WgpuTensor<E, D>,
        mask: WgpuTensor<u32, D>,
        value: E,
    ) -> WgpuTensor<E, D> {
        if tensor.can_mut() {
            return mask_fill_inplace(tensor, mask, value);
        }

        mask_fill(tensor, mask, value)
    }
    pub fn mask_where<E: WgpuElement, const D: usize>(
        tensor: WgpuTensor<E, D>,
        mask: WgpuTensor<u32, D>,
        value: WgpuTensor<E, D>,
    ) -> WgpuTensor<E, D> {
        if tensor.can_mut_broadcast(&value) {
            return mask_where_inplace(tensor, mask, value, 1);
        }
        if value.can_mut_broadcast(&tensor) {
            return mask_where_inplace(value, mask, tensor, 0);
        }

        mask_where(tensor, mask, value)
=======
    pub fn cat<E: WgpuElement, const D: usize>(
        tensors: Vec<WgpuTensor<E, D>>,
        dim: usize,
    ) -> WgpuTensor<E, D> {
        cat(tensors, dim)
>>>>>>> 3b9c9975
    }
}<|MERGE_RESOLUTION|>--- conflicted
+++ resolved
@@ -3,13 +3,8 @@
     context::WorkGroup,
     element::WgpuElement,
     kernel::{
-<<<<<<< HEAD
-        build_info, comparison, comparison_elem, comparison_elem_inplace, comparison_inplace,
+        build_info, cat, comparison, comparison_elem, comparison_elem_inplace, comparison_inplace,
         mask_fill, mask_fill_inplace, mask_where, mask_where_inplace, KernelSettings,
-=======
-        build_info, cat, comparison, comparison_elem, comparison_elem_inplace, comparison_inplace,
-        KernelSettings,
->>>>>>> 3b9c9975
     },
     kernel_wgsl,
     pool::get_context,
@@ -378,7 +373,6 @@
         comparison_elem::<LowerEqualElem, E, D>(lhs, rhs)
     }
 
-<<<<<<< HEAD
     pub fn mask_fill<E: WgpuElement, const D: usize>(
         tensor: WgpuTensor<E, D>,
         mask: WgpuTensor<u32, D>,
@@ -390,6 +384,7 @@
 
         mask_fill(tensor, mask, value)
     }
+
     pub fn mask_where<E: WgpuElement, const D: usize>(
         tensor: WgpuTensor<E, D>,
         mask: WgpuTensor<u32, D>,
@@ -403,12 +398,12 @@
         }
 
         mask_where(tensor, mask, value)
-=======
+    }
+
     pub fn cat<E: WgpuElement, const D: usize>(
         tensors: Vec<WgpuTensor<E, D>>,
         dim: usize,
     ) -> WgpuTensor<E, D> {
         cat(tensors, dim)
->>>>>>> 3b9c9975
     }
 }