--- conflicted
+++ resolved
@@ -2,13 +2,8 @@
 
 use crate::{
     element::{FloatElement, IntElement},
-<<<<<<< HEAD
-    kernel::{unary, unary_inplace},
+    kernel::{unary_default, unary_inplace_default},
     unary, unary_inplace, GraphicsApi, WgpuBackend,
-=======
-    kernel::{unary_default, unary_inplace_default},
-    unary, unary_inplace, GraphicsApi, WGPUBackend,
->>>>>>> 77219f72
 };
 
 use super::FloatTensor;
