use crate::unary;
use burn_tensor::Shape;
use std::{marker::PhantomData, sync::Arc};
use wgpu::Buffer;

use crate::{context::Context, element::WgpuElement, kernel::unary_default};

/// The basic tensor primitive struct.
#[derive(Debug, Clone)]
pub struct WgpuTensor<E: WgpuElement, const D: usize> {
    /// The context the tensor is binded to.
    pub context: Arc<Context>,
    /// The buffer where the data are stored.
    pub buffer: Arc<Buffer>,
    /// The shape of the current tensor.
    pub shape: Shape<D>,
    /// The strides of the current tensor.
    pub strides: [usize; D],
    elem: PhantomData<E>,
}

#[derive(Debug, Clone)]
pub(crate) struct WgpuTensorDyn<E: WgpuElement> {
    pub(crate) context: Arc<Context>,
    pub(crate) buffer: Arc<Buffer>,
    pub(crate) shape: Vec<usize>,
    pub(crate) strides: Vec<usize>,
    elem: PhantomData<E>,
}

impl<E: WgpuElement, const D: usize> From<WgpuTensor<E, D>> for WgpuTensorDyn<E> {
    fn from(value: WgpuTensor<E, D>) -> Self {
        WgpuTensorDyn {
            context: value.context,
            buffer: value.buffer,
            shape: value.shape.dims.to_vec(),
            strides: value.strides.to_vec(),
            elem: PhantomData,
        }
    }
}

impl<E: WgpuElement, const D: usize> From<WgpuTensorDyn<E>> for WgpuTensor<E, D> {
    fn from(value: WgpuTensorDyn<E>) -> Self {
        WgpuTensor {
            context: value.context,
            buffer: value.buffer,
            shape: Shape::new(value.shape.try_into().expect("Wrong dimension")),
            strides: value.strides.try_into().expect("Wrong dimension"),
            elem: PhantomData,
        }
    }
}

impl<E: WgpuElement, const D: usize> WgpuTensor<E, D> {
    /// Create a new tensor.
    pub fn new(context: Arc<Context>, shape: Shape<D>, buffer: Arc<Buffer>) -> Self {
        let mut strides = [0; D];

        let mut current = 1;
        shape
            .dims
            .iter()
            .enumerate()
            .rev()
            .for_each(|(index, val)| {
                strides[index] = current;
                current *= val;
            });

        Self {
            context,
            buffer,
            shape,
            strides,
            elem: PhantomData,
        }
    }

<<<<<<< HEAD
    /// Change the context of the current tensor and return the newly transfered tensor.
=======
    /// Change the context of the current tensor and return the newly transferred tensor.
>>>>>>> 5db72708
    pub fn to_context(&self, context: Arc<Context>) -> Self {
        let data = self.context.read_buffer(self.buffer.clone());
        let buffer = context.create_buffer_with_data(&data);

        Self {
            context,
            buffer,
            shape: self.shape.clone(),
            strides: self.strides,
            elem: PhantomData,
        }
    }
    pub(crate) fn can_mut_broadcast(&self, tensor_other: &WgpuTensor<E, D>) -> bool {
        if Arc::strong_count(&self.buffer) > 1 {
            return false;
        }

        for i in 0..D {
            // Output tensor will be different from the mutable tensor.
            if self.shape.dims[i] < tensor_other.shape.dims[i] {
                return false;
            }
        }

        true
    }

    /// Copy the current tensor.
    pub fn copy(&self) -> Self {
        // Seems like using the copy buffer from the `wgpu` API leads to race condition when they
        // are used inplace afterward.
        //
        // To avoid them we need to execute the whole pipeline, which leads to significant
        // slowdowns.
        //
        // The solution is just to use a simple unary compute shader.
        unary!(CopyBuffer, body "output[id] = input[id];");
        unary_default::<CopyBuffer, E, D>(self.clone())
    }

    /// Check if the tensor is safe to mutate.
    pub fn can_mut(&self) -> bool {
        if Arc::strong_count(&self.buffer) > 1 {
            return false;
        }

        true
    }

    /// Assert that both tensors are on the same device.
    pub fn assert_is_on_same_device(&self, other: &Self) {
        if self.context.device != other.context.device {
            panic!(
                "Both tensors should be on the same device {:?} != {:?}",
                self.context.device, other.context.device
            );
        }
    }

    /// Check if the current tensor is contiguous.
    pub fn is_contiguous(&self) -> bool {
        let mut current_stride = 0;
        for d in 0..D {
            let stride = self.strides[D - 1 - d];

            if stride < current_stride {
                return false;
            }

            current_stride = stride;
        }

        true
    }

    pub(crate) fn batch_swapped_with_row_col(&self) -> bool {
        for d in 0..D - 2 {
            let stride = self.strides[d];
            if stride < self.strides[D - 2] || stride < self.strides[D - 1] {
                return true;
            }
        }
        false
    }
}<|MERGE_RESOLUTION|>--- conflicted
+++ resolved
@@ -77,11 +77,7 @@
         }
     }
 
-<<<<<<< HEAD
-    /// Change the context of the current tensor and return the newly transfered tensor.
-=======
     /// Change the context of the current tensor and return the newly transferred tensor.
->>>>>>> 5db72708
     pub fn to_context(&self, context: Arc<Context>) -> Self {
         let data = self.context.read_buffer(self.buffer.clone());
         let buffer = context.create_buffer_with_data(&data);
