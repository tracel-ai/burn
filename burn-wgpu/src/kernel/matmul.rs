--- conflicted
+++ resolved
@@ -1,87 +1,36 @@
-<<<<<<< HEAD
-use super::{build_info, DynamicKernelSettings, KernelSettings, StaticKernelGenerator};
-=======
-use super::{build_info, DynamicKernelSettings};
->>>>>>> 4683acf7
+use super::{build_info, DynamicKernelSettings, KernelSettings, SourceTemplate, StaticKernel};
 use crate::{context::WorkGroup, element::WgpuElement, kernel_wgsl, tensor::WgpuTensor};
 use burn_tensor::Shape;
-use text_placeholder::Template;
 
 const BLOCK_SIZE: usize = 2;
 const BLOCK_K: usize = 2;
 const TILE_M: usize = 4;
 
-<<<<<<< HEAD
 kernel_wgsl!(MatmulNaiveRaw, "../template/matmul_naive.wgsl");
-kernel_wgsl!(
-    MatmulCoalescingRaw,
-    "../template/matmul_mem_coalescing.wgsl"
-);
+kernel_wgsl!(MatmulCoalescing, "../template/matmul_mem_coalescing.wgsl");
 kernel_wgsl!(MatmulCachingRaw, "../template/matmul_caching.wgsl");
 kernel_wgsl!(MatmulTiling1DRaw, "../template/matmul_blocktiling_1d.wgsl");
 
 struct MatmulTiling1D;
-struct MatmulCoalescing;
 struct MatmulCaching;
 
-impl StaticKernelGenerator for MatmulTiling1D {
-    type Source = String;
-
-    fn generate() -> Self::Source {
-        #[derive(new, serde::Serialize)]
-        struct Value {
-            block_size: String,
-            block_size_x_block_k: String,
-            block_k: String,
-            tile_m: String,
-        }
-
-        let source = MatmulTiling1DRaw::generate();
-        let template = Template::new(source.as_ref());
-
-        let source = template
-            .fill_with_struct_strict(&Value::new(
-                BLOCK_SIZE.to_string(),
-                (BLOCK_SIZE * BLOCK_K).to_string(),
-                BLOCK_K.to_string(),
-                TILE_M.to_string(),
-            ))
-            .unwrap();
-
-        println!("Teamplate {source}");
-
-        source
-    }
-}
-
-impl StaticKernelGenerator for MatmulCoalescing {
-    type Source = String;
-
-    fn generate() -> Self::Source {
-        let source = MatmulCoalescingRaw::generate();
-
-        let source = source.replace("BLOCK_SIZE_2X", &(BLOCK_SIZE * BLOCK_SIZE).to_string());
-        let source = source.replace("BLOCK_SIZE", &BLOCK_SIZE.to_string());
-
-        source
-    }
-}
-
-impl StaticKernelGenerator for MatmulCaching {
-    type Source = String;
-
-    fn generate() -> Self::Source {
-        let source = MatmulCoalescingRaw::generate();
-
-        let source = source.replace("BLOCK_SIZE_2X", &BLOCK_SIZE.to_string());
-        let source = source.replace("BLOCK_SIZE", &BLOCK_SIZE.to_string());
-
-        source
-    }
-}
-=======
-kernel_wgsl!(MatmulCoalescing, "../template/matmul_mem_coalescing.wgsl");
->>>>>>> 4683acf7
+impl StaticKernel for MatmulTiling1D {
+    fn source_template() -> SourceTemplate {
+        MatmulTiling1DRaw::source_template()
+            .register("block_size", BLOCK_SIZE.to_string())
+            .register("block_size_x_block_k", (BLOCK_SIZE * BLOCK_K).to_string())
+            .register("block_k", BLOCK_K.to_string())
+            .register("tile_m", TILE_M.to_string())
+    }
+}
+
+impl StaticKernel for MatmulCaching {
+    fn source_template() -> SourceTemplate {
+        MatmulCachingRaw::source_template()
+            .register("block_size", BLOCK_SIZE.to_string())
+            .register("block_size_2x", (BLOCK_SIZE * BLOCK_SIZE).to_string())
+    }
+}
 
 pub fn matmul<E: WgpuElement, const D: usize>(
     lhs: WgpuTensor<E, D>,
