--- conflicted
+++ resolved
@@ -104,12 +104,12 @@
 harness = false
 
 [[bench]]
-<<<<<<< HEAD
 name = "resnet50"
 path = "benches/resnet.rs"
-=======
+harness = false
+
+[[bench]]
 name = "autodiff"
->>>>>>> 6f0e61aa
 harness = false
 
 [[bin]]
