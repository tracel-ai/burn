--- conflicted
+++ resolved
@@ -98,10 +98,8 @@
     Unary,
     #[strum(to_string = "max-pool2d")]
     MaxPool2d,
-<<<<<<< HEAD
     #[strum(to_string = "resnet50")]
     Resnet50,
-=======
     #[strum(to_string = "load-record")]
     LoadRecord,
     #[strum(to_string = "autodiff")]
@@ -114,7 +112,6 @@
     Conv2d,
     #[strum(to_string = "conv3d")]
     Conv3d,
->>>>>>> 6f0e61aa
 }
 
 pub fn execute() {
@@ -196,32 +193,6 @@
             let bench_str = bench.to_string();
             let backend_str = backend.to_string();
             let url = format!("{}benchmarks", super::USER_BENCHMARK_SERVER_URL);
-<<<<<<< HEAD
-            let mut args = vec![
-                "-p",
-                "backend-comparison",
-                "--bench",
-                &bench_str,
-                "--features",
-                &backend_str,
-                "--target-dir",
-                super::BENCHMARKS_TARGET_DIR,
-            ];
-            if let Some(t) = token {
-                args.push("--");
-                args.push("--sharing-url");
-                args.push(url.as_str());
-                args.push("--sharing-token");
-                args.push(t);
-            }
-            let status = run_cargo("bench", &args).unwrap();
-            if !status.success() {
-                println!(
-                    "Benchmark {} didn't run successfully on the backend {}",
-                    bench_str, backend_str
-                );
-                continue;
-=======
 
             let status = run_cargo(&bench_str, &backend_str, &url, token, &runner_pb);
             let success = status.unwrap().success();
@@ -238,7 +209,6 @@
                     bench: bench_str.clone(),
                     backend: backend_str.clone(),
                 })
->>>>>>> 6f0e61aa
             }
         }
     }
