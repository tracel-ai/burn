#![cfg_attr(not(feature = "std"), no_std)]
#![warn(missing_docs)]

//! This library provides multiple tensor implementations hidden behind an easy to use API
//! that supports reverse mode automatic differentiation.

#[macro_use]
extern crate derive_new;

extern crate alloc;

mod tensor;

#[cfg(feature = "export_tests")]
#[allow(missing_docs)]
mod tests;

pub use half::{bf16, f16};
pub use tensor::*;

<<<<<<< HEAD
pub use burn_common::reader::Reader; // Useful so that backends don't have to add `burn_common` as
                                     // a dependency so that they can implement the traits.
=======
#[cfg(feature = "benchmark")]
/// This module provides benchmark utilities for easily and reliably run
/// benches on any function that is generic over a backend.
///
/// This can be useful to compare backends on  inference or training speed
/// for your models.
pub mod benchmark;
>>>>>>> aa90fe8e
<|MERGE_RESOLUTION|>--- conflicted
+++ resolved
@@ -18,15 +18,13 @@
 pub use half::{bf16, f16};
 pub use tensor::*;
 
-<<<<<<< HEAD
 pub use burn_common::reader::Reader; // Useful so that backends don't have to add `burn_common` as
                                      // a dependency so that they can implement the traits.
-=======
+
 #[cfg(feature = "benchmark")]
 /// This module provides benchmark utilities for easily and reliably run
 /// benches on any function that is generic over a backend.
 ///
 /// This can be useful to compare backends on  inference or training speed
 /// for your models.
-pub mod benchmark;
->>>>>>> aa90fe8e
+pub mod benchmark;