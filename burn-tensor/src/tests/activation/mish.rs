#[burn_tensor_testgen::testgen(mish)]
mod tests {
    use super::*;
    use burn_tensor::{activation, Data, Tensor};

    #[test]
    fn test_mish() {
<<<<<<< HEAD
        let data = Data::from([[-0.4240, -0.9574, -0.2215], [-0.5767, 0.7218, -0.1620]]);
        let tensor = Tensor::<TestBackend, 2>::from_data_devauto(data);
=======
        let tensor = TestTensor::from([[-0.4240, -0.9574, -0.2215], [-0.5767, 0.7218, -0.1620]]);
>>>>>>> d82e6b15

        let data_actual = activation::mish(tensor).into_data();

        let data_expected = Data::from([[-0.1971, -0.3006, -0.1172], [-0.2413, 0.5823, -0.0888]]);
        data_actual.assert_approx_eq(&data_expected, 4);
    }
}<|MERGE_RESOLUTION|>--- conflicted
+++ resolved
@@ -5,12 +5,7 @@
 
     #[test]
     fn test_mish() {
-<<<<<<< HEAD
-        let data = Data::from([[-0.4240, -0.9574, -0.2215], [-0.5767, 0.7218, -0.1620]]);
-        let tensor = Tensor::<TestBackend, 2>::from_data_devauto(data);
-=======
         let tensor = TestTensor::from([[-0.4240, -0.9574, -0.2215], [-0.5767, 0.7218, -0.1620]]);
->>>>>>> d82e6b15
 
         let data_actual = activation::mish(tensor).into_data();
 
