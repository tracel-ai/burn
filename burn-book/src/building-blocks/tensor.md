--- conflicted
+++ resolved
@@ -172,7 +172,7 @@
 Those operations are available for numeric tensor kinds: `Float` and `Int`.
 
 | Burn                                                            | PyTorch Equivalent                             |
-|-----------------------------------------------------------------|------------------------------------------------|
+| --------------------------------------------------------------- | ---------------------------------------------- |
 | `Tensor::eye(size, device)`                                     | `torch.eye(size, device=device)`               |
 | `Tensor::full(shape, fill_value, device)`                       | `torch.full(shape, fill_value, device=device)` |
 | `Tensor::ones(shape, device)`                                   | `torch.ones(shape, device=device)`             |
@@ -251,13 +251,14 @@
 
 Those operations are only available for `Float` tensors.
 
-<<<<<<< HEAD
 | Burn API                                      | PyTorch Equivalent                 |
 |-----------------------------------------------| ---------------------------------- |
 | `Tensor::one_hot(index, num_classes, device)` | N/A                                |
+| `tensor.ceil()`                               | `tensor.ceil()`                    |
 | `tensor.cos()`                                | `tensor.cos()`                     |
 | `tensor.erf()`                                | `tensor.erf()`                     |
 | `tensor.exp()`                                | `tensor.exp()`                     |
+| `tensor.floor()`                              | `tensor.floor()`                   |
 | `tensor.from_floats(floats, device)`          | N/A                                |
 | `tensor.from_full_precision(tensor)`          | N/A                                |
 | `tensor.int()`                                | Similar to `tensor.to(torch.long)` |
@@ -267,6 +268,7 @@
 | `tensor.random(shape, distribution, device)`  | N/A                                |
 | `tensor.random_like(distribution)`            | `torch.rand_like()` only uniform   |
 | `tensor.recip()`                              | `tensor.reciprocal()`              |
+| `tensor.round()`                              | `tensor.round()`                   |
 | `tensor.sin()`                                | `tensor.sin()`                     |
 | `tensor.sqrt()`                               | `tensor.sqrt()`                    |
 | `tensor.swap_dims(dim1, dim2)`                | `tensor.transpose(dim1, dim2)`     |
@@ -277,45 +279,13 @@
 | `tensor.var_bias(dim)`                        | N/A                                |
 | `tensor.var_mean(dim)`                        | N/A                                |
 | `tensor.var_mean_bias(dim)`                   | N/A                                |
-=======
-| Burn API                                     | PyTorch Equivalent                 |
-| -------------------------------------------- | ---------------------------------- |
-| `tensor.ceil()`                              | `tensor.ceil()`                    |
-| `tensor.cos()`                               | `tensor.cos()`                     |
-| `tensor.erf()`                               | `tensor.erf()`                     |
-| `tensor.exp()`                               | `tensor.exp()`                     |
-| `tensor.floor()`                             | `tensor.floor()`                   |
-| `tensor.from_floats(floats, device)`         | N/A                                |
-| `tensor.from_full_precision(tensor)`         | N/A                                |
-| `tensor.int()`                               | Similar to `tensor.to(torch.long)` |
-| `tensor.log()`                               | `tensor.log()`                     |
-| `tensor.log1p()`                             | `tensor.log1p()`                   |
-| `tensor.matmul(other)`                       | `tensor.matmul(other)`             |
-| `tensor.one_hot(index, num_classes, device)` | N/A                                |
-| `tensor.ones_like()`                         | `torch.ones_like(tensor)`          |
-| `tensor.random(shape, distribution, device)` | N/A                                |
-| `tensor.random_like(distribution)`           | `torch.rand_like()` only uniform   |
-| `tensor.recip()`                             | `tensor.reciprocal()`              |
-| `tensor.round()`                             | `tensor.round()`                   |
-| `tensor.sin()`                               | `tensor.sin()`                     |
-| `tensor.sqrt()`                              | `tensor.sqrt()`                    |
-| `tensor.swap_dims(dim1, dim2)`               | `tensor.transpose(dim1, dim2)`     |
-| `tensor.tanh()`                              | `tensor.tanh()`                    |
-| `tensor.to_full_precision()`                 | `tensor.to(torch.float)`           |
-| `tensor.transpose()`                         | `tensor.T`                         |
-| `tensor.var(dim)`                            | `tensor.var(dim)`                  |
-| `tensor.var_bias(dim)`                       | N/A                                |
-| `tensor.var_mean(dim)`                       | N/A                                |
-| `tensor.var_mean_bias(dim)`                  | N/A                                |
-| `tensor.zeros_like()`                        | `torch.zeros_like(tensor)`         |
->>>>>>> d5e8e318
 
 ### Int Operations
 
 Those operations are only available for `Int` tensors.
 
 | Burn API                                         | PyTorch Equivalent                                      |
-|--------------------------------------------------|---------------------------------------------------------|
+| ------------------------------------------------ | ------------------------------------------------------- |
 | `tensor.arange(5..10, device)`                   | `tensor.arange(start=5, end=10, device=device)`         |
 | `tensor.arange_step(5..10, 2, device)`           | `tensor.arange(start=5, end=10, step=2, device=device)` |
 | `tensor.float()`                                 | `tensor.to(torch.float)`                                |
