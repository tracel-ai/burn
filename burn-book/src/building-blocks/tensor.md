--- conflicted
+++ resolved
@@ -131,7 +131,6 @@
 
 Those operations are available for all tensor kinds: `Int`, `Float`, and `Bool`.
 
-<<<<<<< HEAD
 | Burn                                        | PyTorch Equivalent                                                        |
 |---------------------------------------------|---------------------------------------------------------------------------|
 | `Tensor::cat(tensors, dim)`                 | `torch.cat(tensors, dim)`                                                 |
@@ -181,58 +180,6 @@
 | `tensor.unsqueeze()`                        | `tensor.unsqueeze(0)`                                                     |
 | `tensor.unsqueeze_dim(dim)`                 | `tensor.unsqueeze(dim)`                                                   |
 | `tensor.unsqueeze_dims(dims)`               | N/A                                                                       |
-=======
-| Burn                                         | PyTorch Equivalent                                                        |
-|----------------------------------------------|---------------------------------------------------------------------------|
-| `Tensor::cat(tensors, dim)`                  | `torch.cat(tensors, dim)`                                                 |
-| `Tensor::empty(shape, device)`               | `torch.empty(shape, device=device)`                                       |
-| `Tensor::from_primitive(primitive)`          | N/A                                                                       |
-| `Tensor::stack(tensors, dim)`                | `torch.stack(tensors, dim)`                                               |
-| `tensor.all()`                               | `tensor.all()`                                                            |
-| `tensor.all_dim(dim)`                        | `tensor.all(dim)`                                                         |
-| `tensor.any()`                               | `tensor.any()`                                                            |
-| `tensor.any_dim(dim)`                        | `tensor.any(dim)`                                                         |
-| `tensor.chunk(num_chunks, dim)`              | `tensor.chunk(num_chunks, dim)`                                           |
-| `tensor.split(split_size, dim)`              | `tensor.split(split_size, dim)`                                           |
-| `tensor.split_with_sizes(split_sizes, dim)`  | `tensor.split([split_sizes], dim)`                                        |
-| `tensor.device()`                            | `tensor.device`                                                           |
-| `tensor.dtype()`                             | `tensor.dtype`                                                            |
-| `tensor.dims()`                              | `tensor.size()`                                                           |
-| `tensor.equal(other)`                        | `x == y`                                                                  |
-| `tensor.expand(shape)`                       | `tensor.expand(shape)`                                                    |
-| `tensor.flatten(start_dim, end_dim)`         | `tensor.flatten(start_dim, end_dim)`                                      |
-| `tensor.flip(axes)`                          | `tensor.flip(axes)`                                                       |
-| `tensor.into_data()`                         | N/A                                                                       |
-| `tensor.into_primitive()`                    | N/A                                                                       |
-| `tensor.into_scalar()`                       | `tensor.item()`                                                           |
-| `tensor.narrow(dim, start, length)`          | `tensor.narrow(dim, start, length)`                                       |
-| `tensor.not_equal(other)`                    | `x != y`                                                                  |
-| `tensor.permute(axes)`                       | `tensor.permute(axes)`                                                    |
-| `tensor.movedim(src, dst)`                   | `tensor.movedim(src, dst)`                                                |
-| `tensor.repeat_dim(dim, times)`              | `tensor.repeat(*[times if i == dim else 1 for i in range(tensor.dim())])` |
-| `tensor.repeat(sizes)`                       | `tensor.repeat(sizes)`                                                    |
-| `tensor.reshape(shape)`                      | `tensor.view(shape)`                                                      |
-| `tensor.roll(shfts, dims)`                   | `tensor.roll(shifts, dims)`                                               |
-| `tensor.roll_dim(shift, dim)`                | `tensor.roll([shift], [dim])`                                             |
-| `tensor.select(dim, indices)`                | `tensor.index_select(dim, indices)`                                       |
-| `tensor.select_assign(dim, indices, values)` | N/A                                                                       |
-| `tensor.shape()`                             | `tensor.shape`                                                            |
-| `tensor.slice(s![range;step])`                       | `tensor[(*ranges,)]`                            or `tensor[start:end:step]`                          |
-| `tensor.slice_assign(ranges, values)`        | `tensor[(*ranges,)] = values`                                             |
-| `tensor.slice_fill(ranges, value)`           | `tensor[(*ranges,)] = value`                                              |
-| `tensor.slice_dim(dim, range)`               | N/A                                                                       |
-| `tensor.squeeze(dim)`                        | `tensor.squeeze(dim)`                                                     |
-| `tensor.swap_dims(dim1, dim2)`               | `tensor.transpose(dim1, dim2)`                                            |
-| `tensor.take(dim, indices)`                  | `numpy.take(tensor, indices, dim)`                                        |
-| `tensor.to_data()`                           | N/A                                                                       |
-| `tensor.to_device(device)`                   | `tensor.to(device)`                                                       |
-| `tensor.transpose()`                         | `tensor.T`                                                                |
-| `tensor.t()`                                 | `tensor.T`                                                                |
-| `tensor.unfold(dim, size, step)`             | `tensor.unfold(dim, size, step)`                                          |
-| `tensor.unsqueeze()`                         | `tensor.unsqueeze(0)`                                                     |
-| `tensor.unsqueeze_dim(dim)`                  | `tensor.unsqueeze(dim)`                                                   |
-| `tensor.unsqueeze_dims(dims)`                | N/A                                                                       |
->>>>>>> d07de762
 
 ### Numeric Operations
 
@@ -240,10 +187,6 @@
 
 | Burn                                                            | PyTorch Equivalent                             |
 | --------------------------------------------------------------- | ---------------------------------------------- |
-| `Tensor::eye(size, device)`                                     | `torch.eye(size, device=device)`               |
-| `Tensor::full(shape, fill_value, device)`                       | `torch.full(shape, fill_value, device=device)` |
-| `Tensor::ones(shape, device)`                                   | `torch.ones(shape, device=device)`             |
-| `Tensor::zeros(shape, device)`                                  | `torch.zeros(shape, device=device)`            |
 | `tensor.abs()`                                                  | `torch.abs(tensor)`                            |
 | `tensor.add(other)` or `tensor + other`                         | `tensor + other`                               |
 | `tensor.add_scalar(scalar)` or `tensor + scalar`                | `tensor + scalar`                              |
@@ -289,9 +232,9 @@
 | `tensor.mul_scalar(scalar)` or `tensor * scalar`                | `tensor * scalar`                              |
 | `tensor.neg()` or `-tensor`                                     | `-tensor`                                      |
 | `tensor.not_equal_elem(scalar)`                                 | `tensor.ne(scalar)`                            |
-| `tensor.ones_like()`                                            | `torch.ones_like(tensor)`                      |
 | `tensor.one_hot(num_classes)`                                   | `torch.nn.functional.one_hot`                  |
 | `tensor.one_hot_fill(num_classes, on_value, off_value, axis)`   | N/A                                            |
+| `tensor.ones_like()`                                            | `torch.ones_like(tensor)`                      |
 | `tensor.pad(pads, value)`                                       | `torch.nn.functional.pad(input, pad, value)`   |
 | `tensor.powf(other)` or `tensor.powi(intother)`                 | `tensor.pow(other)`                            |
 | `tensor.powf_scalar(scalar)` or `tensor.powi_scalar(intscalar)` | `tensor.pow(scalar)`                           |
@@ -306,14 +249,19 @@
 | `tensor.sort_with_indices(dim)`                                 | `tensor.sort(dim)`                             |
 | `tensor.sub(other)` or `tensor - other`                         | `tensor - other`                               |
 | `tensor.sub_scalar(scalar)` or `tensor - scalar`                | `tensor - scalar`                              |
-| `scalar - tensor`                                               | `scalar - tensor`                              |
 | `tensor.sum()`                                                  | `tensor.sum()`                                 |
 | `tensor.sum_dim(dim)`                                           | `tensor.sum(dim, keepdim=True)`                |
 | `tensor.topk(k, dim)`                                           | `tensor.topk(k, dim).values`                   |
 | `tensor.topk_with_indices(k, dim)`                              | `tensor.topk(k, dim)`                          |
 | `tensor.tril(diagonal)`                                         | `torch.tril(tensor, diagonal)`                 |
 | `tensor.triu(diagonal)`                                         | `torch.triu(tensor, diagonal)`                 |
+| `tensor.unfold(dim, size, step)`                                | `tensor.unfold(dim, size, step)`               |
 | `tensor.zeros_like()`                                           | `torch.zeros_like(tensor)`                     |
+| `Tensor::eye(size, device)`                                     | `torch.eye(size, device=device)`               |
+| `Tensor::full(shape, fill_value, device)`                       | `torch.full(shape, fill_value, device=device)` |
+| `Tensor::ones(shape, device)`                                   | `torch.ones(shape, device=device)`             |
+| `Tensor::zeros(shape, device)`                                  | `torch.zeros(shape, device=device)`            |
+| `scalar - tensor`                                               | `scalar - tensor`                              |
 
 ### Float Operations
 
